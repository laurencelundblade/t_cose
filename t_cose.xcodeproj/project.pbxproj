--- conflicted
+++ resolved
@@ -45,14 +45,8 @@
 		E73CDABE23A7316700D262E0 /* run_tests.c in Sources */ = {isa = PBXBuildFile; fileRef = E72FB01C231ADAA8000970FE /* run_tests.c */; };
 		E73CDABF23A7316700D262E0 /* t_cose_sign1_sign.c in Sources */ = {isa = PBXBuildFile; fileRef = E7E36E8E226CB9460040613B /* t_cose_sign1_sign.c */; };
 		E73CDAD423AD4F3900D262E0 /* t_cose_psa_crypto.c in Sources */ = {isa = PBXBuildFile; fileRef = E73CDAD223AD4E6D00D262E0 /* t_cose_psa_crypto.c */; };
-<<<<<<< HEAD
 		E73FDF9E28A38355002CF0CC /* t_cose_signature_verify_short.c in Sources */ = {isa = PBXBuildFile; fileRef = E7FECC702892274F00420F6F /* t_cose_signature_verify_short.c */; };
 		E73FDF9F28A38358002CF0CC /* t_cose_signature_sign_short.c in Sources */ = {isa = PBXBuildFile; fileRef = E7FECC712892274F00420F6F /* t_cose_signature_sign_short.c */; };
-=======
-		E73FDFC528B6BB32002CF0CC /* t_cose_short_circuit.c in Sources */ = {isa = PBXBuildFile; fileRef = E73FDFC328B6BB32002CF0CC /* t_cose_short_circuit.c */; };
-		E73FDFC628B6BB62002CF0CC /* t_cose_short_circuit.c in Sources */ = {isa = PBXBuildFile; fileRef = E73FDFC328B6BB32002CF0CC /* t_cose_short_circuit.c */; };
-		E73FDFC728B6BB63002CF0CC /* t_cose_short_circuit.c in Sources */ = {isa = PBXBuildFile; fileRef = E73FDFC328B6BB32002CF0CC /* t_cose_short_circuit.c */; };
->>>>>>> e7a40d25
 		E74FFBBA263BAB38003B66FF /* libcrypto.a in Frameworks */ = {isa = PBXBuildFile; fileRef = E74FFBB8263BAB0D003B66FF /* libcrypto.a */; };
 		E762D6D628CC0BBD00A22792 /* t_cose_mac_compute.c in Sources */ = {isa = PBXBuildFile; fileRef = E762D6D428CC0BBD00A22792 /* t_cose_mac_compute.c */; };
 		E762D6D728CC0BBD00A22792 /* t_cose_mac_validate.c in Sources */ = {isa = PBXBuildFile; fileRef = E762D6D528CC0BBD00A22792 /* t_cose_mac_validate.c */; };
@@ -131,6 +125,11 @@
 		E7E36E91226CB9460040613B /* t_cose_sign1_verify.c in Sources */ = {isa = PBXBuildFile; fileRef = E7E36E8A226CB9460040613B /* t_cose_sign1_verify.c */; };
 		E7E36E93226CB9460040613B /* t_cose_sign1_sign.c in Sources */ = {isa = PBXBuildFile; fileRef = E7E36E8E226CB9460040613B /* t_cose_sign1_sign.c */; };
 		E7E36EA5226CBB570040613B /* t_cose_openssl_crypto.c in Sources */ = {isa = PBXBuildFile; fileRef = E7E36EA3226CBB570040613B /* t_cose_openssl_crypto.c */; };
+		E7F173022923E09100E5ADF3 /* t_cose_signature_sign_eddsa.c in Sources */ = {isa = PBXBuildFile; fileRef = E7F173012923E09100E5ADF3 /* t_cose_signature_sign_eddsa.c */; };
+		E7F1730429275F4800E5ADF3 /* t_cose_signature_sign_eddsa.c in Sources */ = {isa = PBXBuildFile; fileRef = E7F173012923E09100E5ADF3 /* t_cose_signature_sign_eddsa.c */; };
+		E7F1730529275F4900E5ADF3 /* t_cose_signature_sign_eddsa.c in Sources */ = {isa = PBXBuildFile; fileRef = E7F173012923E09100E5ADF3 /* t_cose_signature_sign_eddsa.c */; };
+		E7F173082928557A00E5ADF3 /* t_cose_signature_verify_eddsa.c in Sources */ = {isa = PBXBuildFile; fileRef = E7F173072928557A00E5ADF3 /* t_cose_signature_verify_eddsa.c */; };
+		E7F173092929B5ED00E5ADF3 /* t_cose_signature_verify_eddsa.c in Sources */ = {isa = PBXBuildFile; fileRef = E7F173072928557A00E5ADF3 /* t_cose_signature_verify_eddsa.c */; };
 		E7F70AC62270DFAE007CE07F /* t_cose_test.c in Sources */ = {isa = PBXBuildFile; fileRef = E7F70AC52270DFAE007CE07F /* t_cose_test.c */; };
 		E7FECC472887430700420F6F /* t_cose_sign_sign.c in Sources */ = {isa = PBXBuildFile; fileRef = E7FECC452887430600420F6F /* t_cose_sign_sign.c */; };
 		E7FECC49288754E200420F6F /* t_cose_sign_sign.c in Sources */ = {isa = PBXBuildFile; fileRef = E7FECC452887430600420F6F /* t_cose_sign_sign.c */; };
@@ -243,8 +242,6 @@
 		E73BF71C23B07ACF00DF5C36 /* t_cose_basic_example_openssl */ = {isa = PBXFileReference; explicitFileType = "compiled.mach-o.executable"; includeInIndex = 0; path = t_cose_basic_example_openssl; sourceTree = BUILT_PRODUCTS_DIR; };
 		E73CDAC623A7316700D262E0 /* t_cose_psa */ = {isa = PBXFileReference; explicitFileType = "compiled.mach-o.executable"; includeInIndex = 0; path = t_cose_psa; sourceTree = BUILT_PRODUCTS_DIR; };
 		E73CDAD223AD4E6D00D262E0 /* t_cose_psa_crypto.c */ = {isa = PBXFileReference; fileEncoding = 4; lastKnownFileType = sourcecode.c.c; path = t_cose_psa_crypto.c; sourceTree = "<group>"; };
-		E73FDFC328B6BB32002CF0CC /* t_cose_short_circuit.c */ = {isa = PBXFileReference; fileEncoding = 4; lastKnownFileType = sourcecode.c.c; path = t_cose_short_circuit.c; sourceTree = "<group>"; };
-		E73FDFC428B6BB32002CF0CC /* t_cose_short_circuit.h */ = {isa = PBXFileReference; fileEncoding = 4; lastKnownFileType = sourcecode.c.h; path = t_cose_short_circuit.h; sourceTree = "<group>"; };
 		E7489C9F259F8B4B0004634C /* qcbor_encode.h */ = {isa = PBXFileReference; fileEncoding = 4; lastKnownFileType = sourcecode.c.h; name = qcbor_encode.h; path = ../../../../../usr/local/include/qcbor/qcbor_encode.h; sourceTree = "<group>"; };
 		E7489CA0259F8B4B0004634C /* qcbor_common.h */ = {isa = PBXFileReference; fileEncoding = 4; lastKnownFileType = sourcecode.c.h; name = qcbor_common.h; path = ../../../../../usr/local/include/qcbor/qcbor_common.h; sourceTree = "<group>"; };
 		E7489CA1259F8B4B0004634C /* qcbor_spiffy_decode.h */ = {isa = PBXFileReference; fileEncoding = 4; lastKnownFileType = sourcecode.c.h; name = qcbor_spiffy_decode.h; path = ../../../../../usr/local/include/qcbor/qcbor_spiffy_decode.h; sourceTree = "<group>"; };
@@ -313,6 +310,10 @@
 		E7E36E8E226CB9460040613B /* t_cose_sign1_sign.c */ = {isa = PBXFileReference; fileEncoding = 4; lastKnownFileType = sourcecode.c.c; path = t_cose_sign1_sign.c; sourceTree = "<group>"; };
 		E7E36EA3226CBB570040613B /* t_cose_openssl_crypto.c */ = {isa = PBXFileReference; fileEncoding = 4; lastKnownFileType = sourcecode.c.c; path = t_cose_openssl_crypto.c; sourceTree = "<group>"; };
 		E7E36EA4226CBB570040613B /* t_cose_test_crypto.c */ = {isa = PBXFileReference; fileEncoding = 4; lastKnownFileType = sourcecode.c.c; path = t_cose_test_crypto.c; sourceTree = "<group>"; };
+		E7F173012923E09100E5ADF3 /* t_cose_signature_sign_eddsa.c */ = {isa = PBXFileReference; fileEncoding = 4; lastKnownFileType = sourcecode.c.c; path = t_cose_signature_sign_eddsa.c; sourceTree = "<group>"; };
+		E7F17303292416AE00E5ADF3 /* t_cose_signature_sign_eddsa.h */ = {isa = PBXFileReference; fileEncoding = 4; lastKnownFileType = sourcecode.c.h; name = t_cose_signature_sign_eddsa.h; path = t_cose/t_cose_signature_sign_eddsa.h; sourceTree = "<group>"; };
+		E7F173062927D7E700E5ADF3 /* t_cose_signature_verify_eddsa.h */ = {isa = PBXFileReference; fileEncoding = 4; lastKnownFileType = sourcecode.c.h; name = t_cose_signature_verify_eddsa.h; path = t_cose/t_cose_signature_verify_eddsa.h; sourceTree = "<group>"; };
+		E7F173072928557A00E5ADF3 /* t_cose_signature_verify_eddsa.c */ = {isa = PBXFileReference; fileEncoding = 4; lastKnownFileType = sourcecode.c.c; path = t_cose_signature_verify_eddsa.c; sourceTree = "<group>"; };
 		E7F70AC42270DFAE007CE07F /* t_cose_test.h */ = {isa = PBXFileReference; fileEncoding = 4; lastKnownFileType = sourcecode.c.h; path = t_cose_test.h; sourceTree = "<group>"; };
 		E7F70AC52270DFAE007CE07F /* t_cose_test.c */ = {isa = PBXFileReference; fileEncoding = 4; lastKnownFileType = sourcecode.c.c; path = t_cose_test.c; sourceTree = "<group>"; };
 		E7FECC452887430600420F6F /* t_cose_sign_sign.c */ = {isa = PBXFileReference; fileEncoding = 4; lastKnownFileType = sourcecode.c.c; path = t_cose_sign_sign.c; sourceTree = "<group>"; };
@@ -474,6 +475,8 @@
 		E7E36E82226CB9460040613B /* inc */ = {
 			isa = PBXGroup;
 			children = (
+				E7F173062927D7E700E5ADF3 /* t_cose_signature_verify_eddsa.h */,
+				E7F17303292416AE00E5ADF3 /* t_cose_signature_sign_eddsa.h */,
 				E77108042917ED8F00D8ADF4 /* t_cose_encrypt_dec.h */,
 				E77108032917ED8F00D8ADF4 /* t_cose_encrypt_enc.h */,
 				E77108072917ED8F00D8ADF4 /* t_cose_recipient_dec_aes_kw.h */,
@@ -505,7 +508,8 @@
 		E7E36E86226CB9460040613B /* src */ = {
 			isa = PBXGroup;
 			children = (
-<<<<<<< HEAD
+				E7F173072928557A00E5ADF3 /* t_cose_signature_verify_eddsa.c */,
+				E7F173012923E09100E5ADF3 /* t_cose_signature_sign_eddsa.c */,
 				E771080A2917EDA900D8ADF4 /* t_cose_encrypt_dec.c */,
 				E77108092917EDA900D8ADF4 /* t_cose_encrypt_enc.c */,
 				E77108082917EDA900D8ADF4 /* t_cose_recipient_dec_aes_kw.c */,
@@ -518,12 +522,6 @@
 				E7FECC702892274F00420F6F /* t_cose_signature_verify_short.c */,
 				E7FECC5E288B266500420F6F /* t_cose_sign_verify.c */,
 				E7FECC452887430600420F6F /* t_cose_sign_sign.c */,
-=======
-				E73FDFC328B6BB32002CF0CC /* t_cose_short_circuit.c */,
-				E73FDFC428B6BB32002CF0CC /* t_cose_short_circuit.h */,
-				E71D9ECA23341D8200A21F7F /* t_cose_standard_constants.h */,
-				E7E36E89226CB9460040613B /* t_cose_util.c */,
->>>>>>> e7a40d25
 				E7E36E8A226CB9460040613B /* t_cose_sign1_verify.c */,
 				0F9105792321878F00008572 /* t_cose_parameters.c */,
 				E7E36E8E226CB9460040613B /* t_cose_sign1_sign.c */,
@@ -741,7 +739,6 @@
 				E762D6D728CC0BBD00A22792 /* t_cose_mac_validate.c in Sources */,
 				E77108202917EDA900D8ADF4 /* t_cose_recipient_dec_hpke.c in Sources */,
 				E730E60C23612DAB00175CE0 /* run_tests.c in Sources */,
-				E73FDFC528B6BB32002CF0CC /* t_cose_short_circuit.c in Sources */,
 				E730E62123612E3900175CE0 /* t_cose_test_crypto.c in Sources */,
 				E7FECC5F288B266500420F6F /* t_cose_sign_verify.c in Sources */,
 				E730E61123612DAB00175CE0 /* t_cose_parameters.c in Sources */,
@@ -750,6 +747,7 @@
 				E771082C2917EDA900D8ADF4 /* t_cose_recipient_enc_hpke.c in Sources */,
 				E77108262917EDA900D8ADF4 /* t_cose_recipient_enc_aes_kw.c in Sources */,
 				E7AF703028D7E08800F07637 /* t_cose_signature_verify_ecdsa.c in Sources */,
+				E7F173082928557A00E5ADF3 /* t_cose_signature_verify_eddsa.c in Sources */,
 				E730E61323612DAB00175CE0 /* t_cose_util.c in Sources */,
 				E730E61523612DAB00175CE0 /* sha256.c in Sources */,
 				E730E61623612DAB00175CE0 /* t_cose_test.c in Sources */,
@@ -761,6 +759,7 @@
 				E730E61923612DAB00175CE0 /* t_cose_sign1_sign.c in Sources */,
 				E7FECC472887430700420F6F /* t_cose_sign_sign.c in Sources */,
 				E7AF703128D7E08C00F07637 /* t_cose_signature_sign_ecdsa.c in Sources */,
+				E7F173022923E09100E5ADF3 /* t_cose_signature_sign_eddsa.c in Sources */,
 			);
 			runOnlyForDeploymentPostprocessing = 0;
 		};
@@ -827,11 +826,8 @@
 				E77108222917EDA900D8ADF4 /* t_cose_recipient_dec_hpke.c in Sources */,
 				E7FECC5B2887D6B000420F6F /* t_cose_signature_verify_ecdsa.c in Sources */,
 				E73CDAD423AD4F3900D262E0 /* t_cose_psa_crypto.c in Sources */,
-<<<<<<< HEAD
 				E771082E2917EDA900D8ADF4 /* t_cose_recipient_enc_hpke.c in Sources */,
-=======
-				E73FDFC728B6BB63002CF0CC /* t_cose_short_circuit.c in Sources */,
->>>>>>> e7a40d25
+				E7F1730429275F4800E5ADF3 /* t_cose_signature_sign_eddsa.c in Sources */,
 				E73CDAB223A7316700D262E0 /* t_cose_util.c in Sources */,
 				E7FECC61288B346300420F6F /* t_cose_sign_verify.c in Sources */,
 				E73CDAB623A7316700D262E0 /* t_cose_parameters.c in Sources */,
@@ -845,6 +841,7 @@
 				E73CDABD23A7316700D262E0 /* main.c in Sources */,
 				E77108162917EDA900D8ADF4 /* t_cose_encrypt_enc.c in Sources */,
 				E73CDABE23A7316700D262E0 /* run_tests.c in Sources */,
+				E7F173092929B5ED00E5ADF3 /* t_cose_signature_verify_eddsa.c in Sources */,
 				E77108102917EDA900D8ADF4 /* t_cose_recipient_dec_aes_kw.c in Sources */,
 				E762D6E028CC0BFE00A22792 /* t_cose_compute_validate_mac_test.c in Sources */,
 				E73CDABF23A7316700D262E0 /* t_cose_sign1_sign.c in Sources */,
@@ -892,14 +889,11 @@
 				E721CB9A2362ABA400C7FD56 /* t_cose_make_openssl_test_key.c in Sources */,
 				E7E36EA5226CBB570040613B /* t_cose_openssl_crypto.c in Sources */,
 				E771082D2917EDA900D8ADF4 /* t_cose_recipient_enc_hpke.c in Sources */,
+				E7F1730529275F4900E5ADF3 /* t_cose_signature_sign_eddsa.c in Sources */,
 				0F91057A2321878F00008572 /* t_cose_parameters.c in Sources */,
-<<<<<<< HEAD
 				E7FECC5C2887D6B100420F6F /* t_cose_signature_verify_ecdsa.c in Sources */,
 				E77108152917EDA900D8ADF4 /* t_cose_encrypt_enc.c in Sources */,
 				E762D6DF28CC0BFD00A22792 /* t_cose_compute_validate_mac_test.c in Sources */,
-=======
-				E73FDFC628B6BB62002CF0CC /* t_cose_short_circuit.c in Sources */,
->>>>>>> e7a40d25
 				0F8B2FEF2345A33A00A22349 /* t_cose_make_test_messages.c in Sources */,
 				E7E36E90226CB9460040613B /* t_cose_util.c in Sources */,
 				E7FECC60288B346200420F6F /* t_cose_sign_verify.c in Sources */,
