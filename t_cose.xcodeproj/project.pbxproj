--- conflicted
+++ resolved
@@ -398,13 +398,10 @@
 		E7E36E82226CB9460040613B /* inc */ = {
 			isa = PBXGroup;
 			children = (
-<<<<<<< HEAD
-=======
 				E762D6D228CC0BB000A22792 /* t_cose_mac_compute.h */,
 				E762D6D328CC0BB000A22792 /* t_cose_mac_validate.h */,
 				E7FECC6F2892260100420F6F /* t_cose_signature_sign_short.h */,
 				E7FECC6E2892260100420F6F /* t_cose_signature_verify_short.h */,
->>>>>>> dcdbcc5f
 				E72EC9EF242E74EE006D3DD3 /* q_useful_buf.h */,
 				E72EC9ED242E74EE006D3DD3 /* t_cose_common.h */,
 				E74F5A3B288105220092D141 /* t_cose_parameters.h */,
