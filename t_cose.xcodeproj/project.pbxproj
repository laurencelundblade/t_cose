// !$*UTF8*$!
{
	archiveVersion = 1;
	classes = {
	};
	objectVersion = 50;
	objects = {

/* Begin PBXBuildFile section */
		0F8B2FEF2345A33A00A22349 /* t_cose_make_test_messages.c in Sources */ = {isa = PBXBuildFile; fileRef = 0F8B2FE8233C3DD600A22349 /* t_cose_make_test_messages.c */; };
		0F91057A2321878F00008572 /* t_cose_parameters.c in Sources */ = {isa = PBXBuildFile; fileRef = 0F9105792321878F00008572 /* t_cose_parameters.c */; };
		E721CB9A2362ABA400C7FD56 /* t_cose_make_openssl_test_key.c in Sources */ = {isa = PBXBuildFile; fileRef = E721CB9823628E9E00C7FD56 /* t_cose_make_openssl_test_key.c */; };
		E721CB9B2362AC2A00C7FD56 /* t_cose_sign_verify_test.c in Sources */ = {isa = PBXBuildFile; fileRef = E721CB9423628D2600C7FD56 /* t_cose_sign_verify_test.c */; };
		E72FB01D231ADAA8000970FE /* run_tests.c in Sources */ = {isa = PBXBuildFile; fileRef = E72FB01C231ADAA8000970FE /* run_tests.c */; };
		E730E60B23612DAB00175CE0 /* t_cose_sign1_verify.c in Sources */ = {isa = PBXBuildFile; fileRef = E7E36E8A226CB9460040613B /* t_cose_sign1_verify.c */; };
		E730E60C23612DAB00175CE0 /* run_tests.c in Sources */ = {isa = PBXBuildFile; fileRef = E72FB01C231ADAA8000970FE /* run_tests.c */; };
		E730E61123612DAB00175CE0 /* t_cose_parameters.c in Sources */ = {isa = PBXBuildFile; fileRef = 0F9105792321878F00008572 /* t_cose_parameters.c */; };
		E730E61223612DAB00175CE0 /* t_cose_make_test_messages.c in Sources */ = {isa = PBXBuildFile; fileRef = 0F8B2FE8233C3DD600A22349 /* t_cose_make_test_messages.c */; };
		E730E61323612DAB00175CE0 /* t_cose_util.c in Sources */ = {isa = PBXBuildFile; fileRef = E7E36E89226CB9460040613B /* t_cose_util.c */; };
		E730E61523612DAB00175CE0 /* sha256.c in Sources */ = {isa = PBXBuildFile; fileRef = E730E60723612D2B00175CE0 /* sha256.c */; };
		E730E61623612DAB00175CE0 /* t_cose_test.c in Sources */ = {isa = PBXBuildFile; fileRef = E7F70AC52270DFAE007CE07F /* t_cose_test.c */; };
		E730E61823612DAB00175CE0 /* main.c in Sources */ = {isa = PBXBuildFile; fileRef = E7E36E7B226CB8400040613B /* main.c */; };
		E730E61923612DAB00175CE0 /* t_cose_sign1_sign.c in Sources */ = {isa = PBXBuildFile; fileRef = E7E36E8E226CB9460040613B /* t_cose_sign1_sign.c */; };
		E730E62123612E3900175CE0 /* t_cose_test_crypto.c in Sources */ = {isa = PBXBuildFile; fileRef = E7E36EA4226CBB570040613B /* t_cose_test_crypto.c */; };
<<<<<<< HEAD
		E772024E23B768ED006E966E /* UsefulBuf.c in Sources */ = {isa = PBXBuildFile; fileRef = E772024623B768EC006E966E /* UsefulBuf.c */; };
		E772024F23B768ED006E966E /* qcbor_encode.c in Sources */ = {isa = PBXBuildFile; fileRef = E772024723B768EC006E966E /* qcbor_encode.c */; };
		E772025023B768ED006E966E /* qcbor_decode.c in Sources */ = {isa = PBXBuildFile; fileRef = E772024823B768ED006E966E /* qcbor_decode.c */; };
		E772025123B768ED006E966E /* ieee754.c in Sources */ = {isa = PBXBuildFile; fileRef = E772024923B768ED006E966E /* ieee754.c */; };
		E7E207212368BEF60003AAAB /* main.c in Sources */ = {isa = PBXBuildFile; fileRef = E7E207202368BEF60003AAAB /* main.c */; };
		E7E207272368BF1E0003AAAB /* encode_sample.c in Sources */ = {isa = PBXBuildFile; fileRef = E7E207262368BF1E0003AAAB /* encode_sample.c */; };
		E7E207282368BF920003AAAB /* t_cose_make_openssl_test_key.c in Sources */ = {isa = PBXBuildFile; fileRef = E721CB9823628E9E00C7FD56 /* t_cose_make_openssl_test_key.c */; };
=======
		E73BF6B823ADCF5F00DF5C36 /* libcrypto.a in Frameworks */ = {isa = PBXBuildFile; fileRef = E721CB9F23634C0400C7FD56 /* libcrypto.a */; };
		E73BF6BB23AF3DD100DF5C36 /* t_cose_sign1_verify.c in Sources */ = {isa = PBXBuildFile; fileRef = E7E36E8A226CB9460040613B /* t_cose_sign1_verify.c */; };
		E73BF6BC23AF3DD100DF5C36 /* qcbor_decode.c in Sources */ = {isa = PBXBuildFile; fileRef = E7E36E9D226CBA1A0040613B /* qcbor_decode.c */; };
		E73BF6BD23AF3DD100DF5C36 /* t_cose_test.c in Sources */ = {isa = PBXBuildFile; fileRef = E7F70AC52270DFAE007CE07F /* t_cose_test.c */; };
		E73BF6BE23AF3DD100DF5C36 /* ieee754.c in Sources */ = {isa = PBXBuildFile; fileRef = E7E36E99226CBA1A0040613B /* ieee754.c */; };
		E73BF6BF23AF3DD100DF5C36 /* t_cose_psa_crypto.c in Sources */ = {isa = PBXBuildFile; fileRef = E73CDAD223AD4E6D00D262E0 /* t_cose_psa_crypto.c */; };
		E73BF6C023AF3DD100DF5C36 /* t_cose_util.c in Sources */ = {isa = PBXBuildFile; fileRef = E7E36E89226CB9460040613B /* t_cose_util.c */; };
		E73BF6C123AF3DD100DF5C36 /* qcbor_encode.c in Sources */ = {isa = PBXBuildFile; fileRef = E7E36E9A226CBA1A0040613B /* qcbor_encode.c */; };
		E73BF6C223AF3DD100DF5C36 /* t_cose_parameters.c in Sources */ = {isa = PBXBuildFile; fileRef = 0F9105792321878F00008572 /* t_cose_parameters.c */; };
		E73BF6C323AF3DD100DF5C36 /* UsefulBuf.c in Sources */ = {isa = PBXBuildFile; fileRef = E7E36E9B226CBA1A0040613B /* UsefulBuf.c */; };
		E73BF6C423AF3DD100DF5C36 /* t_cose_sign_verify_test.c in Sources */ = {isa = PBXBuildFile; fileRef = E721CB9423628D2600C7FD56 /* t_cose_sign_verify_test.c */; };
		E73BF6C523AF3DD100DF5C36 /* t_cose_make_psa_test_key.c in Sources */ = {isa = PBXBuildFile; fileRef = E721CB9123628B5F00C7FD56 /* t_cose_make_psa_test_key.c */; };
		E73BF6C623AF3DD100DF5C36 /* sha256.c in Sources */ = {isa = PBXBuildFile; fileRef = E730E60723612D2B00175CE0 /* sha256.c */; };
		E73BF6C723AF3DD100DF5C36 /* t_cose_make_test_messages.c in Sources */ = {isa = PBXBuildFile; fileRef = 0F8B2FE8233C3DD600A22349 /* t_cose_make_test_messages.c */; };
		E73BF6C823AF3DD100DF5C36 /* main.c in Sources */ = {isa = PBXBuildFile; fileRef = E7E36E7B226CB8400040613B /* main.c */; };
		E73BF6C923AF3DD100DF5C36 /* run_tests.c in Sources */ = {isa = PBXBuildFile; fileRef = E72FB01C231ADAA8000970FE /* run_tests.c */; };
		E73BF6CA23AF3DD100DF5C36 /* t_cose_sign1_sign.c in Sources */ = {isa = PBXBuildFile; fileRef = E7E36E8E226CB9460040613B /* t_cose_sign1_sign.c */; };
		E73BF6CC23AF3DD100DF5C36 /* libmbedcrypto.a in Frameworks */ = {isa = PBXBuildFile; fileRef = E73CDAC723A7319200D262E0 /* libmbedcrypto.a */; settings = {ATTRIBUTES = (Required, ); }; };
		E73BF6D723AFFB4100DF5C36 /* t_cose_sign1_verify.c in Sources */ = {isa = PBXBuildFile; fileRef = E7E36E8A226CB9460040613B /* t_cose_sign1_verify.c */; };
		E73BF6D823AFFB4100DF5C36 /* qcbor_decode.c in Sources */ = {isa = PBXBuildFile; fileRef = E7E36E9D226CBA1A0040613B /* qcbor_decode.c */; };
		E73BF6DA23AFFB4100DF5C36 /* ieee754.c in Sources */ = {isa = PBXBuildFile; fileRef = E7E36E99226CBA1A0040613B /* ieee754.c */; };
		E73BF6DB23AFFB4100DF5C36 /* t_cose_psa_crypto.c in Sources */ = {isa = PBXBuildFile; fileRef = E73CDAD223AD4E6D00D262E0 /* t_cose_psa_crypto.c */; };
		E73BF6DC23AFFB4100DF5C36 /* t_cose_util.c in Sources */ = {isa = PBXBuildFile; fileRef = E7E36E89226CB9460040613B /* t_cose_util.c */; };
		E73BF6DD23AFFB4100DF5C36 /* qcbor_encode.c in Sources */ = {isa = PBXBuildFile; fileRef = E7E36E9A226CBA1A0040613B /* qcbor_encode.c */; };
		E73BF6DE23AFFB4100DF5C36 /* t_cose_parameters.c in Sources */ = {isa = PBXBuildFile; fileRef = 0F9105792321878F00008572 /* t_cose_parameters.c */; };
		E73BF6DF23AFFB4100DF5C36 /* UsefulBuf.c in Sources */ = {isa = PBXBuildFile; fileRef = E7E36E9B226CBA1A0040613B /* UsefulBuf.c */; };
		E73BF6E023AFFB4100DF5C36 /* t_cose_basic_example_psa.c in Sources */ = {isa = PBXBuildFile; fileRef = E73BF6D223AFFA6500DF5C36 /* t_cose_basic_example_psa.c */; };
		E73BF6E323AFFB4100DF5C36 /* sha256.c in Sources */ = {isa = PBXBuildFile; fileRef = E730E60723612D2B00175CE0 /* sha256.c */; };
		E73BF6E723AFFB4100DF5C36 /* t_cose_sign1_sign.c in Sources */ = {isa = PBXBuildFile; fileRef = E7E36E8E226CB9460040613B /* t_cose_sign1_sign.c */; };
		E73BF6E923AFFB4100DF5C36 /* libmbedcrypto.a in Frameworks */ = {isa = PBXBuildFile; fileRef = E73CDAC723A7319200D262E0 /* libmbedcrypto.a */; settings = {ATTRIBUTES = (Required, ); }; };
		E73BF70723B07ACF00DF5C36 /* t_cose_sign1_verify.c in Sources */ = {isa = PBXBuildFile; fileRef = E7E36E8A226CB9460040613B /* t_cose_sign1_verify.c */; };
		E73BF70923B07ACF00DF5C36 /* qcbor_decode.c in Sources */ = {isa = PBXBuildFile; fileRef = E7E36E9D226CBA1A0040613B /* qcbor_decode.c */; };
		E73BF70B23B07ACF00DF5C36 /* t_cose_openssl_crypto.c in Sources */ = {isa = PBXBuildFile; fileRef = E7E36EA3226CBB570040613B /* t_cose_openssl_crypto.c */; };
		E73BF70C23B07ACF00DF5C36 /* ieee754.c in Sources */ = {isa = PBXBuildFile; fileRef = E7E36E99226CBA1A0040613B /* ieee754.c */; };
		E73BF70D23B07ACF00DF5C36 /* t_cose_parameters.c in Sources */ = {isa = PBXBuildFile; fileRef = 0F9105792321878F00008572 /* t_cose_parameters.c */; };
		E73BF70F23B07ACF00DF5C36 /* t_cose_util.c in Sources */ = {isa = PBXBuildFile; fileRef = E7E36E89226CB9460040613B /* t_cose_util.c */; };
		E73BF71023B07ACF00DF5C36 /* qcbor_encode.c in Sources */ = {isa = PBXBuildFile; fileRef = E7E36E9A226CBA1A0040613B /* qcbor_encode.c */; };
		E73BF71323B07ACF00DF5C36 /* UsefulBuf.c in Sources */ = {isa = PBXBuildFile; fileRef = E7E36E9B226CBA1A0040613B /* UsefulBuf.c */; };
		E73BF71523B07ACF00DF5C36 /* t_cose_sign1_sign.c in Sources */ = {isa = PBXBuildFile; fileRef = E7E36E8E226CB9460040613B /* t_cose_sign1_sign.c */; };
		E73BF71723B07ACF00DF5C36 /* libcrypto.a in Frameworks */ = {isa = PBXBuildFile; fileRef = E721CB9F23634C0400C7FD56 /* libcrypto.a */; };
		E73BF71D23B07AE400DF5C36 /* t_cose_basic_example_ossl.c in Sources */ = {isa = PBXBuildFile; fileRef = E73BF6F023B07AB200DF5C36 /* t_cose_basic_example_ossl.c */; };
		E73CDAAE23A7316700D262E0 /* t_cose_sign1_verify.c in Sources */ = {isa = PBXBuildFile; fileRef = E7E36E8A226CB9460040613B /* t_cose_sign1_verify.c */; };
		E73CDAAF23A7316700D262E0 /* qcbor_decode.c in Sources */ = {isa = PBXBuildFile; fileRef = E7E36E9D226CBA1A0040613B /* qcbor_decode.c */; };
		E73CDAB023A7316700D262E0 /* t_cose_test.c in Sources */ = {isa = PBXBuildFile; fileRef = E7F70AC52270DFAE007CE07F /* t_cose_test.c */; };
		E73CDAB123A7316700D262E0 /* ieee754.c in Sources */ = {isa = PBXBuildFile; fileRef = E7E36E99226CBA1A0040613B /* ieee754.c */; };
		E73CDAB223A7316700D262E0 /* t_cose_util.c in Sources */ = {isa = PBXBuildFile; fileRef = E7E36E89226CB9460040613B /* t_cose_util.c */; };
		E73CDAB323A7316700D262E0 /* qcbor_encode.c in Sources */ = {isa = PBXBuildFile; fileRef = E7E36E9A226CBA1A0040613B /* qcbor_encode.c */; };
		E73CDAB623A7316700D262E0 /* t_cose_parameters.c in Sources */ = {isa = PBXBuildFile; fileRef = 0F9105792321878F00008572 /* t_cose_parameters.c */; };
		E73CDAB723A7316700D262E0 /* UsefulBuf.c in Sources */ = {isa = PBXBuildFile; fileRef = E7E36E9B226CBA1A0040613B /* UsefulBuf.c */; };
		E73CDAB823A7316700D262E0 /* t_cose_sign_verify_test.c in Sources */ = {isa = PBXBuildFile; fileRef = E721CB9423628D2600C7FD56 /* t_cose_sign_verify_test.c */; };
		E73CDAB923A7316700D262E0 /* t_cose_make_psa_test_key.c in Sources */ = {isa = PBXBuildFile; fileRef = E721CB9123628B5F00C7FD56 /* t_cose_make_psa_test_key.c */; };
		E73CDABA23A7316700D262E0 /* sha256.c in Sources */ = {isa = PBXBuildFile; fileRef = E730E60723612D2B00175CE0 /* sha256.c */; };
		E73CDABC23A7316700D262E0 /* t_cose_make_test_messages.c in Sources */ = {isa = PBXBuildFile; fileRef = 0F8B2FE8233C3DD600A22349 /* t_cose_make_test_messages.c */; };
		E73CDABD23A7316700D262E0 /* main.c in Sources */ = {isa = PBXBuildFile; fileRef = E7E36E7B226CB8400040613B /* main.c */; };
		E73CDABE23A7316700D262E0 /* run_tests.c in Sources */ = {isa = PBXBuildFile; fileRef = E72FB01C231ADAA8000970FE /* run_tests.c */; };
		E73CDABF23A7316700D262E0 /* t_cose_sign1_sign.c in Sources */ = {isa = PBXBuildFile; fileRef = E7E36E8E226CB9460040613B /* t_cose_sign1_sign.c */; };
		E73CDACB23A73FD700D262E0 /* libmbedcrypto.a in Frameworks */ = {isa = PBXBuildFile; fileRef = E73CDAC723A7319200D262E0 /* libmbedcrypto.a */; settings = {ATTRIBUTES = (Required, ); }; };
		E73CDAD423AD4F3900D262E0 /* t_cose_psa_crypto.c in Sources */ = {isa = PBXBuildFile; fileRef = E73CDAD223AD4E6D00D262E0 /* t_cose_psa_crypto.c */; };
		E772026F23CAEC84006E966E /* t_cose_sign1_verify.c in Sources */ = {isa = PBXBuildFile; fileRef = E7E36E8A226CB9460040613B /* t_cose_sign1_verify.c */; };
		E772027023CAEC84006E966E /* qcbor_decode.c in Sources */ = {isa = PBXBuildFile; fileRef = E7E36E9D226CBA1A0040613B /* qcbor_decode.c */; };
		E772027123CAEC84006E966E /* t_cose_test.c in Sources */ = {isa = PBXBuildFile; fileRef = E7F70AC52270DFAE007CE07F /* t_cose_test.c */; };
		E772027223CAEC84006E966E /* ieee754.c in Sources */ = {isa = PBXBuildFile; fileRef = E7E36E99226CBA1A0040613B /* ieee754.c */; };
		E772027323CAEC84006E966E /* t_cose_psa_crypto.c in Sources */ = {isa = PBXBuildFile; fileRef = E73CDAD223AD4E6D00D262E0 /* t_cose_psa_crypto.c */; };
		E772027423CAEC84006E966E /* t_cose_util.c in Sources */ = {isa = PBXBuildFile; fileRef = E7E36E89226CB9460040613B /* t_cose_util.c */; };
		E772027523CAEC84006E966E /* qcbor_encode.c in Sources */ = {isa = PBXBuildFile; fileRef = E7E36E9A226CBA1A0040613B /* qcbor_encode.c */; };
		E772027623CAEC84006E966E /* t_cose_parameters.c in Sources */ = {isa = PBXBuildFile; fileRef = 0F9105792321878F00008572 /* t_cose_parameters.c */; };
		E772027723CAEC84006E966E /* UsefulBuf.c in Sources */ = {isa = PBXBuildFile; fileRef = E7E36E9B226CBA1A0040613B /* UsefulBuf.c */; };
		E772027823CAEC84006E966E /* t_cose_sign_verify_test.c in Sources */ = {isa = PBXBuildFile; fileRef = E721CB9423628D2600C7FD56 /* t_cose_sign_verify_test.c */; };
		E772027923CAEC84006E966E /* t_cose_make_psa_test_key.c in Sources */ = {isa = PBXBuildFile; fileRef = E721CB9123628B5F00C7FD56 /* t_cose_make_psa_test_key.c */; };
		E772027A23CAEC84006E966E /* sha256.c in Sources */ = {isa = PBXBuildFile; fileRef = E730E60723612D2B00175CE0 /* sha256.c */; };
		E772027B23CAEC84006E966E /* t_cose_make_test_messages.c in Sources */ = {isa = PBXBuildFile; fileRef = 0F8B2FE8233C3DD600A22349 /* t_cose_make_test_messages.c */; };
		E772027C23CAEC84006E966E /* main.c in Sources */ = {isa = PBXBuildFile; fileRef = E7E36E7B226CB8400040613B /* main.c */; };
		E772027D23CAEC84006E966E /* run_tests.c in Sources */ = {isa = PBXBuildFile; fileRef = E72FB01C231ADAA8000970FE /* run_tests.c */; };
		E772027E23CAEC84006E966E /* t_cose_sign1_sign.c in Sources */ = {isa = PBXBuildFile; fileRef = E7E36E8E226CB9460040613B /* t_cose_sign1_sign.c */; };
		E772028023CAEC84006E966E /* libmbedcrypto.a in Frameworks */ = {isa = PBXBuildFile; fileRef = E73CDAC723A7319200D262E0 /* libmbedcrypto.a */; settings = {ATTRIBUTES = (Required, ); }; };
>>>>>>> 01a1d6f5
		E7E36E7C226CB8400040613B /* main.c in Sources */ = {isa = PBXBuildFile; fileRef = E7E36E7B226CB8400040613B /* main.c */; };
		E7E36E90226CB9460040613B /* t_cose_util.c in Sources */ = {isa = PBXBuildFile; fileRef = E7E36E89226CB9460040613B /* t_cose_util.c */; };
		E7E36E91226CB9460040613B /* t_cose_sign1_verify.c in Sources */ = {isa = PBXBuildFile; fileRef = E7E36E8A226CB9460040613B /* t_cose_sign1_verify.c */; };
		E7E36E93226CB9460040613B /* t_cose_sign1_sign.c in Sources */ = {isa = PBXBuildFile; fileRef = E7E36E8E226CB9460040613B /* t_cose_sign1_sign.c */; };
		E7E36EA5226CBB570040613B /* t_cose_openssl_crypto.c in Sources */ = {isa = PBXBuildFile; fileRef = E7E36EA3226CBB570040613B /* t_cose_openssl_crypto.c */; };
<<<<<<< HEAD
		E7E36EB1226CF9CC0040613B /* t_cose_sign1_verify.c in Sources */ = {isa = PBXBuildFile; fileRef = E7E36E8A226CB9460040613B /* t_cose_sign1_verify.c */; };
		E7E36EB5226CF9CC0040613B /* t_cose_util.c in Sources */ = {isa = PBXBuildFile; fileRef = E7E36E89226CB9460040613B /* t_cose_util.c */; };
		E7E36EB8226CF9CC0040613B /* t_cose_psa_crypto.c in Sources */ = {isa = PBXBuildFile; fileRef = E7E36E87226CB9460040613B /* t_cose_psa_crypto.c */; };
		E7E36EBB226CF9CC0040613B /* main.c in Sources */ = {isa = PBXBuildFile; fileRef = E7E36E7B226CB8400040613B /* main.c */; };
		E7E36EBC226CF9CC0040613B /* t_cose_sign1_sign.c in Sources */ = {isa = PBXBuildFile; fileRef = E7E36E8E226CB9460040613B /* t_cose_sign1_sign.c */; };
=======
>>>>>>> 01a1d6f5
		E7F70AC62270DFAE007CE07F /* t_cose_test.c in Sources */ = {isa = PBXBuildFile; fileRef = E7F70AC52270DFAE007CE07F /* t_cose_test.c */; };
/* End PBXBuildFile section */

/* Begin PBXCopyFilesBuildPhase section */
		E730E61C23612DAB00175CE0 /* CopyFiles */ = {
			isa = PBXCopyFilesBuildPhase;
			buildActionMask = 2147483647;
			dstPath = /usr/share/man/man1/;
			dstSubfolderSpec = 0;
			files = (
			);
			runOnlyForDeploymentPostprocessing = 1;
		};
		E73BF6CD23AF3DD100DF5C36 /* CopyFiles */ = {
			isa = PBXCopyFilesBuildPhase;
			buildActionMask = 2147483647;
			dstPath = /usr/share/man/man1/;
			dstSubfolderSpec = 0;
			files = (
			);
			runOnlyForDeploymentPostprocessing = 1;
		};
		E73BF6EA23AFFB4100DF5C36 /* CopyFiles */ = {
			isa = PBXCopyFilesBuildPhase;
			buildActionMask = 2147483647;
			dstPath = /usr/share/man/man1/;
			dstSubfolderSpec = 0;
			files = (
			);
			runOnlyForDeploymentPostprocessing = 1;
		};
		E73BF71823B07ACF00DF5C36 /* CopyFiles */ = {
			isa = PBXCopyFilesBuildPhase;
			buildActionMask = 2147483647;
			dstPath = /usr/share/man/man1/;
			dstSubfolderSpec = 0;
			files = (
			);
			runOnlyForDeploymentPostprocessing = 1;
		};
		E73CDAC223A7316700D262E0 /* CopyFiles */ = {
			isa = PBXCopyFilesBuildPhase;
			buildActionMask = 2147483647;
			dstPath = /usr/share/man/man1/;
			dstSubfolderSpec = 0;
			files = (
			);
			runOnlyForDeploymentPostprocessing = 1;
		};
		E772028123CAEC84006E966E /* CopyFiles */ = {
			isa = PBXCopyFilesBuildPhase;
			buildActionMask = 2147483647;
			dstPath = /usr/share/man/man1/;
			dstSubfolderSpec = 0;
			files = (
			);
			runOnlyForDeploymentPostprocessing = 1;
		};
		E7E36E76226CB8400040613B /* CopyFiles */ = {
			isa = PBXCopyFilesBuildPhase;
			buildActionMask = 2147483647;
			dstPath = /usr/share/man/man1/;
			dstSubfolderSpec = 0;
			files = (
			);
			runOnlyForDeploymentPostprocessing = 1;
		};
/* End PBXCopyFilesBuildPhase section */

/* Begin PBXFileReference section */
		0F8B2FE8233C3DD600A22349 /* t_cose_make_test_messages.c */ = {isa = PBXFileReference; fileEncoding = 4; lastKnownFileType = sourcecode.c.c; path = t_cose_make_test_messages.c; sourceTree = "<group>"; };
		0F8B2FE9233C3DD600A22349 /* t_cose_make_test_messages.h */ = {isa = PBXFileReference; fileEncoding = 4; lastKnownFileType = sourcecode.c.h; path = t_cose_make_test_messages.h; sourceTree = "<group>"; };
		0F9105782321878F00008572 /* t_cose_parameters.h */ = {isa = PBXFileReference; lastKnownFileType = sourcecode.c.h; path = t_cose_parameters.h; sourceTree = "<group>"; };
		0F9105792321878F00008572 /* t_cose_parameters.c */ = {isa = PBXFileReference; lastKnownFileType = sourcecode.c.c; path = t_cose_parameters.c; sourceTree = "<group>"; };
		E71D9E8E231C930B00A21F7F /* README.md */ = {isa = PBXFileReference; lastKnownFileType = net.daringfireball.markdown; path = README.md; sourceTree = "<group>"; };
		E71D9ECA23341D8200A21F7F /* t_cose_standard_constants.h */ = {isa = PBXFileReference; fileEncoding = 4; lastKnownFileType = sourcecode.c.h; path = t_cose_standard_constants.h; sourceTree = "<group>"; };
		E721CB9123628B5F00C7FD56 /* t_cose_make_psa_test_key.c */ = {isa = PBXFileReference; fileEncoding = 4; lastKnownFileType = sourcecode.c.c; path = t_cose_make_psa_test_key.c; sourceTree = "<group>"; };
		E721CB9423628D2600C7FD56 /* t_cose_sign_verify_test.c */ = {isa = PBXFileReference; fileEncoding = 4; lastKnownFileType = sourcecode.c.c; path = t_cose_sign_verify_test.c; sourceTree = "<group>"; };
		E721CB9523628D2700C7FD56 /* t_cose_sign_verify_test.h */ = {isa = PBXFileReference; fileEncoding = 4; lastKnownFileType = sourcecode.c.h; path = t_cose_sign_verify_test.h; sourceTree = "<group>"; };
		E721CB9723628E0B00C7FD56 /* t_cose_make_test_pub_key.h */ = {isa = PBXFileReference; fileEncoding = 4; lastKnownFileType = sourcecode.c.h; path = t_cose_make_test_pub_key.h; sourceTree = "<group>"; };
		E721CB9823628E9E00C7FD56 /* t_cose_make_openssl_test_key.c */ = {isa = PBXFileReference; fileEncoding = 4; lastKnownFileType = sourcecode.c.c; path = t_cose_make_openssl_test_key.c; sourceTree = "<group>"; };
		E721CB9F23634C0400C7FD56 /* libcrypto.a */ = {isa = PBXFileReference; lastKnownFileType = archive.ar; name = libcrypto.a; path = "../../openssl/openssl-1.1.1b/libcrypto.a"; sourceTree = "<group>"; };
		E72FB01B231ADAA8000970FE /* run_tests.h */ = {isa = PBXFileReference; fileEncoding = 4; lastKnownFileType = sourcecode.c.h; path = run_tests.h; sourceTree = "<group>"; };
		E72FB01C231ADAA8000970FE /* run_tests.c */ = {isa = PBXFileReference; fileEncoding = 4; lastKnownFileType = sourcecode.c.c; path = run_tests.c; sourceTree = "<group>"; };
		E730E60623612D2B00175CE0 /* sha256.h */ = {isa = PBXFileReference; fileEncoding = 4; lastKnownFileType = sourcecode.c.h; name = sha256.h; path = b_con_hash/sha256.h; sourceTree = "<group>"; };
		E730E60723612D2B00175CE0 /* sha256.c */ = {isa = PBXFileReference; fileEncoding = 4; lastKnownFileType = sourcecode.c.c; name = sha256.c; path = b_con_hash/sha256.c; sourceTree = "<group>"; };
<<<<<<< HEAD
		E730E62023612DAB00175CE0 /* t_cose */ = {isa = PBXFileReference; explicitFileType = "compiled.mach-o.executable"; includeInIndex = 0; path = t_cose; sourceTree = BUILT_PRODUCTS_DIR; };
		E772022A23B76898006E966E /* qcbor.h */ = {isa = PBXFileReference; fileEncoding = 4; lastKnownFileType = sourcecode.c.h; path = qcbor.h; sourceTree = "<group>"; };
		E772022B23B76898006E966E /* UsefulBuf.h */ = {isa = PBXFileReference; fileEncoding = 4; lastKnownFileType = sourcecode.c.h; path = UsefulBuf.h; sourceTree = "<group>"; };
		E772024523B768EC006E966E /* ieee754.h */ = {isa = PBXFileReference; fileEncoding = 4; lastKnownFileType = sourcecode.c.h; path = ieee754.h; sourceTree = "<group>"; };
		E772024623B768EC006E966E /* UsefulBuf.c */ = {isa = PBXFileReference; fileEncoding = 4; lastKnownFileType = sourcecode.c.c; path = UsefulBuf.c; sourceTree = "<group>"; };
		E772024723B768EC006E966E /* qcbor_encode.c */ = {isa = PBXFileReference; fileEncoding = 4; lastKnownFileType = sourcecode.c.c; path = qcbor_encode.c; sourceTree = "<group>"; };
		E772024823B768ED006E966E /* qcbor_decode.c */ = {isa = PBXFileReference; fileEncoding = 4; lastKnownFileType = sourcecode.c.c; path = qcbor_decode.c; sourceTree = "<group>"; };
		E772024923B768ED006E966E /* ieee754.c */ = {isa = PBXFileReference; fileEncoding = 4; lastKnownFileType = sourcecode.c.c; path = ieee754.c; sourceTree = "<group>"; };
		E7E2071E2368BEF60003AAAB /* encode_sample */ = {isa = PBXFileReference; explicitFileType = "compiled.mach-o.executable"; includeInIndex = 0; path = encode_sample; sourceTree = BUILT_PRODUCTS_DIR; };
		E7E207202368BEF60003AAAB /* main.c */ = {isa = PBXFileReference; lastKnownFileType = sourcecode.c.c; path = main.c; sourceTree = "<group>"; };
		E7E207262368BF1E0003AAAB /* encode_sample.c */ = {isa = PBXFileReference; lastKnownFileType = sourcecode.c.c; path = encode_sample.c; sourceTree = "<group>"; };
=======
		E730E62023612DAB00175CE0 /* t_cose_test */ = {isa = PBXFileReference; explicitFileType = "compiled.mach-o.executable"; includeInIndex = 0; path = t_cose_test; sourceTree = BUILT_PRODUCTS_DIR; };
		E73BF6D123AF3DD100DF5C36 /* t_cose_psa_11 */ = {isa = PBXFileReference; explicitFileType = "compiled.mach-o.executable"; includeInIndex = 0; path = t_cose_psa_11; sourceTree = BUILT_PRODUCTS_DIR; };
		E73BF6D223AFFA6500DF5C36 /* t_cose_basic_example_psa.c */ = {isa = PBXFileReference; fileEncoding = 4; lastKnownFileType = sourcecode.c.c; path = t_cose_basic_example_psa.c; sourceTree = "<group>"; };
		E73BF6EE23AFFB4100DF5C36 /* t_cose_basic_example_psa */ = {isa = PBXFileReference; explicitFileType = "compiled.mach-o.executable"; includeInIndex = 0; path = t_cose_basic_example_psa; sourceTree = BUILT_PRODUCTS_DIR; };
		E73BF6F023B07AB200DF5C36 /* t_cose_basic_example_ossl.c */ = {isa = PBXFileReference; lastKnownFileType = sourcecode.c.c; path = t_cose_basic_example_ossl.c; sourceTree = "<group>"; };
		E73BF71C23B07ACF00DF5C36 /* t_cose_basic_example_openssl */ = {isa = PBXFileReference; explicitFileType = "compiled.mach-o.executable"; includeInIndex = 0; path = t_cose_basic_example_openssl; sourceTree = BUILT_PRODUCTS_DIR; };
		E73CDAC623A7316700D262E0 /* t_cose_psa */ = {isa = PBXFileReference; explicitFileType = "compiled.mach-o.executable"; includeInIndex = 0; path = t_cose_psa; sourceTree = BUILT_PRODUCTS_DIR; };
		E73CDAC723A7319200D262E0 /* libmbedcrypto.a */ = {isa = PBXFileReference; lastKnownFileType = archive.ar; name = libmbedcrypto.a; path = "../../mbed-crypto/library/libmbedcrypto.a"; sourceTree = "<group>"; };
		E73CDAD023AC131A00D262E0 /* libmbedcrypto.a */ = {isa = PBXFileReference; lastKnownFileType = archive.ar; name = libmbedcrypto.a; path = "../../mbed-crypto-mbedcrypto-1.1.0/library/libmbedcrypto.a"; sourceTree = "<group>"; };
		E73CDAD223AD4E6D00D262E0 /* t_cose_psa_crypto.c */ = {isa = PBXFileReference; fileEncoding = 4; lastKnownFileType = sourcecode.c.c; path = t_cose_psa_crypto.c; sourceTree = "<group>"; };
		E772028523CAEC84006E966E /* t_cose_psa_noss */ = {isa = PBXFileReference; explicitFileType = "compiled.mach-o.executable"; includeInIndex = 0; path = t_cose_psa_noss; sourceTree = BUILT_PRODUCTS_DIR; };
>>>>>>> 01a1d6f5
		E7E36E78226CB8400040613B /* t_cose_openssl */ = {isa = PBXFileReference; explicitFileType = "compiled.mach-o.executable"; includeInIndex = 0; path = t_cose_openssl; sourceTree = BUILT_PRODUCTS_DIR; };
		E7E36E7B226CB8400040613B /* main.c */ = {isa = PBXFileReference; lastKnownFileType = sourcecode.c.c; path = main.c; sourceTree = "<group>"; };
		E7E36E83226CB9460040613B /* t_cose_common.h */ = {isa = PBXFileReference; fileEncoding = 4; lastKnownFileType = sourcecode.c.h; path = t_cose_common.h; sourceTree = "<group>"; };
		E7E36E84226CB9460040613B /* t_cose_sign1_sign.h */ = {isa = PBXFileReference; fileEncoding = 4; lastKnownFileType = sourcecode.c.h; path = t_cose_sign1_sign.h; sourceTree = "<group>"; };
		E7E36E85226CB9460040613B /* t_cose_sign1_verify.h */ = {isa = PBXFileReference; fileEncoding = 4; lastKnownFileType = sourcecode.c.h; path = t_cose_sign1_verify.h; sourceTree = "<group>"; };
		E7E36E89226CB9460040613B /* t_cose_util.c */ = {isa = PBXFileReference; fileEncoding = 4; lastKnownFileType = sourcecode.c.c; path = t_cose_util.c; sourceTree = "<group>"; };
		E7E36E8A226CB9460040613B /* t_cose_sign1_verify.c */ = {isa = PBXFileReference; fileEncoding = 4; lastKnownFileType = sourcecode.c.c; path = t_cose_sign1_verify.c; sourceTree = "<group>"; };
		E7E36E8C226CB9460040613B /* t_cose_util.h */ = {isa = PBXFileReference; fileEncoding = 4; lastKnownFileType = sourcecode.c.h; path = t_cose_util.h; sourceTree = "<group>"; };
		E7E36E8D226CB9460040613B /* t_cose_crypto.h */ = {isa = PBXFileReference; fileEncoding = 4; lastKnownFileType = sourcecode.c.h; path = t_cose_crypto.h; sourceTree = "<group>"; };
		E7E36E8E226CB9460040613B /* t_cose_sign1_sign.c */ = {isa = PBXFileReference; fileEncoding = 4; lastKnownFileType = sourcecode.c.c; path = t_cose_sign1_sign.c; sourceTree = "<group>"; };
		E7E36E96226CB9EE0040613B /* UsefulBuf.h */ = {isa = PBXFileReference; fileEncoding = 4; lastKnownFileType = sourcecode.c.h; name = UsefulBuf.h; path = ../../QCBOR/master/inc/UsefulBuf.h; sourceTree = "<group>"; };
		E7E36E97226CB9EE0040613B /* qcbor.h */ = {isa = PBXFileReference; fileEncoding = 4; lastKnownFileType = sourcecode.c.h; name = qcbor.h; path = ../../QCBOR/master/inc/qcbor.h; sourceTree = "<group>"; };
		E7E36E99226CBA1A0040613B /* ieee754.c */ = {isa = PBXFileReference; fileEncoding = 4; lastKnownFileType = sourcecode.c.c; name = ieee754.c; path = ../../QCBOR/master/src/ieee754.c; sourceTree = "<group>"; };
		E7E36E9A226CBA1A0040613B /* qcbor_encode.c */ = {isa = PBXFileReference; fileEncoding = 4; lastKnownFileType = sourcecode.c.c; name = qcbor_encode.c; path = ../../QCBOR/master/src/qcbor_encode.c; sourceTree = "<group>"; };
		E7E36E9B226CBA1A0040613B /* UsefulBuf.c */ = {isa = PBXFileReference; fileEncoding = 4; lastKnownFileType = sourcecode.c.c; name = UsefulBuf.c; path = ../../QCBOR/master/src/UsefulBuf.c; sourceTree = "<group>"; };
		E7E36E9C226CBA1A0040613B /* ieee754.h */ = {isa = PBXFileReference; fileEncoding = 4; lastKnownFileType = sourcecode.c.h; name = ieee754.h; path = ../../QCBOR/master/src/ieee754.h; sourceTree = "<group>"; };
		E7E36E9D226CBA1A0040613B /* qcbor_decode.c */ = {isa = PBXFileReference; fileEncoding = 4; lastKnownFileType = sourcecode.c.c; name = qcbor_decode.c; path = ../../QCBOR/master/src/qcbor_decode.c; sourceTree = "<group>"; };
		E7E36EA3226CBB570040613B /* t_cose_openssl_crypto.c */ = {isa = PBXFileReference; fileEncoding = 4; lastKnownFileType = sourcecode.c.c; path = t_cose_openssl_crypto.c; sourceTree = "<group>"; };
		E7E36EA4226CBB570040613B /* t_cose_test_crypto.c */ = {isa = PBXFileReference; fileEncoding = 4; lastKnownFileType = sourcecode.c.c; path = t_cose_test_crypto.c; sourceTree = "<group>"; };
		E7E36EAB226CBEF00040613B /* q_useful_buf.h */ = {isa = PBXFileReference; fileEncoding = 4; lastKnownFileType = sourcecode.c.h; path = q_useful_buf.h; sourceTree = "<group>"; };
		E7F70ABE2270DF21007CE07F /* t_cose_psa_off_target_hashes.c */ = {isa = PBXFileReference; fileEncoding = 4; lastKnownFileType = sourcecode.c.c; path = t_cose_psa_off_target_hashes.c; sourceTree = "<group>"; };
		E7F70ABF2270DF21007CE07F /* t_cose_psa_off_target_signature.c */ = {isa = PBXFileReference; fileEncoding = 4; lastKnownFileType = sourcecode.c.c; path = t_cose_psa_off_target_signature.c; sourceTree = "<group>"; };
		E7F70AC42270DFAE007CE07F /* t_cose_test.h */ = {isa = PBXFileReference; fileEncoding = 4; lastKnownFileType = sourcecode.c.h; path = t_cose_test.h; sourceTree = "<group>"; };
		E7F70AC52270DFAE007CE07F /* t_cose_test.c */ = {isa = PBXFileReference; fileEncoding = 4; lastKnownFileType = sourcecode.c.c; path = t_cose_test.c; sourceTree = "<group>"; };
/* End PBXFileReference section */

/* Begin PBXFrameworksBuildPhase section */
		E730E61A23612DAB00175CE0 /* Frameworks */ = {
			isa = PBXFrameworksBuildPhase;
			buildActionMask = 2147483647;
			files = (
			);
			runOnlyForDeploymentPostprocessing = 0;
		};
		E73BF6CB23AF3DD100DF5C36 /* Frameworks */ = {
			isa = PBXFrameworksBuildPhase;
			buildActionMask = 2147483647;
			files = (
				E73BF6CC23AF3DD100DF5C36 /* libmbedcrypto.a in Frameworks */,
			);
			runOnlyForDeploymentPostprocessing = 0;
		};
		E73BF6E823AFFB4100DF5C36 /* Frameworks */ = {
			isa = PBXFrameworksBuildPhase;
			buildActionMask = 2147483647;
			files = (
				E73BF6E923AFFB4100DF5C36 /* libmbedcrypto.a in Frameworks */,
			);
			runOnlyForDeploymentPostprocessing = 0;
		};
		E73BF71623B07ACF00DF5C36 /* Frameworks */ = {
			isa = PBXFrameworksBuildPhase;
			buildActionMask = 2147483647;
			files = (
				E73BF71723B07ACF00DF5C36 /* libcrypto.a in Frameworks */,
			);
			runOnlyForDeploymentPostprocessing = 0;
		};
		E73CDAC023A7316700D262E0 /* Frameworks */ = {
			isa = PBXFrameworksBuildPhase;
			buildActionMask = 2147483647;
			files = (
				E73CDACB23A73FD700D262E0 /* libmbedcrypto.a in Frameworks */,
			);
			runOnlyForDeploymentPostprocessing = 0;
		};
		E772027F23CAEC84006E966E /* Frameworks */ = {
			isa = PBXFrameworksBuildPhase;
			buildActionMask = 2147483647;
			files = (
				E772028023CAEC84006E966E /* libmbedcrypto.a in Frameworks */,
			);
			runOnlyForDeploymentPostprocessing = 0;
		};
		E7E36E75226CB8400040613B /* Frameworks */ = {
			isa = PBXFrameworksBuildPhase;
			buildActionMask = 2147483647;
			files = (
				E73BF6B823ADCF5F00DF5C36 /* libcrypto.a in Frameworks */,
			);
			runOnlyForDeploymentPostprocessing = 0;
		};
/* End PBXFrameworksBuildPhase section */

/* Begin PBXGroup section */
		E730E605235E0B1800175CE0 /* QCBOR */ = {
			isa = PBXGroup;
			children = (
				E7E36E98226CB9F70040613B /* QCBOR Src */,
				E7E36E95226CB9C90040613B /* QCBOR Interface */,
			);
			name = QCBOR;
			sourceTree = "<group>";
		};
<<<<<<< HEAD
		E772022823B76875006E966E /* QCBORbstr */ = {
			isa = PBXGroup;
			children = (
				E772024123B768EC006E966E /* src */,
				E772022923B76898006E966E /* inc */,
			);
			path = QCBORbstr;
			sourceTree = "<group>";
		};
		E772022923B76898006E966E /* inc */ = {
			isa = PBXGroup;
			children = (
				E772022A23B76898006E966E /* qcbor.h */,
				E772022B23B76898006E966E /* UsefulBuf.h */,
			);
			name = inc;
			path = ../../../QCBOR/openbstr/inc;
			sourceTree = "<group>";
		};
		E772024123B768EC006E966E /* src */ = {
			isa = PBXGroup;
			children = (
				E772024523B768EC006E966E /* ieee754.h */,
				E772024623B768EC006E966E /* UsefulBuf.c */,
				E772024723B768EC006E966E /* qcbor_encode.c */,
				E772024823B768ED006E966E /* qcbor_decode.c */,
				E772024923B768ED006E966E /* ieee754.c */,
			);
			name = src;
			path = ../../../QCBOR/openbstr/src;
			sourceTree = "<group>";
		};
		E7E2071F2368BEF60003AAAB /* encode_sample */ = {
=======
		E73CDAA123A082A500D262E0 /* examples */ = {
>>>>>>> 01a1d6f5
			isa = PBXGroup;
			children = (
				E73BF6F023B07AB200DF5C36 /* t_cose_basic_example_ossl.c */,
				E73BF6D223AFFA6500DF5C36 /* t_cose_basic_example_psa.c */,
			);
			path = examples;
			sourceTree = "<group>";
		};
		E7E36E6F226CB8400040613B = {
			isa = PBXGroup;
			children = (
				E772022823B76875006E966E /* QCBORbstr */,
				E71D9E8E231C930B00A21F7F /* README.md */,
				E73CDAA123A082A500D262E0 /* examples */,
				E7E36E7B226CB8400040613B /* main.c */,
				E7E36E82226CB9460040613B /* inc */,
				E7E36E86226CB9460040613B /* src */,
				E7E36EA2226CBA540040613B /* crypto_adapters */,
				E7F70AC32270DF90007CE07F /* test */,
				E730E605235E0B1800175CE0 /* QCBOR */,
				E7F70AB22270D989007CE07F /* Frameworks */,
				E7E36E79226CB8400040613B /* Products */,
			);
			sourceTree = "<group>";
		};
		E7E36E79226CB8400040613B /* Products */ = {
			isa = PBXGroup;
			children = (
				E7E36E78226CB8400040613B /* t_cose_openssl */,
				E730E62023612DAB00175CE0 /* t_cose_test */,
				E73CDAC623A7316700D262E0 /* t_cose_psa */,
				E73BF6D123AF3DD100DF5C36 /* t_cose_psa_11 */,
				E73BF6EE23AFFB4100DF5C36 /* t_cose_basic_example_psa */,
				E73BF71C23B07ACF00DF5C36 /* t_cose_basic_example_openssl */,
				E772028523CAEC84006E966E /* t_cose_psa_noss */,
			);
			name = Products;
			sourceTree = "<group>";
		};
		E7E36E82226CB9460040613B /* inc */ = {
			isa = PBXGroup;
			children = (
				E7E36EAB226CBEF00040613B /* q_useful_buf.h */,
				E7E36E83226CB9460040613B /* t_cose_common.h */,
				E7E36E84226CB9460040613B /* t_cose_sign1_sign.h */,
				E7E36E85226CB9460040613B /* t_cose_sign1_verify.h */,
			);
			path = inc;
			sourceTree = "<group>";
		};
		E7E36E86226CB9460040613B /* src */ = {
			isa = PBXGroup;
			children = (
				E71D9ECA23341D8200A21F7F /* t_cose_standard_constants.h */,
				E7E36E89226CB9460040613B /* t_cose_util.c */,
				E7E36E8A226CB9460040613B /* t_cose_sign1_verify.c */,
				0F9105782321878F00008572 /* t_cose_parameters.h */,
				0F9105792321878F00008572 /* t_cose_parameters.c */,
				E7E36E8C226CB9460040613B /* t_cose_util.h */,
				E7E36E8D226CB9460040613B /* t_cose_crypto.h */,
				E7E36E8E226CB9460040613B /* t_cose_sign1_sign.c */,
			);
			path = src;
			sourceTree = "<group>";
		};
		E7E36E95226CB9C90040613B /* QCBOR Interface */ = {
			isa = PBXGroup;
			children = (
				E7E36E97226CB9EE0040613B /* qcbor.h */,
				E7E36E96226CB9EE0040613B /* UsefulBuf.h */,
			);
			name = "QCBOR Interface";
			sourceTree = "<group>";
		};
		E7E36E98226CB9F70040613B /* QCBOR Src */ = {
			isa = PBXGroup;
			children = (
				E7E36E99226CBA1A0040613B /* ieee754.c */,
				E7E36E9C226CBA1A0040613B /* ieee754.h */,
				E7E36E9D226CBA1A0040613B /* qcbor_decode.c */,
				E7E36E9A226CBA1A0040613B /* qcbor_encode.c */,
				E7E36E9B226CBA1A0040613B /* UsefulBuf.c */,
			);
			name = "QCBOR Src";
			sourceTree = "<group>";
		};
		E7E36EA2226CBA540040613B /* crypto_adapters */ = {
			isa = PBXGroup;
			children = (
				E73CDAD223AD4E6D00D262E0 /* t_cose_psa_crypto.c */,
				E7E36EA4226CBB570040613B /* t_cose_test_crypto.c */,
				E7E36EA3226CBB570040613B /* t_cose_openssl_crypto.c */,
				E7F70ABD2270DE7E007CE07F /* psa_off_target_crypto */,
				E7F70AAC2270D650007CE07F /* b_con_hash */,
			);
			path = crypto_adapters;
			sourceTree = "<group>";
		};
		E7F70AAC2270D650007CE07F /* b_con_hash */ = {
			isa = PBXGroup;
			children = (
				E730E60723612D2B00175CE0 /* sha256.c */,
				E730E60623612D2B00175CE0 /* sha256.h */,
			);
			name = b_con_hash;
			sourceTree = "<group>";
		};
		E7F70AB22270D989007CE07F /* Frameworks */ = {
			isa = PBXGroup;
			children = (
				E73CDAC723A7319200D262E0 /* libmbedcrypto.a */,
				E73CDAD023AC131A00D262E0 /* libmbedcrypto.a */,
				E721CB9F23634C0400C7FD56 /* libcrypto.a */,
			);
			name = Frameworks;
			sourceTree = "<group>";
		};
		E7F70ABD2270DE7E007CE07F /* psa_off_target_crypto */ = {
			isa = PBXGroup;
			children = (
				E7F70ABE2270DF21007CE07F /* t_cose_psa_off_target_hashes.c */,
				E7F70ABF2270DF21007CE07F /* t_cose_psa_off_target_signature.c */,
			);
			path = psa_off_target_crypto;
			sourceTree = "<group>";
		};
		E7F70AC32270DF90007CE07F /* test */ = {
			isa = PBXGroup;
			children = (
				E72FB01B231ADAA8000970FE /* run_tests.h */,
				E72FB01C231ADAA8000970FE /* run_tests.c */,
				E7F70AC42270DFAE007CE07F /* t_cose_test.h */,
				E7F70AC52270DFAE007CE07F /* t_cose_test.c */,
				E721CB9523628D2700C7FD56 /* t_cose_sign_verify_test.h */,
				E721CB9423628D2600C7FD56 /* t_cose_sign_verify_test.c */,
				0F8B2FE9233C3DD600A22349 /* t_cose_make_test_messages.h */,
				0F8B2FE8233C3DD600A22349 /* t_cose_make_test_messages.c */,
				E721CB9723628E0B00C7FD56 /* t_cose_make_test_pub_key.h */,
				E721CB9823628E9E00C7FD56 /* t_cose_make_openssl_test_key.c */,
				E721CB9123628B5F00C7FD56 /* t_cose_make_psa_test_key.c */,
			);
			path = test;
			sourceTree = "<group>";
		};
/* End PBXGroup section */

/* Begin PBXNativeTarget section */
		E730E60923612DAB00175CE0 /* t_cose_test */ = {
			isa = PBXNativeTarget;
			buildConfigurationList = E730E61D23612DAB00175CE0 /* Build configuration list for PBXNativeTarget "t_cose_test" */;
			buildPhases = (
				E730E60A23612DAB00175CE0 /* Sources */,
				E730E61A23612DAB00175CE0 /* Frameworks */,
				E730E61C23612DAB00175CE0 /* CopyFiles */,
			);
			buildRules = (
			);
			dependencies = (
			);
			name = t_cose_test;
			productName = t_cose;
			productReference = E730E62023612DAB00175CE0 /* t_cose_test */;
			productType = "com.apple.product-type.tool";
		};
		E73BF6B923AF3DD100DF5C36 /* t_cose_psa_11 */ = {
			isa = PBXNativeTarget;
			buildConfigurationList = E73BF6CE23AF3DD100DF5C36 /* Build configuration list for PBXNativeTarget "t_cose_psa_11" */;
			buildPhases = (
				E73BF6BA23AF3DD100DF5C36 /* Sources */,
				E73BF6CB23AF3DD100DF5C36 /* Frameworks */,
				E73BF6CD23AF3DD100DF5C36 /* CopyFiles */,
			);
			buildRules = (
			);
			dependencies = (
			);
			name = t_cose_psa_11;
			productName = t_cose;
			productReference = E73BF6D123AF3DD100DF5C36 /* t_cose_psa_11 */;
			productType = "com.apple.product-type.tool";
		};
		E73BF6D523AFFB4100DF5C36 /* t_cose_basic_example_psa */ = {
			isa = PBXNativeTarget;
			buildConfigurationList = E73BF6EB23AFFB4100DF5C36 /* Build configuration list for PBXNativeTarget "t_cose_basic_example_psa" */;
			buildPhases = (
				E73BF6D623AFFB4100DF5C36 /* Sources */,
				E73BF6E823AFFB4100DF5C36 /* Frameworks */,
				E73BF6EA23AFFB4100DF5C36 /* CopyFiles */,
			);
			buildRules = (
			);
			dependencies = (
			);
			name = t_cose_basic_example_psa;
			productName = t_cose;
			productReference = E73BF6EE23AFFB4100DF5C36 /* t_cose_basic_example_psa */;
			productType = "com.apple.product-type.tool";
		};
		E73BF70523B07ACF00DF5C36 /* t_cose_basic_example_openssl */ = {
			isa = PBXNativeTarget;
			buildConfigurationList = E73BF71923B07ACF00DF5C36 /* Build configuration list for PBXNativeTarget "t_cose_basic_example_openssl" */;
			buildPhases = (
				E73BF70623B07ACF00DF5C36 /* Sources */,
				E73BF71623B07ACF00DF5C36 /* Frameworks */,
				E73BF71823B07ACF00DF5C36 /* CopyFiles */,
			);
			buildRules = (
			);
			dependencies = (
			);
			name = t_cose_basic_example_openssl;
			productName = t_cose;
			productReference = E73BF71C23B07ACF00DF5C36 /* t_cose_basic_example_openssl */;
			productType = "com.apple.product-type.tool";
		};
		E73CDAAC23A7316700D262E0 /* t_cose_psa */ = {
			isa = PBXNativeTarget;
			buildConfigurationList = E73CDAC323A7316700D262E0 /* Build configuration list for PBXNativeTarget "t_cose_psa" */;
			buildPhases = (
				E73CDAAD23A7316700D262E0 /* Sources */,
				E73CDAC023A7316700D262E0 /* Frameworks */,
				E73CDAC223A7316700D262E0 /* CopyFiles */,
			);
			buildRules = (
			);
			dependencies = (
			);
			name = t_cose_psa;
			productName = t_cose;
			productReference = E73CDAC623A7316700D262E0 /* t_cose_psa */;
			productType = "com.apple.product-type.tool";
		};
		E772026D23CAEC84006E966E /* t_cose_psa_noss */ = {
			isa = PBXNativeTarget;
			buildConfigurationList = E772028223CAEC84006E966E /* Build configuration list for PBXNativeTarget "t_cose_psa_noss" */;
			buildPhases = (
				E772026E23CAEC84006E966E /* Sources */,
				E772027F23CAEC84006E966E /* Frameworks */,
				E772028123CAEC84006E966E /* CopyFiles */,
			);
			buildRules = (
			);
			dependencies = (
			);
			name = t_cose_psa_noss;
			productName = t_cose;
			productReference = E772028523CAEC84006E966E /* t_cose_psa_noss */;
			productType = "com.apple.product-type.tool";
		};
		E7E36E77226CB8400040613B /* t_cose_openssl */ = {
			isa = PBXNativeTarget;
			buildConfigurationList = E7E36E7F226CB8400040613B /* Build configuration list for PBXNativeTarget "t_cose_openssl" */;
			buildPhases = (
				E7E36E74226CB8400040613B /* Sources */,
				E7E36E75226CB8400040613B /* Frameworks */,
				E7E36E76226CB8400040613B /* CopyFiles */,
			);
			buildRules = (
			);
			dependencies = (
			);
			name = t_cose_openssl;
			productName = t_cose;
			productReference = E7E36E78226CB8400040613B /* t_cose_openssl */;
			productType = "com.apple.product-type.tool";
		};
/* End PBXNativeTarget section */

/* Begin PBXProject section */
		E7E36E70226CB8400040613B /* Project object */ = {
			isa = PBXProject;
			attributes = {
				LastUpgradeCheck = 0940;
				ORGANIZATIONNAME = "Laurence Lundblade";
				TargetAttributes = {
					E7E36E77226CB8400040613B = {
						CreatedOnToolsVersion = 9.4.1;
					};
				};
			};
			buildConfigurationList = E7E36E73226CB8400040613B /* Build configuration list for PBXProject "t_cose" */;
			compatibilityVersion = "Xcode 9.3";
			developmentRegion = en;
			hasScannedForEncodings = 0;
			knownRegions = (
				en,
				Base,
			);
			mainGroup = E7E36E6F226CB8400040613B;
			productRefGroup = E7E36E79226CB8400040613B /* Products */;
			projectDirPath = "";
			projectRoot = "";
			targets = (
				E7E36E77226CB8400040613B /* t_cose_openssl */,
				E730E60923612DAB00175CE0 /* t_cose_test */,
				E73CDAAC23A7316700D262E0 /* t_cose_psa */,
				E73BF6B923AF3DD100DF5C36 /* t_cose_psa_11 */,
				E73BF6D523AFFB4100DF5C36 /* t_cose_basic_example_psa */,
				E73BF70523B07ACF00DF5C36 /* t_cose_basic_example_openssl */,
				E772026D23CAEC84006E966E /* t_cose_psa_noss */,
			);
		};
/* End PBXProject section */

/* Begin PBXSourcesBuildPhase section */
		E730E60A23612DAB00175CE0 /* Sources */ = {
			isa = PBXSourcesBuildPhase;
			buildActionMask = 2147483647;
			files = (
				E730E60B23612DAB00175CE0 /* t_cose_sign1_verify.c in Sources */,
				E730E60C23612DAB00175CE0 /* run_tests.c in Sources */,
				E730E62123612E3900175CE0 /* t_cose_test_crypto.c in Sources */,
				E730E61123612DAB00175CE0 /* t_cose_parameters.c in Sources */,
				E730E61223612DAB00175CE0 /* t_cose_make_test_messages.c in Sources */,
				E730E61323612DAB00175CE0 /* t_cose_util.c in Sources */,
				E730E61523612DAB00175CE0 /* sha256.c in Sources */,
				E730E61623612DAB00175CE0 /* t_cose_test.c in Sources */,
				E730E61823612DAB00175CE0 /* main.c in Sources */,
				E730E61923612DAB00175CE0 /* t_cose_sign1_sign.c in Sources */,
			);
			runOnlyForDeploymentPostprocessing = 0;
		};
		E73BF6BA23AF3DD100DF5C36 /* Sources */ = {
			isa = PBXSourcesBuildPhase;
			buildActionMask = 2147483647;
			files = (
				E73BF6BB23AF3DD100DF5C36 /* t_cose_sign1_verify.c in Sources */,
				E73BF6BC23AF3DD100DF5C36 /* qcbor_decode.c in Sources */,
				E73BF6BD23AF3DD100DF5C36 /* t_cose_test.c in Sources */,
				E73BF6BE23AF3DD100DF5C36 /* ieee754.c in Sources */,
				E73BF6BF23AF3DD100DF5C36 /* t_cose_psa_crypto.c in Sources */,
				E73BF6C023AF3DD100DF5C36 /* t_cose_util.c in Sources */,
				E73BF6C123AF3DD100DF5C36 /* qcbor_encode.c in Sources */,
				E73BF6C223AF3DD100DF5C36 /* t_cose_parameters.c in Sources */,
				E73BF6C323AF3DD100DF5C36 /* UsefulBuf.c in Sources */,
				E73BF6C423AF3DD100DF5C36 /* t_cose_sign_verify_test.c in Sources */,
				E73BF6C523AF3DD100DF5C36 /* t_cose_make_psa_test_key.c in Sources */,
				E73BF6C623AF3DD100DF5C36 /* sha256.c in Sources */,
				E73BF6C723AF3DD100DF5C36 /* t_cose_make_test_messages.c in Sources */,
				E73BF6C823AF3DD100DF5C36 /* main.c in Sources */,
				E73BF6C923AF3DD100DF5C36 /* run_tests.c in Sources */,
				E73BF6CA23AF3DD100DF5C36 /* t_cose_sign1_sign.c in Sources */,
			);
			runOnlyForDeploymentPostprocessing = 0;
		};
		E73BF6D623AFFB4100DF5C36 /* Sources */ = {
			isa = PBXSourcesBuildPhase;
			buildActionMask = 2147483647;
			files = (
				E73BF6D723AFFB4100DF5C36 /* t_cose_sign1_verify.c in Sources */,
				E73BF6D823AFFB4100DF5C36 /* qcbor_decode.c in Sources */,
				E73BF6DA23AFFB4100DF5C36 /* ieee754.c in Sources */,
				E73BF6DB23AFFB4100DF5C36 /* t_cose_psa_crypto.c in Sources */,
				E73BF6DC23AFFB4100DF5C36 /* t_cose_util.c in Sources */,
				E73BF6DD23AFFB4100DF5C36 /* qcbor_encode.c in Sources */,
				E73BF6DE23AFFB4100DF5C36 /* t_cose_parameters.c in Sources */,
				E73BF6DF23AFFB4100DF5C36 /* UsefulBuf.c in Sources */,
				E73BF6E023AFFB4100DF5C36 /* t_cose_basic_example_psa.c in Sources */,
				E73BF6E323AFFB4100DF5C36 /* sha256.c in Sources */,
				E73BF6E723AFFB4100DF5C36 /* t_cose_sign1_sign.c in Sources */,
			);
			runOnlyForDeploymentPostprocessing = 0;
		};
		E73BF70623B07ACF00DF5C36 /* Sources */ = {
			isa = PBXSourcesBuildPhase;
			buildActionMask = 2147483647;
			files = (
				E73BF70723B07ACF00DF5C36 /* t_cose_sign1_verify.c in Sources */,
				E73BF70923B07ACF00DF5C36 /* qcbor_decode.c in Sources */,
				E73BF70B23B07ACF00DF5C36 /* t_cose_openssl_crypto.c in Sources */,
				E73BF71D23B07AE400DF5C36 /* t_cose_basic_example_ossl.c in Sources */,
				E73BF70C23B07ACF00DF5C36 /* ieee754.c in Sources */,
				E73BF70D23B07ACF00DF5C36 /* t_cose_parameters.c in Sources */,
				E73BF70F23B07ACF00DF5C36 /* t_cose_util.c in Sources */,
				E73BF71023B07ACF00DF5C36 /* qcbor_encode.c in Sources */,
				E73BF71323B07ACF00DF5C36 /* UsefulBuf.c in Sources */,
				E73BF71523B07ACF00DF5C36 /* t_cose_sign1_sign.c in Sources */,
			);
			runOnlyForDeploymentPostprocessing = 0;
		};
		E73CDAAD23A7316700D262E0 /* Sources */ = {
			isa = PBXSourcesBuildPhase;
			buildActionMask = 2147483647;
			files = (
				E73CDAAE23A7316700D262E0 /* t_cose_sign1_verify.c in Sources */,
				E73CDAAF23A7316700D262E0 /* qcbor_decode.c in Sources */,
				E73CDAB023A7316700D262E0 /* t_cose_test.c in Sources */,
				E73CDAB123A7316700D262E0 /* ieee754.c in Sources */,
				E73CDAD423AD4F3900D262E0 /* t_cose_psa_crypto.c in Sources */,
				E73CDAB223A7316700D262E0 /* t_cose_util.c in Sources */,
				E73CDAB323A7316700D262E0 /* qcbor_encode.c in Sources */,
				E73CDAB623A7316700D262E0 /* t_cose_parameters.c in Sources */,
				E73CDAB723A7316700D262E0 /* UsefulBuf.c in Sources */,
				E73CDAB823A7316700D262E0 /* t_cose_sign_verify_test.c in Sources */,
				E73CDAB923A7316700D262E0 /* t_cose_make_psa_test_key.c in Sources */,
				E73CDABA23A7316700D262E0 /* sha256.c in Sources */,
				E73CDABC23A7316700D262E0 /* t_cose_make_test_messages.c in Sources */,
				E73CDABD23A7316700D262E0 /* main.c in Sources */,
				E73CDABE23A7316700D262E0 /* run_tests.c in Sources */,
				E73CDABF23A7316700D262E0 /* t_cose_sign1_sign.c in Sources */,
			);
			runOnlyForDeploymentPostprocessing = 0;
		};
		E772026E23CAEC84006E966E /* Sources */ = {
			isa = PBXSourcesBuildPhase;
			buildActionMask = 2147483647;
			files = (
				E772026F23CAEC84006E966E /* t_cose_sign1_verify.c in Sources */,
				E772027023CAEC84006E966E /* qcbor_decode.c in Sources */,
				E772027123CAEC84006E966E /* t_cose_test.c in Sources */,
				E772027223CAEC84006E966E /* ieee754.c in Sources */,
				E772027323CAEC84006E966E /* t_cose_psa_crypto.c in Sources */,
				E772027423CAEC84006E966E /* t_cose_util.c in Sources */,
				E772027523CAEC84006E966E /* qcbor_encode.c in Sources */,
				E772027623CAEC84006E966E /* t_cose_parameters.c in Sources */,
				E772027723CAEC84006E966E /* UsefulBuf.c in Sources */,
				E772027823CAEC84006E966E /* t_cose_sign_verify_test.c in Sources */,
				E772027923CAEC84006E966E /* t_cose_make_psa_test_key.c in Sources */,
				E772027A23CAEC84006E966E /* sha256.c in Sources */,
				E772027B23CAEC84006E966E /* t_cose_make_test_messages.c in Sources */,
				E772027C23CAEC84006E966E /* main.c in Sources */,
				E772027D23CAEC84006E966E /* run_tests.c in Sources */,
				E772027E23CAEC84006E966E /* t_cose_sign1_sign.c in Sources */,
			);
			runOnlyForDeploymentPostprocessing = 0;
		};
		E7E36E74226CB8400040613B /* Sources */ = {
			isa = PBXSourcesBuildPhase;
			buildActionMask = 2147483647;
			files = (
				E7E36E91226CB9460040613B /* t_cose_sign1_verify.c in Sources */,
				E72FB01D231ADAA8000970FE /* run_tests.c in Sources */,
				E721CB9A2362ABA400C7FD56 /* t_cose_make_openssl_test_key.c in Sources */,
				E7E36EA5226CBB570040613B /* t_cose_openssl_crypto.c in Sources */,
				0F91057A2321878F00008572 /* t_cose_parameters.c in Sources */,
				E772025023B768ED006E966E /* qcbor_decode.c in Sources */,
				0F8B2FEF2345A33A00A22349 /* t_cose_make_test_messages.c in Sources */,
				E7E36E90226CB9460040613B /* t_cose_util.c in Sources */,
				E772024F23B768ED006E966E /* qcbor_encode.c in Sources */,
				E721CB9B2362AC2A00C7FD56 /* t_cose_sign_verify_test.c in Sources */,
				E772025123B768ED006E966E /* ieee754.c in Sources */,
				E7F70AC62270DFAE007CE07F /* t_cose_test.c in Sources */,
				E772024E23B768ED006E966E /* UsefulBuf.c in Sources */,
				E7E36E7C226CB8400040613B /* main.c in Sources */,
				E7E36E93226CB9460040613B /* t_cose_sign1_sign.c in Sources */,
			);
			runOnlyForDeploymentPostprocessing = 0;
		};
<<<<<<< HEAD
		E7E36EB0226CF9CC0040613B /* Sources */ = {
			isa = PBXSourcesBuildPhase;
			buildActionMask = 2147483647;
			files = (
				E7E36EB1226CF9CC0040613B /* t_cose_sign1_verify.c in Sources */,
				E7F70AC72270DFCA007CE07F /* t_cose_test.c in Sources */,
				E7E36EB5226CF9CC0040613B /* t_cose_util.c in Sources */,
				E7F70AC82270DFD3007CE07F /* t_cose_psa_off_target_hashes.c in Sources */,
				E7E36EB8226CF9CC0040613B /* t_cose_psa_crypto.c in Sources */,
				E71D9EC82330138C00A21F7F /* t_cose_parameters.c in Sources */,
				E721CB9623628D2700C7FD56 /* t_cose_sign_verify_test.c in Sources */,
				E721CB9323628B5F00C7FD56 /* t_cose_make_psa_test_key.c in Sources */,
				E721CB8F236274CB00C7FD56 /* sha256.c in Sources */,
				E7F70AC92270DFD7007CE07F /* t_cose_psa_off_target_signature.c in Sources */,
				E721CB902362750E00C7FD56 /* t_cose_make_test_messages.c in Sources */,
				E7E36EBB226CF9CC0040613B /* main.c in Sources */,
				E71D9EC9233013AD00A21F7F /* run_tests.c in Sources */,
				E7E36EBC226CF9CC0040613B /* t_cose_sign1_sign.c in Sources */,
			);
			runOnlyForDeploymentPostprocessing = 0;
		};
=======
>>>>>>> 01a1d6f5
/* End PBXSourcesBuildPhase section */

/* Begin XCBuildConfiguration section */
		E730E61E23612DAB00175CE0 /* Debug */ = {
			isa = XCBuildConfiguration;
			buildSettings = {
				CODE_SIGN_STYLE = Automatic;
				GCC_PREPROCESSOR_DEFINITIONS = (
					"DEBUG=1",
					"$(inherited)",
					T_COSE_ENABLE_HASH_FAIL_TEST,
					T_COSE_DISABLE_SIGN_VERIFY_TESTS,
					T_COSE_USE_B_CON_SHA256,
				);
				"HEADER_SEARCH_PATHS[arch=*]" = "../../openssl/openssl-1.1.1b/include";
				"LIBRARY_SEARCH_PATHS[arch=*]" = "../../openssl/openssl-1.1.1b";
				PRODUCT_NAME = "$(TARGET_NAME)";
			};
			name = Debug;
		};
		E730E61F23612DAB00175CE0 /* Release */ = {
			isa = XCBuildConfiguration;
			buildSettings = {
				CODE_SIGN_STYLE = Automatic;
				"GCC_PREPROCESSOR_DEFINITIONS[arch=*]" = (
					T_COSE_USE_B_CON_SHA256,
					T_COSE_DISABLE_SIGN_VERIFY_TESTS,
					T_COSE_ENABLE_HASH_FAIL_TEST,
				);
				"HEADER_SEARCH_PATHS[arch=*]" = "../../openssl/openssl-1.1.1b/include";
				"LIBRARY_SEARCH_PATHS[arch=*]" = "../../openssl/openssl-1.1.1b";
				PRODUCT_NAME = "$(TARGET_NAME)";
			};
			name = Release;
		};
		E73BF6CF23AF3DD100DF5C36 /* Debug */ = {
			isa = XCBuildConfiguration;
			buildSettings = {
				CODE_SIGN_STYLE = Automatic;
				"GCC_PREPROCESSOR_DEFINITIONS[arch=*]" = T_COSE_USE_PSA_CRYPTO;
				"HEADER_SEARCH_PATHS[arch=*]" = "../../mbed-crypto-mbedcrypto-1.1.0/include";
				"LIBRARY_SEARCH_PATHS[arch=*]" = "../../mbed-crypto-mbedcrypto-1.1.0/library";
				PRODUCT_NAME = "$(TARGET_NAME)";
			};
			name = Debug;
		};
		E73BF6D023AF3DD100DF5C36 /* Release */ = {
			isa = XCBuildConfiguration;
			buildSettings = {
				CODE_SIGN_STYLE = Automatic;
				"HEADER_SEARCH_PATHS[arch=*]" = "../../mbed-crypto-mbedcrypto-1.1.0/include";
				"LIBRARY_SEARCH_PATHS[arch=*]" = "../../mbed-crypto-mbedcrypto-1.1.0/library/";
				PRODUCT_NAME = "$(TARGET_NAME)";
			};
			name = Release;
		};
		E73BF6EC23AFFB4100DF5C36 /* Debug */ = {
			isa = XCBuildConfiguration;
			buildSettings = {
				CODE_SIGN_STYLE = Automatic;
				"GCC_PREPROCESSOR_DEFINITIONS[arch=*]" = T_COSE_USE_PSA_CRYPTO;
				"HEADER_SEARCH_PATHS[arch=*]" = "../../mbed-crypto/include";
				"LIBRARY_SEARCH_PATHS[arch=*]" = "../../mbed-crypto/library";
				PRODUCT_NAME = "$(TARGET_NAME)";
			};
			name = Debug;
		};
		E73BF6ED23AFFB4100DF5C36 /* Release */ = {
			isa = XCBuildConfiguration;
			buildSettings = {
				CODE_SIGN_STYLE = Automatic;
				"HEADER_SEARCH_PATHS[arch=*]" = "../../mbed-crypto/include";
				"LIBRARY_SEARCH_PATHS[arch=*]" = "../../mbed-crypto/library/";
				PRODUCT_NAME = "$(TARGET_NAME)";
			};
			name = Release;
		};
		E73BF71A23B07ACF00DF5C36 /* Debug */ = {
			isa = XCBuildConfiguration;
			buildSettings = {
				CODE_SIGN_STYLE = Automatic;
				"GCC_PREPROCESSOR_DEFINITIONS[arch=*]" = (
					T_COSE_USE_OPENSSL_CRYPTO,
					"DEBUG=1",
				);
				"HEADER_SEARCH_PATHS[arch=*]" = "../../openssl/openssl-1.1.1b/include";
				"LIBRARY_SEARCH_PATHS[arch=*]" = "../../openssl/openssl-1.1.1b";
				PRODUCT_NAME = "$(TARGET_NAME)";
			};
			name = Debug;
		};
		E73BF71B23B07ACF00DF5C36 /* Release */ = {
			isa = XCBuildConfiguration;
			buildSettings = {
				CODE_SIGN_STYLE = Automatic;
				"GCC_PREPROCESSOR_DEFINITIONS[arch=*]" = T_COSE_USE_OPENSSL_CRYPTO;
				"HEADER_SEARCH_PATHS[arch=*]" = "../../openssl/openssl-1.1.1b/include";
				"LIBRARY_SEARCH_PATHS[arch=*]" = "../../openssl/openssl-1.1.1b";
				PRODUCT_NAME = "$(TARGET_NAME)";
			};
			name = Release;
		};
		E73CDAC423A7316700D262E0 /* Debug */ = {
			isa = XCBuildConfiguration;
			buildSettings = {
				CLANG_WARN_ASSIGN_ENUM = YES;
				CLANG_WARN_IMPLICIT_SIGN_CONVERSION = YES;
				CODE_SIGN_STYLE = Automatic;
				"GCC_PREPROCESSOR_DEFINITIONS[arch=*]" = T_COSE_USE_PSA_CRYPTO;
				GCC_WARN_SHADOW = YES;
				GCC_WARN_SIGN_COMPARE = YES;
				"HEADER_SEARCH_PATHS[arch=*]" = "../../mbed-crypto/include";
				"LIBRARY_SEARCH_PATHS[arch=*]" = "../../mbed-crypto/library";
				PRODUCT_NAME = "$(TARGET_NAME)";
			};
			name = Debug;
		};
		E73CDAC523A7316700D262E0 /* Release */ = {
			isa = XCBuildConfiguration;
			buildSettings = {
				CLANG_WARN_ASSIGN_ENUM = YES;
				CLANG_WARN_IMPLICIT_SIGN_CONVERSION = YES;
				CODE_SIGN_STYLE = Automatic;
				GCC_WARN_SHADOW = YES;
				GCC_WARN_SIGN_COMPARE = YES;
				"HEADER_SEARCH_PATHS[arch=*]" = "../../mbed-crypto/include";
				"LIBRARY_SEARCH_PATHS[arch=*]" = "../../mbed-crypto/library/";
				PRODUCT_NAME = "$(TARGET_NAME)";
			};
			name = Release;
		};
		E772028323CAEC84006E966E /* Debug */ = {
			isa = XCBuildConfiguration;
			buildSettings = {
				CODE_SIGN_STYLE = Automatic;
				"GCC_PREPROCESSOR_DEFINITIONS[arch=*]" = (
					T_COSE_USE_PSA_CRYPTO,
					T_COSE_DISABLE_SHORT_CIRCUIT_SIGN,
				);
				"HEADER_SEARCH_PATHS[arch=*]" = "../../mbed-crypto/include";
				"LIBRARY_SEARCH_PATHS[arch=*]" = "../../mbed-crypto/library";
				PRODUCT_NAME = "$(TARGET_NAME)";
			};
			name = Debug;
		};
		E772028423CAEC84006E966E /* Release */ = {
			isa = XCBuildConfiguration;
			buildSettings = {
				CODE_SIGN_STYLE = Automatic;
				"HEADER_SEARCH_PATHS[arch=*]" = "../../mbed-crypto/include";
				"LIBRARY_SEARCH_PATHS[arch=*]" = "../../mbed-crypto/library/";
				PRODUCT_NAME = "$(TARGET_NAME)";
			};
			name = Release;
		};
		E7E36E7D226CB8400040613B /* Debug */ = {
			isa = XCBuildConfiguration;
			buildSettings = {
				ALWAYS_SEARCH_USER_PATHS = NO;
				CLANG_ANALYZER_NONNULL = YES;
				CLANG_ANALYZER_NUMBER_OBJECT_CONVERSION = YES_AGGRESSIVE;
				CLANG_CXX_LANGUAGE_STANDARD = "gnu++14";
				CLANG_CXX_LIBRARY = "libc++";
				CLANG_ENABLE_MODULES = YES;
				CLANG_ENABLE_OBJC_ARC = YES;
				CLANG_ENABLE_OBJC_WEAK = YES;
				CLANG_WARN_BLOCK_CAPTURE_AUTORELEASING = YES;
				CLANG_WARN_BOOL_CONVERSION = YES;
				CLANG_WARN_COMMA = YES;
				CLANG_WARN_CONSTANT_CONVERSION = YES;
				CLANG_WARN_DEPRECATED_OBJC_IMPLEMENTATIONS = YES;
				CLANG_WARN_DIRECT_OBJC_ISA_USAGE = YES_ERROR;
				CLANG_WARN_DOCUMENTATION_COMMENTS = YES;
				CLANG_WARN_EMPTY_BODY = YES;
				CLANG_WARN_ENUM_CONVERSION = YES;
				CLANG_WARN_INFINITE_RECURSION = YES;
				CLANG_WARN_INT_CONVERSION = YES;
				CLANG_WARN_NON_LITERAL_NULL_CONVERSION = YES;
				CLANG_WARN_OBJC_IMPLICIT_RETAIN_SELF = YES;
				CLANG_WARN_OBJC_LITERAL_CONVERSION = YES;
				CLANG_WARN_OBJC_ROOT_CLASS = YES_ERROR;
				CLANG_WARN_RANGE_LOOP_ANALYSIS = YES;
				CLANG_WARN_STRICT_PROTOTYPES = YES;
				CLANG_WARN_SUSPICIOUS_MOVE = YES;
				CLANG_WARN_UNGUARDED_AVAILABILITY = YES_AGGRESSIVE;
				CLANG_WARN_UNREACHABLE_CODE = YES;
				CLANG_WARN__DUPLICATE_METHOD_MATCH = YES;
				CODE_SIGN_IDENTITY = "-";
				COPY_PHASE_STRIP = NO;
				DEBUG_INFORMATION_FORMAT = dwarf;
				ENABLE_STRICT_OBJC_MSGSEND = YES;
				ENABLE_TESTABILITY = YES;
				GCC_C_LANGUAGE_STANDARD = gnu11;
				GCC_DYNAMIC_NO_PIC = NO;
				GCC_NO_COMMON_BLOCKS = YES;
				GCC_OPTIMIZATION_LEVEL = 0;
				GCC_PREPROCESSOR_DEFINITIONS = (
					"DEBUG=1",
					"$(inherited)",
				);
				GCC_WARN_64_TO_32_BIT_CONVERSION = YES;
				GCC_WARN_ABOUT_RETURN_TYPE = YES_ERROR;
				GCC_WARN_UNDECLARED_SELECTOR = YES;
				GCC_WARN_UNINITIALIZED_AUTOS = YES_AGGRESSIVE;
				GCC_WARN_UNUSED_FUNCTION = YES;
				GCC_WARN_UNUSED_VARIABLE = YES;
				"HEADER_SEARCH_PATHS[arch=*]" = "../../openssl/openssl-1.1.1b/include";
				"LIBRARY_SEARCH_PATHS[arch=*]" = "../../openssl/openssl-1.1.1b";
				MACOSX_DEPLOYMENT_TARGET = 10.13;
				MTL_ENABLE_DEBUG_INFO = YES;
				ONLY_ACTIVE_ARCH = YES;
				SDKROOT = macosx;
			};
			name = Debug;
		};
		E7E36E7E226CB8400040613B /* Release */ = {
			isa = XCBuildConfiguration;
			buildSettings = {
				ALWAYS_SEARCH_USER_PATHS = NO;
				CLANG_ANALYZER_NONNULL = YES;
				CLANG_ANALYZER_NUMBER_OBJECT_CONVERSION = YES_AGGRESSIVE;
				CLANG_CXX_LANGUAGE_STANDARD = "gnu++14";
				CLANG_CXX_LIBRARY = "libc++";
				CLANG_ENABLE_MODULES = YES;
				CLANG_ENABLE_OBJC_ARC = YES;
				CLANG_ENABLE_OBJC_WEAK = YES;
				CLANG_WARN_BLOCK_CAPTURE_AUTORELEASING = YES;
				CLANG_WARN_BOOL_CONVERSION = YES;
				CLANG_WARN_COMMA = YES;
				CLANG_WARN_CONSTANT_CONVERSION = YES;
				CLANG_WARN_DEPRECATED_OBJC_IMPLEMENTATIONS = YES;
				CLANG_WARN_DIRECT_OBJC_ISA_USAGE = YES_ERROR;
				CLANG_WARN_DOCUMENTATION_COMMENTS = YES;
				CLANG_WARN_EMPTY_BODY = YES;
				CLANG_WARN_ENUM_CONVERSION = YES;
				CLANG_WARN_INFINITE_RECURSION = YES;
				CLANG_WARN_INT_CONVERSION = YES;
				CLANG_WARN_NON_LITERAL_NULL_CONVERSION = YES;
				CLANG_WARN_OBJC_IMPLICIT_RETAIN_SELF = YES;
				CLANG_WARN_OBJC_LITERAL_CONVERSION = YES;
				CLANG_WARN_OBJC_ROOT_CLASS = YES_ERROR;
				CLANG_WARN_RANGE_LOOP_ANALYSIS = YES;
				CLANG_WARN_STRICT_PROTOTYPES = YES;
				CLANG_WARN_SUSPICIOUS_MOVE = YES;
				CLANG_WARN_UNGUARDED_AVAILABILITY = YES_AGGRESSIVE;
				CLANG_WARN_UNREACHABLE_CODE = YES;
				CLANG_WARN__DUPLICATE_METHOD_MATCH = YES;
				CODE_SIGN_IDENTITY = "-";
				COPY_PHASE_STRIP = NO;
				DEBUG_INFORMATION_FORMAT = "dwarf-with-dsym";
				ENABLE_NS_ASSERTIONS = NO;
				ENABLE_STRICT_OBJC_MSGSEND = YES;
				GCC_C_LANGUAGE_STANDARD = gnu11;
				GCC_NO_COMMON_BLOCKS = YES;
				GCC_WARN_64_TO_32_BIT_CONVERSION = YES;
				GCC_WARN_ABOUT_RETURN_TYPE = YES_ERROR;
				GCC_WARN_UNDECLARED_SELECTOR = YES;
				GCC_WARN_UNINITIALIZED_AUTOS = YES_AGGRESSIVE;
				GCC_WARN_UNUSED_FUNCTION = YES;
				GCC_WARN_UNUSED_VARIABLE = YES;
				"HEADER_SEARCH_PATHS[arch=*]" = "../../openssl/openssl-1.1.1b/include";
				"LIBRARY_SEARCH_PATHS[arch=*]" = "../../openssl/openssl-1.1.1b";
				MACOSX_DEPLOYMENT_TARGET = 10.13;
				MTL_ENABLE_DEBUG_INFO = NO;
				SDKROOT = macosx;
			};
			name = Release;
		};
		E7E36E80226CB8400040613B /* Debug */ = {
			isa = XCBuildConfiguration;
			buildSettings = {
				CODE_SIGN_STYLE = Automatic;
				"GCC_PREPROCESSOR_DEFINITIONS[arch=*]" = (
					T_COSE_USE_OPENSSL_CRYPTO,
					"DEBUG=1",
				);
				"HEADER_SEARCH_PATHS[arch=*]" = "../../openssl/openssl-1.1.1b/include";
				"LIBRARY_SEARCH_PATHS[arch=*]" = "../../openssl/openssl-1.1.1b";
				PRODUCT_NAME = "$(TARGET_NAME)";
			};
			name = Debug;
		};
		E7E36E81226CB8400040613B /* Release */ = {
			isa = XCBuildConfiguration;
			buildSettings = {
				CODE_SIGN_STYLE = Automatic;
				"GCC_PREPROCESSOR_DEFINITIONS[arch=*]" = T_COSE_USE_OPENSSL_CRYPTO;
				"HEADER_SEARCH_PATHS[arch=*]" = "../../openssl/openssl-1.1.1b/include";
				"LIBRARY_SEARCH_PATHS[arch=*]" = "../../openssl/openssl-1.1.1b";
				PRODUCT_NAME = "$(TARGET_NAME)";
			};
			name = Release;
		};
/* End XCBuildConfiguration section */

/* Begin XCConfigurationList section */
		E730E61D23612DAB00175CE0 /* Build configuration list for PBXNativeTarget "t_cose_test" */ = {
			isa = XCConfigurationList;
			buildConfigurations = (
				E730E61E23612DAB00175CE0 /* Debug */,
				E730E61F23612DAB00175CE0 /* Release */,
			);
			defaultConfigurationIsVisible = 0;
			defaultConfigurationName = Release;
		};
		E73BF6CE23AF3DD100DF5C36 /* Build configuration list for PBXNativeTarget "t_cose_psa_11" */ = {
			isa = XCConfigurationList;
			buildConfigurations = (
				E73BF6CF23AF3DD100DF5C36 /* Debug */,
				E73BF6D023AF3DD100DF5C36 /* Release */,
			);
			defaultConfigurationIsVisible = 0;
			defaultConfigurationName = Release;
		};
		E73BF6EB23AFFB4100DF5C36 /* Build configuration list for PBXNativeTarget "t_cose_basic_example_psa" */ = {
			isa = XCConfigurationList;
			buildConfigurations = (
				E73BF6EC23AFFB4100DF5C36 /* Debug */,
				E73BF6ED23AFFB4100DF5C36 /* Release */,
			);
			defaultConfigurationIsVisible = 0;
			defaultConfigurationName = Release;
		};
		E73BF71923B07ACF00DF5C36 /* Build configuration list for PBXNativeTarget "t_cose_basic_example_openssl" */ = {
			isa = XCConfigurationList;
			buildConfigurations = (
				E73BF71A23B07ACF00DF5C36 /* Debug */,
				E73BF71B23B07ACF00DF5C36 /* Release */,
			);
			defaultConfigurationIsVisible = 0;
			defaultConfigurationName = Release;
		};
		E73CDAC323A7316700D262E0 /* Build configuration list for PBXNativeTarget "t_cose_psa" */ = {
			isa = XCConfigurationList;
			buildConfigurations = (
				E73CDAC423A7316700D262E0 /* Debug */,
				E73CDAC523A7316700D262E0 /* Release */,
			);
			defaultConfigurationIsVisible = 0;
			defaultConfigurationName = Release;
		};
		E772028223CAEC84006E966E /* Build configuration list for PBXNativeTarget "t_cose_psa_noss" */ = {
			isa = XCConfigurationList;
			buildConfigurations = (
				E772028323CAEC84006E966E /* Debug */,
				E772028423CAEC84006E966E /* Release */,
			);
			defaultConfigurationIsVisible = 0;
			defaultConfigurationName = Release;
		};
		E7E36E73226CB8400040613B /* Build configuration list for PBXProject "t_cose" */ = {
			isa = XCConfigurationList;
			buildConfigurations = (
				E7E36E7D226CB8400040613B /* Debug */,
				E7E36E7E226CB8400040613B /* Release */,
			);
			defaultConfigurationIsVisible = 0;
			defaultConfigurationName = Release;
		};
		E7E36E7F226CB8400040613B /* Build configuration list for PBXNativeTarget "t_cose_openssl" */ = {
			isa = XCConfigurationList;
			buildConfigurations = (
				E7E36E80226CB8400040613B /* Debug */,
				E7E36E81226CB8400040613B /* Release */,
			);
			defaultConfigurationIsVisible = 0;
			defaultConfigurationName = Release;
		};
/* End XCConfigurationList section */
	};
	rootObject = E7E36E70226CB8400040613B /* Project object */;
}<|MERGE_RESOLUTION|>--- conflicted
+++ resolved
@@ -14,23 +14,18 @@
 		E72FB01D231ADAA8000970FE /* run_tests.c in Sources */ = {isa = PBXBuildFile; fileRef = E72FB01C231ADAA8000970FE /* run_tests.c */; };
 		E730E60B23612DAB00175CE0 /* t_cose_sign1_verify.c in Sources */ = {isa = PBXBuildFile; fileRef = E7E36E8A226CB9460040613B /* t_cose_sign1_verify.c */; };
 		E730E60C23612DAB00175CE0 /* run_tests.c in Sources */ = {isa = PBXBuildFile; fileRef = E72FB01C231ADAA8000970FE /* run_tests.c */; };
+		E730E60D23612DAB00175CE0 /* qcbor_decode.c in Sources */ = {isa = PBXBuildFile; fileRef = E7E36E9D226CBA1A0040613B /* qcbor_decode.c */; };
+		E730E61023612DAB00175CE0 /* ieee754.c in Sources */ = {isa = PBXBuildFile; fileRef = E7E36E99226CBA1A0040613B /* ieee754.c */; };
 		E730E61123612DAB00175CE0 /* t_cose_parameters.c in Sources */ = {isa = PBXBuildFile; fileRef = 0F9105792321878F00008572 /* t_cose_parameters.c */; };
 		E730E61223612DAB00175CE0 /* t_cose_make_test_messages.c in Sources */ = {isa = PBXBuildFile; fileRef = 0F8B2FE8233C3DD600A22349 /* t_cose_make_test_messages.c */; };
 		E730E61323612DAB00175CE0 /* t_cose_util.c in Sources */ = {isa = PBXBuildFile; fileRef = E7E36E89226CB9460040613B /* t_cose_util.c */; };
+		E730E61423612DAB00175CE0 /* qcbor_encode.c in Sources */ = {isa = PBXBuildFile; fileRef = E7E36E9A226CBA1A0040613B /* qcbor_encode.c */; };
 		E730E61523612DAB00175CE0 /* sha256.c in Sources */ = {isa = PBXBuildFile; fileRef = E730E60723612D2B00175CE0 /* sha256.c */; };
 		E730E61623612DAB00175CE0 /* t_cose_test.c in Sources */ = {isa = PBXBuildFile; fileRef = E7F70AC52270DFAE007CE07F /* t_cose_test.c */; };
+		E730E61723612DAB00175CE0 /* UsefulBuf.c in Sources */ = {isa = PBXBuildFile; fileRef = E7E36E9B226CBA1A0040613B /* UsefulBuf.c */; };
 		E730E61823612DAB00175CE0 /* main.c in Sources */ = {isa = PBXBuildFile; fileRef = E7E36E7B226CB8400040613B /* main.c */; };
 		E730E61923612DAB00175CE0 /* t_cose_sign1_sign.c in Sources */ = {isa = PBXBuildFile; fileRef = E7E36E8E226CB9460040613B /* t_cose_sign1_sign.c */; };
 		E730E62123612E3900175CE0 /* t_cose_test_crypto.c in Sources */ = {isa = PBXBuildFile; fileRef = E7E36EA4226CBB570040613B /* t_cose_test_crypto.c */; };
-<<<<<<< HEAD
-		E772024E23B768ED006E966E /* UsefulBuf.c in Sources */ = {isa = PBXBuildFile; fileRef = E772024623B768EC006E966E /* UsefulBuf.c */; };
-		E772024F23B768ED006E966E /* qcbor_encode.c in Sources */ = {isa = PBXBuildFile; fileRef = E772024723B768EC006E966E /* qcbor_encode.c */; };
-		E772025023B768ED006E966E /* qcbor_decode.c in Sources */ = {isa = PBXBuildFile; fileRef = E772024823B768ED006E966E /* qcbor_decode.c */; };
-		E772025123B768ED006E966E /* ieee754.c in Sources */ = {isa = PBXBuildFile; fileRef = E772024923B768ED006E966E /* ieee754.c */; };
-		E7E207212368BEF60003AAAB /* main.c in Sources */ = {isa = PBXBuildFile; fileRef = E7E207202368BEF60003AAAB /* main.c */; };
-		E7E207272368BF1E0003AAAB /* encode_sample.c in Sources */ = {isa = PBXBuildFile; fileRef = E7E207262368BF1E0003AAAB /* encode_sample.c */; };
-		E7E207282368BF920003AAAB /* t_cose_make_openssl_test_key.c in Sources */ = {isa = PBXBuildFile; fileRef = E721CB9823628E9E00C7FD56 /* t_cose_make_openssl_test_key.c */; };
-=======
 		E73BF6B823ADCF5F00DF5C36 /* libcrypto.a in Frameworks */ = {isa = PBXBuildFile; fileRef = E721CB9F23634C0400C7FD56 /* libcrypto.a */; };
 		E73BF6BB23AF3DD100DF5C36 /* t_cose_sign1_verify.c in Sources */ = {isa = PBXBuildFile; fileRef = E7E36E8A226CB9460040613B /* t_cose_sign1_verify.c */; };
 		E73BF6BC23AF3DD100DF5C36 /* qcbor_decode.c in Sources */ = {isa = PBXBuildFile; fileRef = E7E36E9D226CBA1A0040613B /* qcbor_decode.c */; };
@@ -106,20 +101,15 @@
 		E772027D23CAEC84006E966E /* run_tests.c in Sources */ = {isa = PBXBuildFile; fileRef = E72FB01C231ADAA8000970FE /* run_tests.c */; };
 		E772027E23CAEC84006E966E /* t_cose_sign1_sign.c in Sources */ = {isa = PBXBuildFile; fileRef = E7E36E8E226CB9460040613B /* t_cose_sign1_sign.c */; };
 		E772028023CAEC84006E966E /* libmbedcrypto.a in Frameworks */ = {isa = PBXBuildFile; fileRef = E73CDAC723A7319200D262E0 /* libmbedcrypto.a */; settings = {ATTRIBUTES = (Required, ); }; };
->>>>>>> 01a1d6f5
 		E7E36E7C226CB8400040613B /* main.c in Sources */ = {isa = PBXBuildFile; fileRef = E7E36E7B226CB8400040613B /* main.c */; };
 		E7E36E90226CB9460040613B /* t_cose_util.c in Sources */ = {isa = PBXBuildFile; fileRef = E7E36E89226CB9460040613B /* t_cose_util.c */; };
 		E7E36E91226CB9460040613B /* t_cose_sign1_verify.c in Sources */ = {isa = PBXBuildFile; fileRef = E7E36E8A226CB9460040613B /* t_cose_sign1_verify.c */; };
 		E7E36E93226CB9460040613B /* t_cose_sign1_sign.c in Sources */ = {isa = PBXBuildFile; fileRef = E7E36E8E226CB9460040613B /* t_cose_sign1_sign.c */; };
+		E7E36E9E226CBA1A0040613B /* ieee754.c in Sources */ = {isa = PBXBuildFile; fileRef = E7E36E99226CBA1A0040613B /* ieee754.c */; };
+		E7E36E9F226CBA1A0040613B /* qcbor_encode.c in Sources */ = {isa = PBXBuildFile; fileRef = E7E36E9A226CBA1A0040613B /* qcbor_encode.c */; };
+		E7E36EA0226CBA1A0040613B /* UsefulBuf.c in Sources */ = {isa = PBXBuildFile; fileRef = E7E36E9B226CBA1A0040613B /* UsefulBuf.c */; };
+		E7E36EA1226CBA1A0040613B /* qcbor_decode.c in Sources */ = {isa = PBXBuildFile; fileRef = E7E36E9D226CBA1A0040613B /* qcbor_decode.c */; };
 		E7E36EA5226CBB570040613B /* t_cose_openssl_crypto.c in Sources */ = {isa = PBXBuildFile; fileRef = E7E36EA3226CBB570040613B /* t_cose_openssl_crypto.c */; };
-<<<<<<< HEAD
-		E7E36EB1226CF9CC0040613B /* t_cose_sign1_verify.c in Sources */ = {isa = PBXBuildFile; fileRef = E7E36E8A226CB9460040613B /* t_cose_sign1_verify.c */; };
-		E7E36EB5226CF9CC0040613B /* t_cose_util.c in Sources */ = {isa = PBXBuildFile; fileRef = E7E36E89226CB9460040613B /* t_cose_util.c */; };
-		E7E36EB8226CF9CC0040613B /* t_cose_psa_crypto.c in Sources */ = {isa = PBXBuildFile; fileRef = E7E36E87226CB9460040613B /* t_cose_psa_crypto.c */; };
-		E7E36EBB226CF9CC0040613B /* main.c in Sources */ = {isa = PBXBuildFile; fileRef = E7E36E7B226CB8400040613B /* main.c */; };
-		E7E36EBC226CF9CC0040613B /* t_cose_sign1_sign.c in Sources */ = {isa = PBXBuildFile; fileRef = E7E36E8E226CB9460040613B /* t_cose_sign1_sign.c */; };
-=======
->>>>>>> 01a1d6f5
 		E7F70AC62270DFAE007CE07F /* t_cose_test.c in Sources */ = {isa = PBXBuildFile; fileRef = E7F70AC52270DFAE007CE07F /* t_cose_test.c */; };
 /* End PBXBuildFile section */
 
@@ -206,19 +196,6 @@
 		E72FB01C231ADAA8000970FE /* run_tests.c */ = {isa = PBXFileReference; fileEncoding = 4; lastKnownFileType = sourcecode.c.c; path = run_tests.c; sourceTree = "<group>"; };
 		E730E60623612D2B00175CE0 /* sha256.h */ = {isa = PBXFileReference; fileEncoding = 4; lastKnownFileType = sourcecode.c.h; name = sha256.h; path = b_con_hash/sha256.h; sourceTree = "<group>"; };
 		E730E60723612D2B00175CE0 /* sha256.c */ = {isa = PBXFileReference; fileEncoding = 4; lastKnownFileType = sourcecode.c.c; name = sha256.c; path = b_con_hash/sha256.c; sourceTree = "<group>"; };
-<<<<<<< HEAD
-		E730E62023612DAB00175CE0 /* t_cose */ = {isa = PBXFileReference; explicitFileType = "compiled.mach-o.executable"; includeInIndex = 0; path = t_cose; sourceTree = BUILT_PRODUCTS_DIR; };
-		E772022A23B76898006E966E /* qcbor.h */ = {isa = PBXFileReference; fileEncoding = 4; lastKnownFileType = sourcecode.c.h; path = qcbor.h; sourceTree = "<group>"; };
-		E772022B23B76898006E966E /* UsefulBuf.h */ = {isa = PBXFileReference; fileEncoding = 4; lastKnownFileType = sourcecode.c.h; path = UsefulBuf.h; sourceTree = "<group>"; };
-		E772024523B768EC006E966E /* ieee754.h */ = {isa = PBXFileReference; fileEncoding = 4; lastKnownFileType = sourcecode.c.h; path = ieee754.h; sourceTree = "<group>"; };
-		E772024623B768EC006E966E /* UsefulBuf.c */ = {isa = PBXFileReference; fileEncoding = 4; lastKnownFileType = sourcecode.c.c; path = UsefulBuf.c; sourceTree = "<group>"; };
-		E772024723B768EC006E966E /* qcbor_encode.c */ = {isa = PBXFileReference; fileEncoding = 4; lastKnownFileType = sourcecode.c.c; path = qcbor_encode.c; sourceTree = "<group>"; };
-		E772024823B768ED006E966E /* qcbor_decode.c */ = {isa = PBXFileReference; fileEncoding = 4; lastKnownFileType = sourcecode.c.c; path = qcbor_decode.c; sourceTree = "<group>"; };
-		E772024923B768ED006E966E /* ieee754.c */ = {isa = PBXFileReference; fileEncoding = 4; lastKnownFileType = sourcecode.c.c; path = ieee754.c; sourceTree = "<group>"; };
-		E7E2071E2368BEF60003AAAB /* encode_sample */ = {isa = PBXFileReference; explicitFileType = "compiled.mach-o.executable"; includeInIndex = 0; path = encode_sample; sourceTree = BUILT_PRODUCTS_DIR; };
-		E7E207202368BEF60003AAAB /* main.c */ = {isa = PBXFileReference; lastKnownFileType = sourcecode.c.c; path = main.c; sourceTree = "<group>"; };
-		E7E207262368BF1E0003AAAB /* encode_sample.c */ = {isa = PBXFileReference; lastKnownFileType = sourcecode.c.c; path = encode_sample.c; sourceTree = "<group>"; };
-=======
 		E730E62023612DAB00175CE0 /* t_cose_test */ = {isa = PBXFileReference; explicitFileType = "compiled.mach-o.executable"; includeInIndex = 0; path = t_cose_test; sourceTree = BUILT_PRODUCTS_DIR; };
 		E73BF6D123AF3DD100DF5C36 /* t_cose_psa_11 */ = {isa = PBXFileReference; explicitFileType = "compiled.mach-o.executable"; includeInIndex = 0; path = t_cose_psa_11; sourceTree = BUILT_PRODUCTS_DIR; };
 		E73BF6D223AFFA6500DF5C36 /* t_cose_basic_example_psa.c */ = {isa = PBXFileReference; fileEncoding = 4; lastKnownFileType = sourcecode.c.c; path = t_cose_basic_example_psa.c; sourceTree = "<group>"; };
@@ -230,7 +207,6 @@
 		E73CDAD023AC131A00D262E0 /* libmbedcrypto.a */ = {isa = PBXFileReference; lastKnownFileType = archive.ar; name = libmbedcrypto.a; path = "../../mbed-crypto-mbedcrypto-1.1.0/library/libmbedcrypto.a"; sourceTree = "<group>"; };
 		E73CDAD223AD4E6D00D262E0 /* t_cose_psa_crypto.c */ = {isa = PBXFileReference; fileEncoding = 4; lastKnownFileType = sourcecode.c.c; path = t_cose_psa_crypto.c; sourceTree = "<group>"; };
 		E772028523CAEC84006E966E /* t_cose_psa_noss */ = {isa = PBXFileReference; explicitFileType = "compiled.mach-o.executable"; includeInIndex = 0; path = t_cose_psa_noss; sourceTree = BUILT_PRODUCTS_DIR; };
->>>>>>> 01a1d6f5
 		E7E36E78226CB8400040613B /* t_cose_openssl */ = {isa = PBXFileReference; explicitFileType = "compiled.mach-o.executable"; includeInIndex = 0; path = t_cose_openssl; sourceTree = BUILT_PRODUCTS_DIR; };
 		E7E36E7B226CB8400040613B /* main.c */ = {isa = PBXFileReference; lastKnownFileType = sourcecode.c.c; path = main.c; sourceTree = "<group>"; };
 		E7E36E83226CB9460040613B /* t_cose_common.h */ = {isa = PBXFileReference; fileEncoding = 4; lastKnownFileType = sourcecode.c.h; path = t_cose_common.h; sourceTree = "<group>"; };
@@ -325,43 +301,7 @@
 			name = QCBOR;
 			sourceTree = "<group>";
 		};
-<<<<<<< HEAD
-		E772022823B76875006E966E /* QCBORbstr */ = {
-			isa = PBXGroup;
-			children = (
-				E772024123B768EC006E966E /* src */,
-				E772022923B76898006E966E /* inc */,
-			);
-			path = QCBORbstr;
-			sourceTree = "<group>";
-		};
-		E772022923B76898006E966E /* inc */ = {
-			isa = PBXGroup;
-			children = (
-				E772022A23B76898006E966E /* qcbor.h */,
-				E772022B23B76898006E966E /* UsefulBuf.h */,
-			);
-			name = inc;
-			path = ../../../QCBOR/openbstr/inc;
-			sourceTree = "<group>";
-		};
-		E772024123B768EC006E966E /* src */ = {
-			isa = PBXGroup;
-			children = (
-				E772024523B768EC006E966E /* ieee754.h */,
-				E772024623B768EC006E966E /* UsefulBuf.c */,
-				E772024723B768EC006E966E /* qcbor_encode.c */,
-				E772024823B768ED006E966E /* qcbor_decode.c */,
-				E772024923B768ED006E966E /* ieee754.c */,
-			);
-			name = src;
-			path = ../../../QCBOR/openbstr/src;
-			sourceTree = "<group>";
-		};
-		E7E2071F2368BEF60003AAAB /* encode_sample */ = {
-=======
 		E73CDAA123A082A500D262E0 /* examples */ = {
->>>>>>> 01a1d6f5
 			isa = PBXGroup;
 			children = (
 				E73BF6F023B07AB200DF5C36 /* t_cose_basic_example_ossl.c */,
@@ -373,7 +313,6 @@
 		E7E36E6F226CB8400040613B = {
 			isa = PBXGroup;
 			children = (
-				E772022823B76875006E966E /* QCBORbstr */,
 				E71D9E8E231C930B00A21F7F /* README.md */,
 				E73CDAA123A082A500D262E0 /* examples */,
 				E7E36E7B226CB8400040613B /* main.c */,
@@ -673,12 +612,16 @@
 			files = (
 				E730E60B23612DAB00175CE0 /* t_cose_sign1_verify.c in Sources */,
 				E730E60C23612DAB00175CE0 /* run_tests.c in Sources */,
+				E730E60D23612DAB00175CE0 /* qcbor_decode.c in Sources */,
 				E730E62123612E3900175CE0 /* t_cose_test_crypto.c in Sources */,
+				E730E61023612DAB00175CE0 /* ieee754.c in Sources */,
 				E730E61123612DAB00175CE0 /* t_cose_parameters.c in Sources */,
 				E730E61223612DAB00175CE0 /* t_cose_make_test_messages.c in Sources */,
 				E730E61323612DAB00175CE0 /* t_cose_util.c in Sources */,
+				E730E61423612DAB00175CE0 /* qcbor_encode.c in Sources */,
 				E730E61523612DAB00175CE0 /* sha256.c in Sources */,
 				E730E61623612DAB00175CE0 /* t_cose_test.c in Sources */,
+				E730E61723612DAB00175CE0 /* UsefulBuf.c in Sources */,
 				E730E61823612DAB00175CE0 /* main.c in Sources */,
 				E730E61923612DAB00175CE0 /* t_cose_sign1_sign.c in Sources */,
 			);
@@ -794,46 +737,22 @@
 			files = (
 				E7E36E91226CB9460040613B /* t_cose_sign1_verify.c in Sources */,
 				E72FB01D231ADAA8000970FE /* run_tests.c in Sources */,
+				E7E36EA1226CBA1A0040613B /* qcbor_decode.c in Sources */,
 				E721CB9A2362ABA400C7FD56 /* t_cose_make_openssl_test_key.c in Sources */,
 				E7E36EA5226CBB570040613B /* t_cose_openssl_crypto.c in Sources */,
+				E7E36E9E226CBA1A0040613B /* ieee754.c in Sources */,
 				0F91057A2321878F00008572 /* t_cose_parameters.c in Sources */,
-				E772025023B768ED006E966E /* qcbor_decode.c in Sources */,
 				0F8B2FEF2345A33A00A22349 /* t_cose_make_test_messages.c in Sources */,
 				E7E36E90226CB9460040613B /* t_cose_util.c in Sources */,
-				E772024F23B768ED006E966E /* qcbor_encode.c in Sources */,
+				E7E36E9F226CBA1A0040613B /* qcbor_encode.c in Sources */,
 				E721CB9B2362AC2A00C7FD56 /* t_cose_sign_verify_test.c in Sources */,
-				E772025123B768ED006E966E /* ieee754.c in Sources */,
 				E7F70AC62270DFAE007CE07F /* t_cose_test.c in Sources */,
-				E772024E23B768ED006E966E /* UsefulBuf.c in Sources */,
+				E7E36EA0226CBA1A0040613B /* UsefulBuf.c in Sources */,
 				E7E36E7C226CB8400040613B /* main.c in Sources */,
 				E7E36E93226CB9460040613B /* t_cose_sign1_sign.c in Sources */,
 			);
 			runOnlyForDeploymentPostprocessing = 0;
 		};
-<<<<<<< HEAD
-		E7E36EB0226CF9CC0040613B /* Sources */ = {
-			isa = PBXSourcesBuildPhase;
-			buildActionMask = 2147483647;
-			files = (
-				E7E36EB1226CF9CC0040613B /* t_cose_sign1_verify.c in Sources */,
-				E7F70AC72270DFCA007CE07F /* t_cose_test.c in Sources */,
-				E7E36EB5226CF9CC0040613B /* t_cose_util.c in Sources */,
-				E7F70AC82270DFD3007CE07F /* t_cose_psa_off_target_hashes.c in Sources */,
-				E7E36EB8226CF9CC0040613B /* t_cose_psa_crypto.c in Sources */,
-				E71D9EC82330138C00A21F7F /* t_cose_parameters.c in Sources */,
-				E721CB9623628D2700C7FD56 /* t_cose_sign_verify_test.c in Sources */,
-				E721CB9323628B5F00C7FD56 /* t_cose_make_psa_test_key.c in Sources */,
-				E721CB8F236274CB00C7FD56 /* sha256.c in Sources */,
-				E7F70AC92270DFD7007CE07F /* t_cose_psa_off_target_signature.c in Sources */,
-				E721CB902362750E00C7FD56 /* t_cose_make_test_messages.c in Sources */,
-				E7E36EBB226CF9CC0040613B /* main.c in Sources */,
-				E71D9EC9233013AD00A21F7F /* run_tests.c in Sources */,
-				E7E36EBC226CF9CC0040613B /* t_cose_sign1_sign.c in Sources */,
-			);
-			runOnlyForDeploymentPostprocessing = 0;
-		};
-=======
->>>>>>> 01a1d6f5
 /* End PBXSourcesBuildPhase section */
 
 /* Begin XCBuildConfiguration section */
