cmake_minimum_required(VERSION 3.12)
project(t_cose
    DESCRIPTION "t_cose"
    LANGUAGES C
    VERSION 1.0.1)

# Constants
set(CRYPTO_PROVIDERS "OpenSSL" "MbedTLS" "Test")

# Project options
set(CRYPTO_PROVIDER "OpenSSL" CACHE STRING "The crypto provider to use: ${CRYPTO_PROVIDERS}")
set(BUILD_TESTS ON CACHE BOOL "Build tests")
set(BUILD_EXAMPLES ON CACHE BOOL "Build examples")

if (NOT CRYPTO_PROVIDER IN_LIST CRYPTO_PROVIDERS)
    message(FATAL_ERROR "CRYPTO_PROVIDER must be one of ${CRYPTO_PROVIDERS}")
endif()

# Built-in CMake options
set(BUILD_SHARED_LIBS OFF CACHE BOOL "Create shared instead of static libraries")

# Used in find_package() calls as preferred search paths
set(QCBOR_ROOT "" CACHE PATH "Installation prefix of QCBOR")
set(MbedTLS_ROOT "" CACHE PATH "Installation prefix of MbedTLS")
set(OpenSSL_ROOT "" CACHE PATH "Installation prefix of OpenSSL")

if (NOT CMAKE_BUILD_TYPE AND NOT CMAKE_CONFIGURATION_TYPES)
    message(STATUS "No build type selected, defaulting to Release")
    set(CMAKE_BUILD_TYPE "Release" CACHE STRING "Build type" FORCE)
endif()

list(APPEND CMAKE_MODULE_PATH ${CMAKE_CURRENT_SOURCE_DIR}/cmake)

if(CRYPTO_PROVIDER STREQUAL "MbedTLS")

    find_package(MbedTLS REQUIRED)
    set(CRYPTO_LIBRARY MbedTLS::MbedCrypto)
    set(CRYPTO_COMPILE_DEFS -DT_COSE_USE_PSA_CRYPTO=1 ${CC_DEFINES})
    set(CRYPTO_ADAPTER_SRC crypto_adapters/t_cose_psa_crypto.c)

elseif(CRYPTO_PROVIDER STREQUAL "OpenSSL")

    find_package(OpenSSL REQUIRED)
    set(CRYPTO_LIBRARY OpenSSL::Crypto)
    set(CRYPTO_COMPILE_DEFS -DT_COSE_USE_OPENSSL_CRYPTO=1)
    set(CRYPTO_ADAPTER_SRC crypto_adapters/t_cose_openssl_crypto.c)

elseif(CRYPTO_PROVIDER STREQUAL "Test")

    add_library(b_con_hash crypto_adapters/b_con_hash/sha256.c)
    target_include_directories(b_con_hash PUBLIC crypto_adapters/b_con_hash)

    set(CRYPTO_LIBRARY b_con_hash)
    set(CRYPTO_COMPILE_DEFS -DT_COSE_USE_B_CON_SHA256 -DT_COSE_ENABLE_HASH_FAIL_TEST)
    set(CRYPTO_ADAPTER_SRC crypto_adapters/t_cose_test_crypto.c)

else()
    message(FATAL_ERROR "Bug!")
endif()

# Global compile options applying to all targets
add_compile_options(-pedantic -Wall)

set(T_COSE_SRC_COMMON
    src/t_cose_sign1_sign.c
    src/t_cose_parameters.c
    src/t_cose_sign1_verify.c
    src/t_cose_util.c
    src/t_cose_key.c
    src/t_cose_sign_sign.c
    src/t_cose_mac_compute.c
    src/t_cose_signature_sign_main.c
    src/t_cose_signature_sign_restart.c
    src/t_cose_signature_sign_eddsa.c
    src/t_cose_sign_verify.c
    src/t_cose_mac_validate.c
    src/t_cose_signature_verify_main.c
    src/t_cose_signature_verify_eddsa.c
    src/t_cose_encrypt_enc.c
    src/t_cose_encrypt_dec.c
    src/t_cose_recipient_dec_keywrap.c
    src/t_cose_recipient_enc_keywrap.c
<<<<<<< HEAD
=======
    src/t_cose_recipient_dec_hpke.c
    src/t_cose_recipient_enc_hpke.c
    src/t_cose_recipient_dec_esdh.c
    src/t_cose_recipient_enc_esdh.c
>>>>>>> 02fa9029
    src/t_cose_qcbor_gap.c
)

find_package(QCBOR REQUIRED)

add_library(t_cose ${T_COSE_SRC_COMMON} ${CRYPTO_ADAPTER_SRC})
target_compile_options(t_cose PRIVATE -ffunction-sections)
target_compile_definitions(t_cose PRIVATE ${CRYPTO_COMPILE_DEFS})
target_include_directories(t_cose PUBLIC inc PRIVATE src)
target_link_libraries(t_cose PUBLIC QCBOR::QCBOR PRIVATE ${CRYPTO_LIBRARY})

include(GNUInstallDirs)

install(TARGETS t_cose
    ARCHIVE DESTINATION ${CMAKE_INSTALL_LIBDIR}
    LIBRARY DESTINATION ${CMAKE_INSTALL_LIBDIR}
)
install(DIRECTORY inc/ DESTINATION ${CMAKE_INSTALL_INCLUDEDIR})

if (BUILD_EXAMPLES)

    set(EXAMPLE_SRC_COMMON
        examples/examples_main.c
        examples/print_buf.c
        examples/signing_examples.c
        examples/encryption_examples.c
        examples/example_keys.c
    )

    if (CRYPTO_PROVIDER STREQUAL "MbedTLS")
        set(EXAMPLE_SRC_EXTRA examples/init_keys_psa.c)
    elseif(CRYPTO_PROVIDER STREQUAL "OpenSSL")
        set(EXAMPLE_SRC_EXTRA examples/init_keys_ossl.c)
    elseif(CRYPTO_PROVIDER STREQUAL "Test")
        set(EXAMPLE_SRC_EXTRA examples/init_keys_test.c)
    else()
        message(FATAL_ERROR "Bug!")
    endif()

    add_executable(t_cose_examples ${EXAMPLE_SRC_COMMON} ${EXAMPLE_SRC_EXTRA})

    target_include_directories(t_cose_examples PRIVATE examples)
    target_link_libraries(t_cose_examples PRIVATE t_cose ${CRYPTO_LIBRARY})
    # Crypto defs are needed because the tests include headers from src/
    target_compile_definitions(t_cose_examples PRIVATE ${CRYPTO_COMPILE_DEFS} ${EXAMPLE_EXTRA_DEFS})

endif()


if (BUILD_TESTS)

    enable_testing()

    set(TEST_SRC_COMMON
        main.c
        test/run_tests.c
        test/t_cose_compute_validate_mac_test.c
        test/t_cose_crypto_test.c
        test/t_cose_encrypt_decrypt_test.c
        test/t_cose_make_test_messages.c
        test/t_cose_param_test.c
        test/t_cose_test.c
        examples/example_keys.c
    )

    if (NOT CRYPTO_PROVIDER STREQUAL "Test")
        list(APPEND TEST_SRC_COMMON test/t_cose_sign_verify_test.c)
    endif()

    if (CRYPTO_PROVIDER STREQUAL "MbedTLS")
        set(TEST_SRC_EXTRA examples/init_keys_psa.c)
    elseif(CRYPTO_PROVIDER STREQUAL "OpenSSL")
        set(TEST_SRC_EXTRA examples/init_keys_ossl.c)
    elseif(CRYPTO_PROVIDER STREQUAL "Test")
        set(TEST_SRC_EXTRA examples/init_keys_test.c)
        set(TEST_EXTRA_DEFS -DT_COSE_ENABLE_HASH_FAIL_TEST -DT_COSE_DISABLE_SIGN_VERIFY_TESTS)
    else()
        message(FATAL_ERROR "Bug!")
    endif()

    add_executable(t_cose_test ${TEST_SRC_COMMON} ${TEST_SRC_EXTRA})
    target_include_directories(t_cose_test PRIVATE src test examples)
    target_link_libraries(t_cose_test PRIVATE t_cose ${CRYPTO_LIBRARY})
    # Crypto defs are needed because the tests include headers from src/
    target_compile_definitions(t_cose_test PRIVATE ${CRYPTO_COMPILE_DEFS} ${TEST_EXTRA_DEFS})

    add_test(NAME t_cose_test COMMAND t_cose_test)

endif()<|MERGE_RESOLUTION|>--- conflicted
+++ resolved
@@ -80,13 +80,8 @@
     src/t_cose_encrypt_dec.c
     src/t_cose_recipient_dec_keywrap.c
     src/t_cose_recipient_enc_keywrap.c
-<<<<<<< HEAD
-=======
-    src/t_cose_recipient_dec_hpke.c
-    src/t_cose_recipient_enc_hpke.c
     src/t_cose_recipient_dec_esdh.c
     src/t_cose_recipient_enc_esdh.c
->>>>>>> 02fa9029
     src/t_cose_qcbor_gap.c
 )
 
