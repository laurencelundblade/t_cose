# Makefile -- UNIX-style make for t_cose using crypto with Mbed Crypto
# Mbed Crypto uses the PSA Crypto interface
#
# Copyright (c) 2019-2022, Laurence Lundblade. All rights reserved.
# Copyright (c) 2020, Michael Eckel, Fraunhofer SIT.
# Copyright (c) 2022, Arm Limited. All rights reserved.
#
# SPDX-License-Identifier: BSD-3-Clause
#
# See BSD-3-Clause license in README.md
#

# ---- comment ----
# This is for PSA Crypto / Mbed Crypto. See longer explanation in README.md
# Adjust CRYPTO_INC and CRYPTO_LIB for the
# location of the openssl libraries on your build machine.


# ---- QCBOR location ----

# This is for direct reference to QCBOR that is not installed in
# /usr/local or some system location. The path may need to be
# adjusted for your location of QCBOR.
#QCBOR_DIR=../../QCBOR/master
#QCBOR_INC=-I $(QCBOR_DIR)/inc
#QCBOR_LIB=$(QCBOR_DIR)/libqcbor.a

# This is for reference to QCBOR that has been installed in
# /usr/local/ or in some system location. This will typically
# use dynamic linking if there is a libqcbor.so
QCBOR_INC=-I /usr/local/include
QCBOR_LIB=-lqcbor


# ---- crypto configuration -----

# These two are for direct reference to Mbed Crypto that is not installed
# in /usr/local/ /usr/local or some system location. The path names
# may need to be adjusted for your location of Mbed Crypto
#CRYPTO_INC=-I ../../mbedtls/include/
#CRYPTO_LIB=../../mbedtls/library/libmbedcrypto.a

# These two are for reference to Mbed Crypto that has been installed in
# /usr/local/ or in some system location.
CRYPTO_LIB=-l mbedcrypto
CRYPTO_INC=-I /usr/local/include

CRYPTO_CONFIG_OPTS=-DT_COSE_USE_PSA_CRYPTO
CRYPTO_OBJ=crypto_adapters/t_cose_psa_crypto.o
CRYPTO_TEST_OBJ=test/t_cose_make_psa_test_key.o


# ---- compiler configuration -----
# Optimize for size
C_OPTS=-Os -fPIC


# ---- other configuration ----
# HPKE is disabled by default because it is not supported by common crypto
# libraries. If you wish to use it remove this and find a version of
# MbedTLS that supports it. For example: 
# https://github.com/hannestschofenig/mbedtls/tree/hpke.
OTHER_OPTS=-DT_COSE_DISABLE_HPKE -DT_COSE_DISABLE_AES_KW


# ---- T_COSE Config and test options ----
TEST_CONFIG_OPTS=
TEST_OBJ=test/t_cose_test.o \
    test/run_tests.o \
    test/t_cose_sign_verify_test.o \
    test/t_cose_compute_validate_mac_test.o \
    test/t_cose_make_test_messages.o \
    test/t_cose_param_test.o \
    $(CRYPTO_TEST_OBJ)


# ---- the main body that is invariant ----
INC=-I inc -I test -I src
ALL_INC=$(INC) $(CRYPTO_INC) $(QCBOR_INC)
CFLAGS=$(CMD_LINE) $(ALL_INC) $(C_OPTS) $(TEST_CONFIG_OPTS) $(CRYPTO_CONFIG_OPTS) $(OTHER_OPTS)

SRC_OBJ=src/t_cose_util.o \
        src/t_cose_sign1_verify.o \
        src/t_cose_sign1_sign.o \
        src/t_cose_parameters.o \
<<<<<<< HEAD
	src/t_cose_sign_sign.o \
	src/t_cose_signature_sign_short.o \
	src/t_cose_signature_verify_short.o \
	src/t_cose_signature_sign_ecdsa.o \
	src/t_cose_signature_sign_eddsa.o \
        src/t_cose_sign_verify.o \
	src/t_cose_signature_verify_ecdsa.o \
	src/t_cose_signature_verify_eddsa.o \
	src/t_cose_mac_compute.o \
	src/t_cose_mac_validate.o \
=======
        src/t_cose_sign_sign.o \
        src/t_cose_signature_sign_short.o \
        src/t_cose_signature_verify_short.o \
        src/t_cose_signature_sign_ecdsa.o \
        src/t_cose_sign_verify.o \
        src/t_cose_signature_verify_ecdsa.o \
        src/t_cose_mac_compute.o \
        src/t_cose_mac_validate.o \
>>>>>>> 68fa986a
        src/t_cose_encrypt_enc.o \
        src/t_cose_encrypt_dec.o \
        src/t_cose_recipient_dec_aes_kw.o \
        src/t_cose_recipient_enc_aes_kw.o \
        src/t_cose_recipient_dec_hpke.o \
        src/t_cose_recipient_enc_hpke.o

.PHONY: all install install_headers install_so uninstall clean

all: libt_cose.a t_cose_test t_cose_basic_example_psa t_cose_encryption_example_psa

libt_cose.a: $(SRC_OBJ) $(CRYPTO_OBJ)
	ar -r $@ $^

# The shared library is not made by default because of platform
# variability For example MacOS and Linux behave differently and some
# IoT OS's don't support them at all.
libt_cose.so: $(SRC_OBJ) $(CRYPTO_OBJ)
	cc -shared $^ -o $@ $(CRYPTO_LIB) $(QCBOR_LIB)

t_cose_test: main.o $(TEST_OBJ) libt_cose.a
	cc -o $@ $^ $(QCBOR_LIB) $(CRYPTO_LIB)


t_cose_basic_example_psa: examples/t_cose_basic_example_psa.o libt_cose.a
	cc -o $@ $^ $(QCBOR_LIB) $(CRYPTO_LIB)

t_cose_encryption_example_psa: examples/t_cose_encryption_example_psa.o libt_cose.a
	cc -o $@ $^ $(QCBOR_LIB) $(CRYPTO_LIB)

# ---- Installation ----
ifeq ($(PREFIX),)
    PREFIX := /usr/local
endif

install: libt_cose.a install_headers
	install -d $(DESTDIR)$(PREFIX)/lib/
	install -m 644 libt_cose.a $(DESTDIR)$(PREFIX)/lib/

install_headers: $(PUBLIC_INTERFACE)
	install -d $(DESTDIR)$(PREFIX)/include/t_cose
	install -m 644 inc/t_cose/t_cose_common.h $(DESTDIR)$(PREFIX)/include/t_cose
	install -m 644 inc/t_cose/q_useful_buf.h $(DESTDIR)$(PREFIX)/include/t_cose
	install -m 644 inc/t_cose/t_cose_sign1_verify.h $(DESTDIR)$(PREFIX)/include/t_cose
	install -m 644 inc/t_cose/t_cose_parameters.h $(DESTDIR)$(PREFIX)/include/t_cose
	install -m 644 inc/t_cose/t_cose_sign_sign.h $(DESTDIR)$(PREFIX)/include/t_cose
	install -m 644 inc/t_cose/t_cose_signature_sign.h $(DESTDIR)$(PREFIX)/include/t_cose
	install -m 644 inc/t_cose/t_cose_signature_sign_short.h $(DESTDIR)$(PREFIX)/include/t_cose
	install -m 644 inc/t_cose/t_cose_signature_sign_ecdsa.h $(DESTDIR)$(PREFIX)/include/t_cose
	install -m 644 inc/t_cose/t_cose_sign1_sign.h $(DESTDIR)$(PREFIX)/include/t_cose
	install -m 644 inc/t_cose/t_cose_sign_verify.h $(DESTDIR)$(PREFIX)/include/t_cose
	install -m 644 inc/t_cose/t_cose_signature_verify.h $(DESTDIR)$(PREFIX)/include/t_cose
	install -m 644 inc/t_cose/t_cose_signature_verify_short.h $(DESTDIR)$(PREFIX)/include/t_cose
	install -m 644 inc/t_cose/t_cose_signature_verify_ecdsa.h $(DESTDIR)$(PREFIX)/include/t_cose
	install -m 644 inc/t_cose/t_cose_standard_constants.h $(DESTDIR)$(PREFIX)/include/t_cose
	install -m 644 inc/t_cose/t_cose_encrypt_enc.h $(DESTDIR)$(PREFIX)/include/t_cose
	install -m 644 inc/t_cose/t_cose_encrypt_dec.h $(DESTDIR)$(PREFIX)/include/t_cose
	install -m 644 inc/t_cose/t_cose_mac_compute.h $(DESTDIR)$(PREFIX)/include/t_cose
	install -m 644 inc/t_cose/t_cose_mac_validate.h $(DESTDIR)$(PREFIX)/include/t_cose

# The shared library is not installed by default because of platform variability.
install_so: libt_cose.so install_headers
	install -m 755 libt_cose.so $(DESTDIR)$(PREFIX)/lib/libt_cose.so.1.0.0
	ln -sf libt_cose.so.1 $(DESTDIR)$(PREFIX)/lib/libt_cose.so
	ln -sf libt_cose.so.1.0.0 $(DESTDIR)$(PREFIX)/lib/libt_cose.so.1

uninstall: libt_cose.a $(PUBLIC_INTERFACE)
	$(RM) -d $(DESTDIR)$(PREFIX)/include/t_cose/*
	$(RM) -d $(DESTDIR)$(PREFIX)/include/t_cose/
	$(RM) $(addprefix $(DESTDIR)$(PREFIX)/lib/, \
		libt_cose.a libt_cose.so libt_cose.so.1 libt_cose.so.1.0.0)

clean:
	rm -f $(SRC_OBJ) $(TEST_OBJ) $(CRYPTO_OBJ) t_cose_basic_example_psa t_cose_encryption_example_psa t_cose_test libt_cose.a libt_cose.so examples/*.o main.o

# ---- public headers -----
PUBLIC_INTERFACE=inc/t_cose/t_cose_common.h \
                 inc/t_cose/t_cose_sign1_sign.h \
<<<<<<< HEAD
		 inc/t_cose/t_cose_sign1_verify.h \
		 inc/t_cose/t_cose_parameters.h \
		 inc/t_cose/t_cose_sign_sign.h \
		 inc/t_cose/t_cose_signature_sign.h \
		 inc/t_cose/t_cose_signature_sign_ecdsa.h \
		 inc/t_cose/t_cose_signature_sign_eddsa.h \
		 inc/t_cose/t_cose_sign1_sign.h \
=======
                 inc/t_cose/t_cose_sign1_verify.h \
                 inc/t_cose/t_cose_parameters.h \
                 inc/t_cose/t_cose_sign_sign.h \
                 inc/t_cose/t_cose_signature_sign.h \
                 inc/t_cose/t_cose_signature_sign_ecdsa.h \
                 inc/t_cose/t_cose_sign1_sign.h \
>>>>>>> 68fa986a
                 inc/t_cose/t_cose_sign_verify.h \
                 inc/t_cose/t_cose_signature_verify.h \
                 inc/t_cose/t_cose_signature_verify_ecdsa.h\
                 inc/t_cose/t_cose_signature_verify_eddsa.h\
                 inc/t_cose/t_cose_standard_constants.h \
                 inc/t_cose/t_cose_encrypt_dec.h \
                 inc/t_cose/t_cose_encrypt_enc.h

# ---- source dependecies -----
src/t_cose_util.o: src/t_cose_util.c \
                   src/t_cose_util.h \
                   inc/t_cose/q_useful_buf.h \
                   inc/t_cose/t_cose_common.h \
                   src/t_cose_crypto.h

src/t_cose_sign1_verify.o: src/t_cose_sign1_verify.c \
                           inc/t_cose/t_cose_sign1_verify.h \
                           inc/t_cose/q_useful_buf.h \
                           inc/t_cose/t_cose_common.h \
                           inc/t_cose/t_cose_parameters.h \
                           inc/t_cose/t_cose_standard_constants.h \
                           src/t_cose_crypto.h \
                           src/t_cose_util.h

src/t_cose_sign_verify.o: src/t_cose_sign_verify.c \
                          inc/t_cose/t_cose_sign_verify.h \
                          inc/t_cose/q_useful_buf.h \
                          inc/t_cose/t_cose_common.h \
                          inc/t_cose/t_cose_signature_verify.h \
                          inc/t_cose/t_cose_parameters.h \
                          inc/t_cose/t_cose_standard_constants.h \
                          src/t_cose_crypto.h \
                          src/t_cose_util.h

src/t_cose_parameters.o: src/t_cose_parameters.c \
                         inc/t_cose/t_cose_parameters.h \
                         inc/t_cose/q_useful_buf.h \
                         inc/t_cose/t_cose_common.h \
                         inc/t_cose/t_cose_sign1_verify.h \
                         inc/t_cose/t_cose_standard_constants.h

src/t_cose_sign1_sign.o: src/t_cose_sign1_sign.c \
                         inc/t_cose/t_cose_sign1_sign.h \
                         inc/t_cose/q_useful_buf.h \
                         inc/t_cose/t_cose_common.h \
                         inc/t_cose/t_cose_parameters.h \
                         inc/t_cose/t_cose_standard_constants.h \
                         src/t_cose_crypto.h \
                         src/t_cose_util.h

src/t_cose_sign_sign.o: src/t_cose_sign_sign.c \
                        inc/t_cose/t_cose_sign1_sign.h \
                        inc/t_cose/q_useful_buf.h \
                        inc/t_cose/t_cose_common.h\
                        inc/t_cose/t_cose_signature_sign.h \
                        inc/t_cose/t_cose_parameters.h \
                        inc/t_cose/t_cose_standard_constants.h \
                        src/t_cose_crypto.h \
                        src/t_cose_util.h

src/t_cose_signature_sign_ecdsa.o: src/t_cose_signature_sign_ecdsa.c \
                                   inc/t_cose/t_cose_signature_sign_ecdsa.h \
                                   inc/t_cose/t_cose_signature_sign.h \
                                   inc/t_cose/t_cose_parameters.h \
                                   inc/t_cose/q_useful_buf.h \
                                   inc/t_cose/t_cose_common.h \
                                   inc/t_cose/t_cose_sign1_verify.h \
                                   inc/t_cose/t_cose_standard_constants.h \
                                   src/t_cose_crypto.h \
                                   src/t_cose_util.h

src/t_cose_signature_verify_ecdsa.o: src/t_cose_signature_verify_ecdsa.c \
                                     inc/t_cose/t_cose_signature_verify_ecdsa.h \
                                     inc/t_cose/t_cose_signature_verify.h \
                                     inc/t_cose/t_cose_parameters.h \
                                     inc/t_cose/q_useful_buf.h \
                                     inc/t_cose/t_cose_common.h \
                                     inc/t_cose/t_cose_sign1_verify.h \
                                     inc/t_cose/t_cose_standard_constants.h \
                                     src/t_cose_util.h \
                                     src/t_cose_crypto.h

src/t_cose_mac_compute.o: inc/t_cose/t_cose_mac_compute.h \
                          src/t_cose_crypto.h \
                          src/t_cose_util.h \
                          inc/t_cose/t_cose_common.h

src/t_cose_mac_validate.o: inc/t_cose/t_cose_mac_validate.h \
                           src/t_cose_crypto.h \
                           src/t_cose_util.h \
                           inc/t_cose/t_cose_parameters.h \
                           inc/t_cose/t_cose_common.h

src/t_cose_encrypt_enc.o: inc/t_cose/t_cose_encrypt_enc.h inc/t_cose/t_cose_standard_constants.h src/t_cose_crypto.h src/t_cose_util.h inc/t_cose/t_cose_common.h inc/t_cose/t_cose_recipient_enc_hpke.h inc/t_cose/t_cose_recipient_enc_aes_kw.h
src/t_cose_encrypt_dec.o: inc/t_cose/t_cose_encrypt_dec.h inc/t_cose/t_cose_standard_constants.h src/t_cose_crypto.h src/t_cose_util.h inc/t_cose/t_cose_common.h inc/t_cose/t_cose_recipient_dec_hpke.h inc/t_cose/t_cose_recipient_dec_aes_kw.h
src/t_cose_recipient_dec_aes_kw.o: inc/t_cose/t_cose_standard_constants.h src/t_cose_crypto.h src/t_cose_util.h inc/t_cose/t_cose_common.h
src/t_cose_recipient_enc_aes_kw.o: inc/t_cose/t_cose_standard_constants.h src/t_cose_crypto.h src/t_cose_util.h inc/t_cose/t_cose_common.h inc/t_cose/t_cose_recipient_enc_aes_kw.h
src/t_cose_recipient_dec_hpke.o: inc/t_cose/t_cose_standard_constants.h src/t_cose_crypto.h src/t_cose_util.h inc/t_cose/t_cose_common.h inc/t_cose/t_cose_recipient_dec_hpke.h
src/t_cose_recipient_enc_hpke.o: inc/t_cose/t_cose_standard_constants.h src/t_cose_crypto.h src/t_cose_util.h inc/t_cose/t_cose_common.h inc/t_cose/t_cose_recipient_enc_hpke.h

# ---- test dependencies -----
test/t_cose_test.o: test/t_cose_test.h test/t_cose_make_test_messages.h src/t_cose_crypto.h $(PUBLIC_INTERFACE)
test/t_cose_sign_verify_test.o: test/t_cose_sign_verify_test.h test/t_cose_make_test_messages.h src/t_cose_crypto.h test/t_cose_make_test_pub_key.h $(PUBLIC_INTERFACE)
test/t_cose_make_test_messages.o: test/t_cose_make_test_messages.h inc/t_cose/t_cose_sign1_sign.h inc/t_cose/t_cose_common.h inc/t_cose/t_cose_standard_constants.h src/t_cose_crypto.h src/t_cose_util.h
test/run_test.o: test/run_test.h test/t_cose_test.h test/t_cose_hash_fail_test.h test/t_cose_compute_validate_mac_test.h
test/t_cose_make_psa_test_key.o: test/t_cose_make_test_pub_key.h inc/t_cose/t_cose_standard_constants.h inc/t_cose/t_cose_common.h
test/t_cose_compute_validate_mac_test.o: inc/t_cose/t_cose_mac_compute.h inc/t_cose/t_cose_mac_validate.h test/t_cose_make_test_pub_key.h test/t_cose_compute_validate_mac_test.h

# ---- crypto dependencies ----
crypto_adapters/t_cose_psa_crypto.o: src/t_cose_crypto.h inc/t_cose/t_cose_common.h inc/t_cose/t_cose_standard_constants.h inc/t_cose/q_useful_buf.h

# ---- example dependencies ----
examples/t_cose_basic_example_psa.o: $(PUBLIC_INTERFACE)
examples/t_cose_encryption_example_psa.o: $(PUBLIC_INTERFACE)<|MERGE_RESOLUTION|>--- conflicted
+++ resolved
@@ -58,7 +58,7 @@
 # ---- other configuration ----
 # HPKE is disabled by default because it is not supported by common crypto
 # libraries. If you wish to use it remove this and find a version of
-# MbedTLS that supports it. For example: 
+# MbedTLS that supports it. For example:
 # https://github.com/hannestschofenig/mbedtls/tree/hpke.
 OTHER_OPTS=-DT_COSE_DISABLE_HPKE -DT_COSE_DISABLE_AES_KW
 
@@ -83,27 +83,16 @@
         src/t_cose_sign1_verify.o \
         src/t_cose_sign1_sign.o \
         src/t_cose_parameters.o \
-<<<<<<< HEAD
-	src/t_cose_sign_sign.o \
-	src/t_cose_signature_sign_short.o \
-	src/t_cose_signature_verify_short.o \
-	src/t_cose_signature_sign_ecdsa.o \
-	src/t_cose_signature_sign_eddsa.o \
-        src/t_cose_sign_verify.o \
-	src/t_cose_signature_verify_ecdsa.o \
-	src/t_cose_signature_verify_eddsa.o \
-	src/t_cose_mac_compute.o \
-	src/t_cose_mac_validate.o \
-=======
         src/t_cose_sign_sign.o \
         src/t_cose_signature_sign_short.o \
         src/t_cose_signature_verify_short.o \
         src/t_cose_signature_sign_ecdsa.o \
+        src/t_cose_signature_sign_eddsa.o \
         src/t_cose_sign_verify.o \
         src/t_cose_signature_verify_ecdsa.o \
+        src/t_cose_signature_verify_eddsa.o \
         src/t_cose_mac_compute.o \
         src/t_cose_mac_validate.o \
->>>>>>> 68fa986a
         src/t_cose_encrypt_enc.o \
         src/t_cose_encrypt_dec.o \
         src/t_cose_recipient_dec_aes_kw.o \
@@ -182,22 +171,13 @@
 # ---- public headers -----
 PUBLIC_INTERFACE=inc/t_cose/t_cose_common.h \
                  inc/t_cose/t_cose_sign1_sign.h \
-<<<<<<< HEAD
-		 inc/t_cose/t_cose_sign1_verify.h \
-		 inc/t_cose/t_cose_parameters.h \
-		 inc/t_cose/t_cose_sign_sign.h \
-		 inc/t_cose/t_cose_signature_sign.h \
-		 inc/t_cose/t_cose_signature_sign_ecdsa.h \
-		 inc/t_cose/t_cose_signature_sign_eddsa.h \
-		 inc/t_cose/t_cose_sign1_sign.h \
-=======
                  inc/t_cose/t_cose_sign1_verify.h \
                  inc/t_cose/t_cose_parameters.h \
                  inc/t_cose/t_cose_sign_sign.h \
                  inc/t_cose/t_cose_signature_sign.h \
                  inc/t_cose/t_cose_signature_sign_ecdsa.h \
+		 inc/t_cose/t_cose_signature_sign_eddsa.h \
                  inc/t_cose/t_cose_sign1_sign.h \
->>>>>>> 68fa986a
                  inc/t_cose/t_cose_sign_verify.h \
                  inc/t_cose/t_cose_signature_verify.h \
                  inc/t_cose/t_cose_signature_verify_ecdsa.h\
