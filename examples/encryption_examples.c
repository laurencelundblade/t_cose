--- conflicted
+++ resolved
@@ -349,7 +349,6 @@
     }
 
     print_useful_buf("\nCOSE_Encrypt: ", cose_encrypted_message);
-<<<<<<< HEAD
 
 
     t_cose_encrypt_dec_init(&dec_ctx, 0);
@@ -369,26 +368,7 @@
                                 &params);
 
     print_useful_buf("Decrypted Payload:", decrypted_payload);
-=======
-
-
-    t_cose_encrypt_dec_init(&dec_ctx, 0);
-
-    t_cose_recipient_dec_esdh_init(&dec_recipient);
-
-    t_cose_recipient_dec_esdh_set_key(&dec_recipient, skR, NULL_Q_USEFUL_BUF_C);
-
-    t_cose_encrypt_dec_add_recipient(&dec_ctx,
-                                     (struct t_cose_recipient_dec *)&dec_recipient);
-
-    result = t_cose_encrypt_dec(&dec_ctx,
-                                cose_encrypted_message,
-                                NULL_Q_USEFUL_BUF_C, /* in/unused: AAD */
-                                decrypted_buffer,
-                                &decrypted_payload,
-                                &params);
-
->>>>>>> b8ee1934
+
 
 Done:
      printf("---- %s EXAMPLE ESDH (%d) ----\n\n",
