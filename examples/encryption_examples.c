--- conflicted
+++ resolved
@@ -2,12 +2,8 @@
  * \file  encryption_examples.c
  *
  * Copyright (c) 2022, Arm Limited. All rights reserved.
-<<<<<<< HEAD
- * Copyright 2023, Laurence Lundblade
- * Copyright (c) 2024, Hannes Tschofenig. All rights reserved.
-=======
  * Copyright 2025, Laurence Lundblade
->>>>>>> 02f55628
+ * Copyright 2025, Hannes Tschofenig
  *
  * Created by Laurence Lundblade on 2/6/23 from previous files.
  *
