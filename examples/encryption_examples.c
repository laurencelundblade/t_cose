/*
 * encryption_examples.c
 *
 * Copyright (c) 2022, Arm Limited. All rights reserved.
 * Copyright 2023, Laurence Lundblade
 *
 * Created by Laurence Lundblade on 2/6/23 from previous files.
 *
 * SPDX-License-Identifier: BSD-3-Clause
 *
 * See BSD-3-Clause license in README.md
 */

#include "encryption_examples.h"
#include "t_cose/t_cose_common.h"
#include "t_cose/t_cose_encrypt_enc.h"
#include "t_cose/t_cose_encrypt_dec.h"
#include "t_cose/t_cose_key.h"

#include <stdio.h>
#include "print_buf.h"
#include "init_keys.h"

#define PAYLOAD  "This is the payload"
#define TEST_SENDER_IDENTITY "sender"
#define TEST_RECIPIENT_IDENTITY "recipient"


/* This file is crypto-library independent. It works for OpenSSL, Mbed
* TLS and others. The key initialization, which *is* crypto-library
* dependent, has been separated.
*
* Each example should pretty much stand on its own and be pretty
* clean and well-commented code. Its purpose is to be an example
* (not a test case). Someone should be able to easily copy the
* example as a starting point for their use case.
*/



int32_t
encrypt0_example(void)
{
    struct t_cose_encrypt_enc  enc_context;
    enum t_cose_err_t              err;
    struct t_cose_key              cek;
    struct q_useful_buf_c          encrypted_cose_message;
    struct q_useful_buf_c          decrypted_cose_message;
    struct q_useful_buf_c          encrypted_payload;
    Q_USEFUL_BUF_MAKE_STACK_UB(    cose_message_buf, 1024);
    Q_USEFUL_BUF_MAKE_STACK_UB(    encrypted_payload_buf, 1024);
    Q_USEFUL_BUF_MAKE_STACK_UB(    decrypted_payload_buf, 1024);
    struct t_cose_encrypt_dec_ctx  dec_ctx;

    printf("\n---- START EXAMPLE encrypt0  ----\n");
    printf("Create COSE_Encrypt0 with detached payload using A128GCM\n");

    /* This is the simplest form of COSE encryption, a COSE_Encrypt0.
     * It has only headers and the ciphertext.
     *
     * Further in this example, the ciphertext is detached, so the
     * COSE_Encrypt0 only consists of the protected and unprotected
     * headers and a CBOR NULL where the ciphertext usually
     * occurs. The ciphertext is output separatly and conveyed
     * separately.
     *
     */
    t_cose_encrypt_enc_init(&enc_context,
                            T_COSE_OPT_MESSAGE_TYPE_ENCRYPT0,
                            T_COSE_ALGORITHM_A128GCM);

    /* For COSE_Encrypt0, we simply make a t_cose_key for the
     * content encryption key, the CEK, and give it to t_cose.  It's
     * the only key there is and it is simply a key to be used with
     * AES, a string of bytes. (It is still t_cose_key, not a byte string
     * so it can be a PSA key handle so it can be used with with
     * an encryption implementation that doesn't allow the key to
     * leave a protected domain, an HSM for example).
     *
     * There is no COSE_Recipient so t_cose_encrypt_add_recipient() is
     * not called.
     *
     * No kid is provided in line with the examples of Encrypt0
     * in RFC 9052. RFC 9052 text describing Encrypt0 also implies that
     * no kid should be needed, but it doesn't seem to prohibit
     * the kid header and t_cose will allow it to be present.
     */
    t_cose_key_init_symmetric(T_COSE_ALGORITHM_A128GCM,
                              Q_USEFUL_BUF_FROM_SZ_LITERAL("aaaaaaaaaaaaaaaa"),
                             &cek);
    t_cose_encrypt_set_cek(&enc_context, cek);

    err = t_cose_encrypt_enc_detached(&enc_context,
                              Q_USEFUL_BUF_FROM_SZ_LITERAL("This is a real plaintext."),
                                      NULL_Q_USEFUL_BUF_C,
                              encrypted_payload_buf,
                             cose_message_buf,
                             &encrypted_payload,
                             &encrypted_cose_message);
    if(err != T_COSE_SUCCESS) {
        goto Done;
    }

    print_useful_buf("COSE_Encrypt0: ", encrypted_cose_message);
    print_useful_buf("Detached ciphertext: ", encrypted_payload);
    printf("\n");

    printf("Completed encryption; starting decryption\n");

    t_cose_encrypt_dec_init(&dec_ctx, T_COSE_OPT_MESSAGE_TYPE_ENCRYPT0);

    t_cose_encrypt_dec_set_cek(&dec_ctx, cek);

    err = t_cose_encrypt_dec_detached(&dec_ctx,
                                      encrypted_cose_message,
                                      NULL_Q_USEFUL_BUF_C,
                                      encrypted_payload,
                                      decrypted_payload_buf,
                                     &decrypted_cose_message,
                                      NULL);

    if (err != T_COSE_SUCCESS) {
        printf("\nDecryption failed %d!\n", err);
        goto Done;
    }

    print_useful_buf("Plaintext: ", decrypted_cose_message);

Done:
    printf("---- %s EXAMPLE encrypt0 (%d) ----\n\n",
           err ? "FAILED" : "COMPLETED", err);
    return (int32_t)err;
}



#ifndef T_COSE_DISABLE_KEYWRAP
#include "t_cose/t_cose_recipient_enc_keywrap.h"
#include "t_cose/t_cose_recipient_dec_keywrap.h"


int32_t
key_wrap_example(void)
{
    struct t_cose_recipient_enc_keywrap kw_recipient;
    struct t_cose_encrypt_enc           enc_context;
    struct t_cose_recipient_dec_keywrap kw_unwrap_recipient;
    struct t_cose_encrypt_dec_ctx       dec_context;
    enum t_cose_err_t                   err;
    struct t_cose_key                   kek;
    struct q_useful_buf_c               encrypted_cose_message;
    struct q_useful_buf_c               encrypted_payload;
    struct q_useful_buf_c               decrypted_payload;
    Q_USEFUL_BUF_MAKE_STACK_UB(         cose_message_buf, 1024);
    Q_USEFUL_BUF_MAKE_STACK_UB(         encrypted_payload_buf, 1024);
    Q_USEFUL_BUF_MAKE_STACK_UB(         decrypted_payload_buf, 1024);

    printf("\n---- START EXAMPLE key_wrap ----\n");
    printf("Create COSE_Encrypt with detached payload using AES-KW\n");


    /* ---- Make key handle for wrapping key -----
     *
     * The wrapping key, the KEK, is just the bytes "aaaa....".  The
     * API requires input keys be struct t_cose_key so there's a
     * little work to do here.
     */
    err = t_cose_key_init_symmetric(T_COSE_ALGORITHM_A128KW,
                                    Q_USEFUL_BUF_FROM_SZ_LITERAL("aaaaaaaaaaaaaaaa"),
                                   &kek);
    if(err) {
        goto Done;
    }

    /* ---- Set up keywrap recipient object ----
     *
     * The initializes an object of type struct
     * t_cose_recipient_enc_keywrap, the object/context for making a
     * COSE_Recipient for key wrap.
     *
     * We have to tell it the key wrap algorithm and give it the key
     * and kid.
     *
     * This object gets handed to the main encryption API which will
     * excersize it through a callback to create the COSE_Recipient.
     */
    t_cose_recipient_enc_keywrap_init(&kw_recipient, T_COSE_ALGORITHM_A128KW);
    t_cose_recipient_enc_keywrap_set_key(&kw_recipient,
                                          kek,
                                          Q_USEFUL_BUF_FROM_SZ_LITERAL("Kid A"));

    /* ----- Set up to make COSE_Encrypt ----
     *
     * Initialize. Have to say what algorithm is used to encrypt the
     * main content, the payload.
     *
     * Also tell the encryptor about the object to make the key wrap
     * COSE_Recipient by just giving it the pointer to it. It will get
     * called back in the next step.
     */
    t_cose_encrypt_enc_init(&enc_context, T_COSE_OPT_MESSAGE_TYPE_ENCRYPT, T_COSE_ALGORITHM_A128GCM);
    t_cose_encrypt_add_recipient(&enc_context, (struct t_cose_recipient_enc *)&kw_recipient);


    /* ---- Actually Encrypt ----
     *
     * All the crypto gets called here including the encryption of the
     * payload and the key wrap.
     *
     * There are two buffers given, one for just the encrypted
     * payload and one for the COSE message. TODO: detached vs not and sizing.
     */
    err = t_cose_encrypt_enc_detached(&enc_context,
                                      Q_USEFUL_BUF_FROM_SZ_LITERAL("This is a real plaintext."),
                                      NULL_Q_USEFUL_BUF_C,
                                      encrypted_payload_buf,
                                      cose_message_buf,
                                     &encrypted_payload,
                                     &encrypted_cose_message);


    if (err != 0) {
        goto Done;
    }

    print_useful_buf("COSE_Encrypt: ", encrypted_cose_message);
    print_useful_buf("Detached Ciphertext: ", encrypted_payload);
    printf("\n");


    t_cose_encrypt_dec_init(&dec_context, T_COSE_OPT_MESSAGE_TYPE_ENCRYPT);

    t_cose_recipient_dec_keywrap_init(&kw_unwrap_recipient);
    t_cose_recipient_dec_keywrap_set_kek(&kw_unwrap_recipient, kek, NULL_Q_USEFUL_BUF_C);

    t_cose_encrypt_dec_add_recipient(&dec_context, (struct t_cose_recipient_dec *)&kw_unwrap_recipient);

    err = t_cose_encrypt_dec_detached(&dec_context,
                              encrypted_cose_message, /* ciphertext */
                                      NULL_Q_USEFUL_BUF_C,
                              encrypted_payload,
                              decrypted_payload_buf,
                             &decrypted_payload,
                                      NULL);
    if(err) {
        goto Done;
    }

    print_useful_buf("Decrypted Payload:", decrypted_payload);


  Done:
    printf("---- %s EXAMPLE key_wrap (%d) ----\n\n",
           err ? "FAILED" : "COMPLETED", err);
    return (int32_t)err;
}

#endif /* !T_COSE_DISABLE_KEYWRAP */


<<<<<<< HEAD
=======

#ifndef T_COSE_DISABLE_HPKE

#include "t_cose/t_cose_recipient_enc_hpke.h"
#include "t_cose/t_cose_recipient_dec_hpke.h"

int32_t
hpke_example(void)
{
    struct t_cose_encrypt_enc        enc_ctx;
    enum t_cose_err_t                result;
    struct t_cose_recipient_enc_hpke recipient;
    struct q_useful_buf_c            cose_encrypted_message;
    struct q_useful_buf_c            decrypted_plain_text;
    struct t_cose_key                skR;
    struct t_cose_key                pkR;
    Q_USEFUL_BUF_MAKE_STACK_UB  (    cose_encrypt_message_buffer, 200);
    Q_USEFUL_BUF_MAKE_STACK_UB  (    decrypted_plaintext_buffer, 50);
    struct t_cose_recipient_dec_hpke dec_recipient;
    struct t_cose_encrypt_dec_ctx    dec_ctx;

    printf("\n---- START EXAMPLE HPKE ----\n");
    printf("Create COSE_Encrypt with included payload using HPKE with KEM: DHKEM(P-256, HKDF-SHA256), KDF: HKDF-SHA256, AEAD: AES-128-GCM\n");

    /* Create a key pair.  This is a fixed test key pair. The creation
     * of this key pair is crypto-library dependent because t_cose_key
     * is crypto-library dependent. See t_cose_key.h and the examples
     * to understand key-pair creation better. */
    result = init_fixed_test_ec_encryption_key(T_COSE_ELLIPTIC_CURVE_P_256,
                                               &pkR, /* out: public key to be used for encryption */
                                               &skR); /* out: corresponding private key for decryption */
    if(result != T_COSE_SUCCESS) {
        goto Done;
    }
    

    /* Initialize the encryption context telling it we want
     * a COSE_Encrypt (not a COSE_Encrypt0) because we're doing HPKE with a
     * COSE_Recpipient. Also tell it the AEAD algorithm for the
     * body of the message.
     */
    t_cose_encrypt_enc_init(&enc_ctx,
                            T_COSE_OPT_MESSAGE_TYPE_ENCRYPT,
                            T_COSE_ALGORITHM_A128GCM);



    /* Create the recipient object telling it the algorithm and the public key
     * for the COSE_Recipient it's going to make. Then give that object
     * to the main encryption context. (Only one recipient is set here, but
     * there could be more)
     */
    t_cose_recipient_enc_hpke_init(&recipient,
                                    T_COSE_HPKE_KEM_ID_P256,          /* kem id */
                                    T_COSE_HPKE_KDF_ID_HKDF_SHA256,   /* kdf id */
                                    T_COSE_HPKE_AEAD_ID_AES_GCM_128); /* aead id */

    t_cose_recipient_enc_hpke_set_key(&recipient,
                                       pkR,
                                       Q_USEFUL_BUF_FROM_SZ_LITERAL(TEST_RECIPIENT_IDENTITY));
    t_cose_encrypt_add_recipient(&enc_ctx,
                                 (struct t_cose_recipient_enc *)&recipient);


    /* Now do the actual encryption */
    result = t_cose_encrypt_enc(&enc_ctx, /* in: encryption context */
                                         Q_USEFUL_BUF_FROM_SZ_LITERAL(PAYLOAD), /* in: payload to encrypt */
                                         NULL_Q_USEFUL_BUF_C, /* in/unused: AAD */
                                         cose_encrypt_message_buffer, /* in: buffer for COSE_Encrypt */
                                        &cose_encrypted_message); /* out: COSE_Encrypt */

    if (result != T_COSE_SUCCESS) {
        printf("error encrypting (%d)\n", result);
        goto Done;
    }

    print_useful_buf("COSE_Encrypt: ", cose_encrypted_message);

    printf("\nHPKE encryption succeeded; starting decryption\n");


    /* Set up the decryption context, telling it what type of
     * message to expect if there's no tag (that part isn't quite implemented right yet anyway).
     */
    t_cose_encrypt_dec_init(&dec_ctx, T_COSE_OPT_MESSAGE_TYPE_ENCRYPT);


    /* Set up the recipient object with the key material. We happen to know
     * what the algorithm and key are in advance so we don't have to
     * decode the parameters first to figure that out (not that this part is
     * working yet). */
    t_cose_recipient_dec_hpke_init(&dec_recipient);
    t_cose_recipient_dec_hpke_set_skr(&dec_recipient,
                                      skR,
                                      Q_USEFUL_BUF_FROM_SZ_LITERAL(TEST_RECIPIENT_IDENTITY));
    t_cose_encrypt_dec_add_recipient(&dec_ctx, (struct t_cose_recipient_dec *)&dec_recipient);

    result = t_cose_encrypt_dec(&dec_ctx,
                                         cose_encrypted_message, /* in: the COSE_Encrypt message */
                                         NULL_Q_USEFUL_BUF_C, /* in/unused: AAD */
                                         decrypted_plaintext_buffer,
                                        &decrypted_plain_text,
                                         NULL);

    if (result != T_COSE_SUCCESS) {
        printf("error decrypting (%d)\n", result);
        goto Done;
    }

    if(q_useful_buf_compare(decrypted_plain_text, Q_USEFUL_BUF_FROM_SZ_LITERAL(PAYLOAD))) {
        printf("Decrypted content didn't match payload\n");
        result = 1;
        goto Done;
    }

    print_useful_buf("Decrypted plaintext: ", decrypted_plain_text);

Done:
    printf("---- %s EXAMPLE HPKE (%d) ----\n\n",
       result ? "FAILED" : "COMPLETED", result);
    return (int32_t)result;
}




int32_t
hpke_example_detached(void)
{
    struct t_cose_encrypt_enc        enc_ctx;
    enum t_cose_err_t                result;
    struct t_cose_recipient_enc_hpke recipient;
    struct q_useful_buf_c            cose_encrypted_message;
    struct q_useful_buf_c            encrypted_detached_payload;
    struct q_useful_buf_c            decrypted_plain_text;
    struct t_cose_key                skR;
    struct t_cose_key                pkR;
    Q_USEFUL_BUF_MAKE_STACK_UB  (    cose_encrypt_message_buffer, 200);
    Q_USEFUL_BUF_MAKE_STACK_UB  (    encrypted_detached_ciphertext_buffer, 50);
    Q_USEFUL_BUF_MAKE_STACK_UB  (    decrypted_plaintext_buffer, 50);
    struct t_cose_recipient_dec_hpke dec_recipient;
    struct t_cose_encrypt_dec_ctx    dec_ctx;

    printf("\n---- START EXAMPLE HPKE ----\n");
    printf("Create COSE_Encrypt with detached payload using HPKE with KEM: DHKEM(P-256, HKDF-SHA256), KDF: HKDF-SHA256, AEAD: AES-128-GCM\n");

    /* Create a key pair.  This is a fixed test key pair. The creation
     * of this key pair is crypto-library dependent because t_cose_key
     * is crypto-library dependent. See t_cose_key.h and the examples
     * to understand key-pair creation better. */
    result = init_fixed_test_ec_encryption_key(T_COSE_ELLIPTIC_CURVE_P_256,
                                               &pkR, /* out: public key to be used for encryption */
                                               &skR); /* out: corresponding private key for decryption */
    if(result != T_COSE_SUCCESS) {
        goto Done;
    }

    /* Initialize the encryption context telling it we want
     * a COSE_Encrypt (not a COSE_Encrypt0) because we're doing HPKE with a
     * COSE_Recpipient. Also tell it the AEAD algorithm for the
     * body of the message.
     */
    t_cose_encrypt_enc_init(&enc_ctx,
                            T_COSE_OPT_MESSAGE_TYPE_ENCRYPT,
                            T_COSE_ALGORITHM_A128GCM);

    /* Create the recipient object telling it the algorithm and the public key
     * for the COSE_Recipient it's going to make. Then give that object
     * to the main encryption context. (Only one recipient is set here, but
     * there could be more)
     */
    t_cose_recipient_enc_hpke_init(&recipient,
                                   T_COSE_HPKE_KEM_ID_P256,          /* kem id */
                                   T_COSE_HPKE_KDF_ID_HKDF_SHA256,   /* kdf id */
                                   T_COSE_HPKE_AEAD_ID_AES_GCM_128); /* aead id */

    t_cose_recipient_enc_hpke_set_key(&recipient,
                                       pkR,
                                       Q_USEFUL_BUF_FROM_SZ_LITERAL(TEST_RECIPIENT_IDENTITY));
    t_cose_encrypt_add_recipient(&enc_ctx,
                                 (struct t_cose_recipient_enc *)&recipient);

    /* Now do the actual encryption */
    result = t_cose_encrypt_enc_detached(&enc_ctx, /* in: encryption context */
                                         Q_USEFUL_BUF_FROM_SZ_LITERAL(PAYLOAD), /* in: payload to encrypt */
                                         NULL_Q_USEFUL_BUF_C, /* in/unused: AAD */
                                         encrypted_detached_ciphertext_buffer, /* in: buffer for detached cipher text */
                                         cose_encrypt_message_buffer, /* in: buffer for COSE_Encrypt */
                                        &encrypted_detached_payload, /* out: encrypted detached */
                                        &cose_encrypted_message); /* out: COSE_Encrypt */

    if (result != T_COSE_SUCCESS) {
        printf("error encrypting (%d)\n", result);
        goto Done;
    }

    print_useful_buf("COSE_Encrypt: ", cose_encrypted_message);
    print_useful_buf("Detached Ciphertext: ", encrypted_detached_payload);

    printf("\nHPKE encryption succeeded; starting decryption\n");

    /* Set up the decryption context, telling it what type of
     * message to expect if there's no tag (that part isn't quite implemented right yet anyway).
     */
    t_cose_encrypt_dec_init(&dec_ctx, T_COSE_OPT_MESSAGE_TYPE_ENCRYPT);

    /* Set up the recipient object with the key material. We happen to know
     * what the algorithm and key are in advance so we don't have to
     * decode the parameters first to figure that out (not that this part is
     * working yet). */
    t_cose_recipient_dec_hpke_init(&dec_recipient);
    t_cose_recipient_dec_hpke_set_skr(&dec_recipient,
                                      skR,
                                      Q_USEFUL_BUF_FROM_SZ_LITERAL(TEST_RECIPIENT_IDENTITY));
    t_cose_encrypt_dec_add_recipient(&dec_ctx, (struct t_cose_recipient_dec *)&dec_recipient);

    result = t_cose_encrypt_dec_detached(&dec_ctx,
                                         cose_encrypted_message, /* in: the COSE_Encrypt message */
                                         NULL_Q_USEFUL_BUF_C, /* in/unused: AAD */
                                         encrypted_detached_payload, /* in: detached encrypted ciphertext */
                                         decrypted_plaintext_buffer,
                                        &decrypted_plain_text,
                                         NULL);

    if (result != T_COSE_SUCCESS) {
        printf("error decrypting (%d)\n", result);
        goto Done;
    }

    if(q_useful_buf_compare(decrypted_plain_text, Q_USEFUL_BUF_FROM_SZ_LITERAL(PAYLOAD))) {
        printf("Decrypted content didn't match payload\n");
        result = 1;
        goto Done;
    }

    print_useful_buf("Decrypted plaintext: ", decrypted_plain_text);

Done:
    printf("---- %s EXAMPLE HPKE (%d) ----\n\n",
       result ? "FAILED" : "COMPLETED", result);
    return (int32_t)result;
}

#endif /* !T_COSE_DISABLE_HPKE */

#ifndef T_COSE_DISABLE_ESDH

#include "t_cose/t_cose_recipient_enc_esdh.h"
#include "t_cose/t_cose_recipient_dec_esdh.h"

int32_t
esdh_example(void)
{
    enum t_cose_err_t                result;
    struct t_cose_key                skR;
    struct t_cose_key                pkR;
    struct t_cose_encrypt_enc        enc_ctx;
    struct t_cose_recipient_enc_esdh recipient;
    struct t_cose_info_t info;
    struct q_useful_buf_c            cose_encrypted_message;
    Q_USEFUL_BUF_MAKE_STACK_UB  (    cose_encrypt_message_buffer, 400);

    printf("\n---- START EXAMPLE ESDH ----\n");
    printf("Create COSE_Encrypt with attached payload using ESDH\n");

    /* Create a key pair.  This is a fixed test key pair. The creation
     * of this key pair is crypto-library dependent because t_cose_key
     * is crypto-library dependent. See t_cose_key.h and the examples
     * to understand key-pair creation better. */
    result = init_fixed_test_ec_encryption_key(T_COSE_ELLIPTIC_CURVE_P_256,
                                           &pkR, /* out: public key to be used for encryption */
                                           &skR); /* out: corresponding private key for decryption */
    if(result != T_COSE_SUCCESS) {
        goto Done;
    }

    /* Initialize the encryption context telling it we want
     * a COSE_Encrypt (not a COSE_Encrypt0) because we're doing ECDH with a
     * COSE_Recipient. Also tell it the AEAD algorithm for the
     * body of the message.
     */
    t_cose_encrypt_enc_init(&enc_ctx,
                             T_COSE_OPT_MESSAGE_TYPE_ENCRYPT,
                             T_COSE_ALGORITHM_A128GCM);

    /* Create the recipient object telling it the algorithm and the public key
     * for the COSE_Recipient it's going to make.
     */
    t_cose_recipient_enc_esdh_init(&recipient,
                                    T_COSE_ALGORITHM_ECDH_ES_A128KW, /* content key distribution id */
                                    T_COSE_ELLIPTIC_CURVE_P_256);    /* curve id */

    t_cose_recipient_enc_esdh_set_key(&recipient,
                                       pkR,
                                       Q_USEFUL_BUF_FROM_SZ_LITERAL(TEST_RECIPIENT_IDENTITY));

    /* Set Context Info structure */
    info.enc_alg = T_COSE_ALGORITHM_A128GCM;
    info.sender_identity_type_id = 1;
    info.recipient_identity_type_id = 1;
    info.sender_identity = Q_USEFUL_BUF_FROM_SZ_LITERAL(TEST_SENDER_IDENTITY);
    info.recipient_identity = Q_USEFUL_BUF_FROM_SZ_LITERAL(TEST_RECIPIENT_IDENTITY);
    info.enc_ctx = &enc_ctx;

    t_cose_recipient_enc_esdh_set_info(&recipient, &info);

    /* Give the recipient object to the main encryption context.
     * (Only one recipient is set here, but there could be more).
     */
    t_cose_encrypt_add_recipient(&enc_ctx,
                                 (struct t_cose_recipient_enc *)&recipient);

    /* Now do the actual encryption */
    result = t_cose_encrypt_enc(&enc_ctx, /* in: encryption context */
                                 Q_USEFUL_BUF_FROM_SZ_LITERAL(PAYLOAD), /* in: payload to encrypt */
                                 NULL_Q_USEFUL_BUF_C, /* in/unused: AAD */
                                 cose_encrypt_message_buffer, /* in: buffer for COSE_Encrypt */
                                 &cose_encrypted_message); /* out: COSE_Encrypt */

     if (result != T_COSE_SUCCESS) {
         printf("error encrypting (%d)\n", result);
         goto Done;
     }

     print_useful_buf("\nCOSE_Encrypt: ", cose_encrypted_message);

     /* TBD: Decryption goes in here.
      * Assume everything worked fine.
      */
     result = 0;

Done:
     printf("---- %s EXAMPLE ESDH (%d) ----\n\n",
             result ? "FAILED" : "COMPLETED", result);
         return (int32_t)result;
}

int32_t
esdh_example_detached(void)
{
    enum t_cose_err_t                result;
    struct t_cose_key                skR;
    struct t_cose_key                pkR;
    struct t_cose_encrypt_enc        enc_ctx;
    struct t_cose_recipient_enc_esdh recipient;
    struct t_cose_info_t info;
    struct q_useful_buf_c            cose_encrypted_message;
    Q_USEFUL_BUF_MAKE_STACK_UB  (    cose_encrypt_message_buffer, 400);
    struct q_useful_buf_c            encrypted_detached_payload;
    Q_USEFUL_BUF_MAKE_STACK_UB  (    encrypted_detached_ciphertext_buffer, 50);

    printf("\n---- START EXAMPLE ESDH ----\n");
    printf("Create COSE_Encrypt with detached payload using ESDH\n");

    /* Create a key pair.  This is a fixed test key pair. The creation
     * of this key pair is crypto-library dependent because t_cose_key
     * is crypto-library dependent. See t_cose_key.h and the examples
     * to understand key-pair creation better. */
    result = init_fixed_test_ec_encryption_key(T_COSE_ELLIPTIC_CURVE_P_256,
                                           &pkR, /* out: public key to be used for encryption */
                                           &skR); /* out: corresponding private key for decryption */
    if(result != T_COSE_SUCCESS) {
        goto Done;
    }

    /* Initialize the encryption context telling it we want
     * a COSE_Encrypt (not a COSE_Encrypt0) because we're doing ECDH with a
     * COSE_Recipient. Also tell it the AEAD algorithm for the
     * body of the message.
     */
    t_cose_encrypt_enc_init(&enc_ctx,
                             T_COSE_OPT_MESSAGE_TYPE_ENCRYPT,
                             T_COSE_ALGORITHM_A128GCM);

    /* Create the recipient object telling it the algorithm and the public key
     * for the COSE_Recipient it's going to make.
     */
    t_cose_recipient_enc_esdh_init(&recipient,
                                    T_COSE_ALGORITHM_ECDH_ES_A128KW, /* content key distribution id */
                                    T_COSE_ELLIPTIC_CURVE_P_256);    /* curve id */

    t_cose_recipient_enc_esdh_set_key(&recipient,
                                       pkR,
                                       Q_USEFUL_BUF_FROM_SZ_LITERAL(TEST_RECIPIENT_IDENTITY));

    /* Set Context Info structure */
    info.enc_alg = T_COSE_ALGORITHM_A128GCM;
    info.sender_identity_type_id = 1;
    info.recipient_identity_type_id = 1;
    info.sender_identity = Q_USEFUL_BUF_FROM_SZ_LITERAL(TEST_SENDER_IDENTITY);
    info.recipient_identity = Q_USEFUL_BUF_FROM_SZ_LITERAL(TEST_RECIPIENT_IDENTITY);
    info.enc_ctx = &enc_ctx;

    t_cose_recipient_enc_esdh_set_info(&recipient, &info);

    /* Give the recipient object to the main encryption context.
     * (Only one recipient is set here, but there could be more).
     */
    t_cose_encrypt_add_recipient(&enc_ctx,
                                 (struct t_cose_recipient_enc *)&recipient);

     /* Now do the actual encryption */
     result = t_cose_encrypt_enc_detached(&enc_ctx, /* in: encryption context */
                                          Q_USEFUL_BUF_FROM_SZ_LITERAL(PAYLOAD), /* in: payload to encrypt */
                                          NULL_Q_USEFUL_BUF_C, /* in/unused: AAD */
                                          encrypted_detached_ciphertext_buffer, /* in: buffer for detached ciphertext */
                                          cose_encrypt_message_buffer, /* in: buffer for COSE_Encrypt */
                                         &encrypted_detached_payload, /* out: encrypted detached */
                                         &cose_encrypted_message); /* out: COSE_Encrypt */

     if (result != T_COSE_SUCCESS) {
         printf("error encrypting (%d)\n", result);
         goto Done;
     }

     print_useful_buf("COSE_Encrypt: ", cose_encrypted_message);
     print_useful_buf("Detached Ciphertext: ", encrypted_detached_payload);

     /* TBD: Decryption goes in here.
      * Assume everything worked fine.
      */
     result = 0;

Done:
     printf("---- %s EXAMPLE ESDH (%d) ----\n\n",
             result ? "FAILED" : "COMPLETED", result);
         return (int32_t)result;

     /* Free test keys */
     free_fixed_test_ec_encryption_key(pkR);
     free_fixed_test_ec_encryption_key(skR);

}
#endif /* !T_COSE_DISABLE_ESDH */
>>>>>>> 02fa9029
<|MERGE_RESOLUTION|>--- conflicted
+++ resolved
@@ -258,252 +258,8 @@
 #endif /* !T_COSE_DISABLE_KEYWRAP */
 
 
-<<<<<<< HEAD
-=======
-
-#ifndef T_COSE_DISABLE_HPKE
-
-#include "t_cose/t_cose_recipient_enc_hpke.h"
-#include "t_cose/t_cose_recipient_dec_hpke.h"
-
-int32_t
-hpke_example(void)
-{
-    struct t_cose_encrypt_enc        enc_ctx;
-    enum t_cose_err_t                result;
-    struct t_cose_recipient_enc_hpke recipient;
-    struct q_useful_buf_c            cose_encrypted_message;
-    struct q_useful_buf_c            decrypted_plain_text;
-    struct t_cose_key                skR;
-    struct t_cose_key                pkR;
-    Q_USEFUL_BUF_MAKE_STACK_UB  (    cose_encrypt_message_buffer, 200);
-    Q_USEFUL_BUF_MAKE_STACK_UB  (    decrypted_plaintext_buffer, 50);
-    struct t_cose_recipient_dec_hpke dec_recipient;
-    struct t_cose_encrypt_dec_ctx    dec_ctx;
-
-    printf("\n---- START EXAMPLE HPKE ----\n");
-    printf("Create COSE_Encrypt with included payload using HPKE with KEM: DHKEM(P-256, HKDF-SHA256), KDF: HKDF-SHA256, AEAD: AES-128-GCM\n");
-
-    /* Create a key pair.  This is a fixed test key pair. The creation
-     * of this key pair is crypto-library dependent because t_cose_key
-     * is crypto-library dependent. See t_cose_key.h and the examples
-     * to understand key-pair creation better. */
-    result = init_fixed_test_ec_encryption_key(T_COSE_ELLIPTIC_CURVE_P_256,
-                                               &pkR, /* out: public key to be used for encryption */
-                                               &skR); /* out: corresponding private key for decryption */
-    if(result != T_COSE_SUCCESS) {
-        goto Done;
-    }
-    
-
-    /* Initialize the encryption context telling it we want
-     * a COSE_Encrypt (not a COSE_Encrypt0) because we're doing HPKE with a
-     * COSE_Recpipient. Also tell it the AEAD algorithm for the
-     * body of the message.
-     */
-    t_cose_encrypt_enc_init(&enc_ctx,
-                            T_COSE_OPT_MESSAGE_TYPE_ENCRYPT,
-                            T_COSE_ALGORITHM_A128GCM);
-
-
-
-    /* Create the recipient object telling it the algorithm and the public key
-     * for the COSE_Recipient it's going to make. Then give that object
-     * to the main encryption context. (Only one recipient is set here, but
-     * there could be more)
-     */
-    t_cose_recipient_enc_hpke_init(&recipient,
-                                    T_COSE_HPKE_KEM_ID_P256,          /* kem id */
-                                    T_COSE_HPKE_KDF_ID_HKDF_SHA256,   /* kdf id */
-                                    T_COSE_HPKE_AEAD_ID_AES_GCM_128); /* aead id */
-
-    t_cose_recipient_enc_hpke_set_key(&recipient,
-                                       pkR,
-                                       Q_USEFUL_BUF_FROM_SZ_LITERAL(TEST_RECIPIENT_IDENTITY));
-    t_cose_encrypt_add_recipient(&enc_ctx,
-                                 (struct t_cose_recipient_enc *)&recipient);
-
-
-    /* Now do the actual encryption */
-    result = t_cose_encrypt_enc(&enc_ctx, /* in: encryption context */
-                                         Q_USEFUL_BUF_FROM_SZ_LITERAL(PAYLOAD), /* in: payload to encrypt */
-                                         NULL_Q_USEFUL_BUF_C, /* in/unused: AAD */
-                                         cose_encrypt_message_buffer, /* in: buffer for COSE_Encrypt */
-                                        &cose_encrypted_message); /* out: COSE_Encrypt */
-
-    if (result != T_COSE_SUCCESS) {
-        printf("error encrypting (%d)\n", result);
-        goto Done;
-    }
-
-    print_useful_buf("COSE_Encrypt: ", cose_encrypted_message);
-
-    printf("\nHPKE encryption succeeded; starting decryption\n");
-
-
-    /* Set up the decryption context, telling it what type of
-     * message to expect if there's no tag (that part isn't quite implemented right yet anyway).
-     */
-    t_cose_encrypt_dec_init(&dec_ctx, T_COSE_OPT_MESSAGE_TYPE_ENCRYPT);
-
-
-    /* Set up the recipient object with the key material. We happen to know
-     * what the algorithm and key are in advance so we don't have to
-     * decode the parameters first to figure that out (not that this part is
-     * working yet). */
-    t_cose_recipient_dec_hpke_init(&dec_recipient);
-    t_cose_recipient_dec_hpke_set_skr(&dec_recipient,
-                                      skR,
-                                      Q_USEFUL_BUF_FROM_SZ_LITERAL(TEST_RECIPIENT_IDENTITY));
-    t_cose_encrypt_dec_add_recipient(&dec_ctx, (struct t_cose_recipient_dec *)&dec_recipient);
-
-    result = t_cose_encrypt_dec(&dec_ctx,
-                                         cose_encrypted_message, /* in: the COSE_Encrypt message */
-                                         NULL_Q_USEFUL_BUF_C, /* in/unused: AAD */
-                                         decrypted_plaintext_buffer,
-                                        &decrypted_plain_text,
-                                         NULL);
-
-    if (result != T_COSE_SUCCESS) {
-        printf("error decrypting (%d)\n", result);
-        goto Done;
-    }
-
-    if(q_useful_buf_compare(decrypted_plain_text, Q_USEFUL_BUF_FROM_SZ_LITERAL(PAYLOAD))) {
-        printf("Decrypted content didn't match payload\n");
-        result = 1;
-        goto Done;
-    }
-
-    print_useful_buf("Decrypted plaintext: ", decrypted_plain_text);
-
-Done:
-    printf("---- %s EXAMPLE HPKE (%d) ----\n\n",
-       result ? "FAILED" : "COMPLETED", result);
-    return (int32_t)result;
-}
-
-
-
-
-int32_t
-hpke_example_detached(void)
-{
-    struct t_cose_encrypt_enc        enc_ctx;
-    enum t_cose_err_t                result;
-    struct t_cose_recipient_enc_hpke recipient;
-    struct q_useful_buf_c            cose_encrypted_message;
-    struct q_useful_buf_c            encrypted_detached_payload;
-    struct q_useful_buf_c            decrypted_plain_text;
-    struct t_cose_key                skR;
-    struct t_cose_key                pkR;
-    Q_USEFUL_BUF_MAKE_STACK_UB  (    cose_encrypt_message_buffer, 200);
-    Q_USEFUL_BUF_MAKE_STACK_UB  (    encrypted_detached_ciphertext_buffer, 50);
-    Q_USEFUL_BUF_MAKE_STACK_UB  (    decrypted_plaintext_buffer, 50);
-    struct t_cose_recipient_dec_hpke dec_recipient;
-    struct t_cose_encrypt_dec_ctx    dec_ctx;
-
-    printf("\n---- START EXAMPLE HPKE ----\n");
-    printf("Create COSE_Encrypt with detached payload using HPKE with KEM: DHKEM(P-256, HKDF-SHA256), KDF: HKDF-SHA256, AEAD: AES-128-GCM\n");
-
-    /* Create a key pair.  This is a fixed test key pair. The creation
-     * of this key pair is crypto-library dependent because t_cose_key
-     * is crypto-library dependent. See t_cose_key.h and the examples
-     * to understand key-pair creation better. */
-    result = init_fixed_test_ec_encryption_key(T_COSE_ELLIPTIC_CURVE_P_256,
-                                               &pkR, /* out: public key to be used for encryption */
-                                               &skR); /* out: corresponding private key for decryption */
-    if(result != T_COSE_SUCCESS) {
-        goto Done;
-    }
-
-    /* Initialize the encryption context telling it we want
-     * a COSE_Encrypt (not a COSE_Encrypt0) because we're doing HPKE with a
-     * COSE_Recpipient. Also tell it the AEAD algorithm for the
-     * body of the message.
-     */
-    t_cose_encrypt_enc_init(&enc_ctx,
-                            T_COSE_OPT_MESSAGE_TYPE_ENCRYPT,
-                            T_COSE_ALGORITHM_A128GCM);
-
-    /* Create the recipient object telling it the algorithm and the public key
-     * for the COSE_Recipient it's going to make. Then give that object
-     * to the main encryption context. (Only one recipient is set here, but
-     * there could be more)
-     */
-    t_cose_recipient_enc_hpke_init(&recipient,
-                                   T_COSE_HPKE_KEM_ID_P256,          /* kem id */
-                                   T_COSE_HPKE_KDF_ID_HKDF_SHA256,   /* kdf id */
-                                   T_COSE_HPKE_AEAD_ID_AES_GCM_128); /* aead id */
-
-    t_cose_recipient_enc_hpke_set_key(&recipient,
-                                       pkR,
-                                       Q_USEFUL_BUF_FROM_SZ_LITERAL(TEST_RECIPIENT_IDENTITY));
-    t_cose_encrypt_add_recipient(&enc_ctx,
-                                 (struct t_cose_recipient_enc *)&recipient);
-
-    /* Now do the actual encryption */
-    result = t_cose_encrypt_enc_detached(&enc_ctx, /* in: encryption context */
-                                         Q_USEFUL_BUF_FROM_SZ_LITERAL(PAYLOAD), /* in: payload to encrypt */
-                                         NULL_Q_USEFUL_BUF_C, /* in/unused: AAD */
-                                         encrypted_detached_ciphertext_buffer, /* in: buffer for detached cipher text */
-                                         cose_encrypt_message_buffer, /* in: buffer for COSE_Encrypt */
-                                        &encrypted_detached_payload, /* out: encrypted detached */
-                                        &cose_encrypted_message); /* out: COSE_Encrypt */
-
-    if (result != T_COSE_SUCCESS) {
-        printf("error encrypting (%d)\n", result);
-        goto Done;
-    }
-
-    print_useful_buf("COSE_Encrypt: ", cose_encrypted_message);
-    print_useful_buf("Detached Ciphertext: ", encrypted_detached_payload);
-
-    printf("\nHPKE encryption succeeded; starting decryption\n");
-
-    /* Set up the decryption context, telling it what type of
-     * message to expect if there's no tag (that part isn't quite implemented right yet anyway).
-     */
-    t_cose_encrypt_dec_init(&dec_ctx, T_COSE_OPT_MESSAGE_TYPE_ENCRYPT);
-
-    /* Set up the recipient object with the key material. We happen to know
-     * what the algorithm and key are in advance so we don't have to
-     * decode the parameters first to figure that out (not that this part is
-     * working yet). */
-    t_cose_recipient_dec_hpke_init(&dec_recipient);
-    t_cose_recipient_dec_hpke_set_skr(&dec_recipient,
-                                      skR,
-                                      Q_USEFUL_BUF_FROM_SZ_LITERAL(TEST_RECIPIENT_IDENTITY));
-    t_cose_encrypt_dec_add_recipient(&dec_ctx, (struct t_cose_recipient_dec *)&dec_recipient);
-
-    result = t_cose_encrypt_dec_detached(&dec_ctx,
-                                         cose_encrypted_message, /* in: the COSE_Encrypt message */
-                                         NULL_Q_USEFUL_BUF_C, /* in/unused: AAD */
-                                         encrypted_detached_payload, /* in: detached encrypted ciphertext */
-                                         decrypted_plaintext_buffer,
-                                        &decrypted_plain_text,
-                                         NULL);
-
-    if (result != T_COSE_SUCCESS) {
-        printf("error decrypting (%d)\n", result);
-        goto Done;
-    }
-
-    if(q_useful_buf_compare(decrypted_plain_text, Q_USEFUL_BUF_FROM_SZ_LITERAL(PAYLOAD))) {
-        printf("Decrypted content didn't match payload\n");
-        result = 1;
-        goto Done;
-    }
-
-    print_useful_buf("Decrypted plaintext: ", decrypted_plain_text);
-
-Done:
-    printf("---- %s EXAMPLE HPKE (%d) ----\n\n",
-       result ? "FAILED" : "COMPLETED", result);
-    return (int32_t)result;
-}
-
-#endif /* !T_COSE_DISABLE_HPKE */
+
+
 
 #ifndef T_COSE_DISABLE_ESDH
 
@@ -693,5 +449,4 @@
      free_fixed_test_ec_encryption_key(skR);
 
 }
-#endif /* !T_COSE_DISABLE_ESDH */
->>>>>>> 02fa9029
+#endif /* !T_COSE_DISABLE_ESDH */