--- conflicted
+++ resolved
@@ -35,15 +35,10 @@
     TEST_ENTRY(two_step_sign_example_new_verify),
 
     TEST_ENTRY(encrypt0_example),
-<<<<<<< HEAD
 #ifndef T_COSE_DISABLE_KEYWRAP
     TEST_ENTRY(key_wrap_example),
 #endif /* !T_COSE_DISABLE_KEYWRAP */
-=======
-#ifndef T_COSE_DISABLE_AES_KW
-    TEST_ENTRY(key_wrap_example),
-#endif /* !T_COSE_DISABLE_AES_KW */
->>>>>>> 67696289
+
 #ifndef T_COSE_DISABLE_HPKE
     TEST_ENTRY(hpke_example)
 #endif /* !T_COSE_DISABLE_HPKE */
