/*
 * t_cose_psa_crypto.c
 *
 * Copyright 2019-2022, Laurence Lundblade
 * Copyright (c) 2020-2022, Arm Limited. All rights reserved.
 *
 * SPDX-License-Identifier: BSD-3-Clause
 *
 * See BSD-3-Clause license in README.md
 */


/**
 * \file t_cose_psa_crypto.c
 *
 * \brief Crypto Adaptation for t_cose to use ARM's PSA.
 *
 * This connects up the abstract interface in t_cose_crypto.h to the
 * implementations of signing and hashing in ARM's Mbed TLS crypto
 * library that implements the Arm PSA 1.0 crypto API.
 *
 * This adapter layer doesn't bloat the implementation as everything
 * here had to be done anyway -- the mapping of algorithm IDs, the
 * data format rearranging, the error code translation.
 *
 * This code should just work out of the box if compiled and linked
 * against ARM's PSA crypto. No preprocessor #defines are needed.
 *
 * You can disable SHA-384 and SHA-512 to save code and space by
 * defining T_COSE_DISABLE_ES384 or T_COSE_DISABLE_ES512. This saving
 * is most in stack space in the main t_cose implementation. (It seems
 * likely that changes to PSA itself would be needed to remove the
 * SHA-384 and SHA-512 implementations to save that code. Lack of
 * reference and dead stripping the executable won't do it).
 */


#include "t_cose_crypto.h"  /* The interface this implements */
#include <psa/crypto.h>     /* PSA Crypto Interface to mbed crypto or such */
#include <mbedtls/aes.h> // TODO: Isn't there a PSA API for AES?

#ifndef T_COSE_DISABLE_AES_KW
// TODO: isn't there a PSA API for key wrap?
#include <mbedtls/nist_kw.h>
#endif /* T_COSE_DISABLE_AES_KW */



/* Avoid compiler warning due to unused argument */
#define ARG_UNUSED(arg) (void)(arg)


/*
 * See documentation in t_cose_crypto.h
 *
 * This will typically not be referenced and thus not linked,
 * for deployed code. This is mainly used for test.
 */
bool t_cose_crypto_is_algorithm_supported(int32_t cose_algorithm_id)
{
    /* Notably, this list does not include EDDSA, regardless of how
     * t_cose is configured, since PSA doesn't support it.
     */
    static const int32_t supported_algs[] = {
        T_COSE_ALGORITHM_SHA_256,
        T_COSE_ALGORITHM_SHA_384,
        T_COSE_ALGORITHM_SHA_512,
        T_COSE_ALGORITHM_ES256,
#ifndef T_COSE_DISABLE_ES384
        T_COSE_ALGORITHM_ES384,
#endif
#ifndef T_COSE_DISABLE_ES512
<<<<<<< HEAD
        T_COSE_ALGORITHM_ES512,
#endif
#ifndef T_COSE_DISABLE_PS256
        T_COSE_ALGORITHM_PS256,
#endif
#ifndef T_COSE_DISABLE_PS384
        T_COSE_ALGORITHM_PS384,
#endif
#ifndef T_COSE_DISABLE_PS512
        T_COSE_ALGORITHM_PS512,
#endif
=======
        T_COSE_ALGORITHM_ES512, /* The t_cose 1.0 macro. TODO: keep this? */
#endif /* T_COSE_DISABLE_ES512 */
#ifndef T_COSE_DISABLE_MAC0
        T_COSE_ALGORITHM_HMAC256,
        T_COSE_ALGORITHM_HMAC384,
        T_COSE_ALGORITHM_HMAC512,
#endif /* T_COSE_DISABLE_MAC0 */
>>>>>>> 68fa986a
        T_COSE_ALGORITHM_NONE /* List terminator */
    };

    return t_cose_check_list(cose_algorithm_id, supported_algs);
}


#ifndef T_COSE_DISABLE_SIGN1

/**
 * \brief Map a COSE signing algorithm ID to a PSA signing algorithm ID
 *
 * \param[in] cose_alg_id  The COSE algorithm ID.
 *
 * \return The PSA algorithm ID or 0 if this doesn't map the COSE ID.
 */
static psa_algorithm_t cose_alg_id_to_psa_alg_id(int32_t cose_alg_id)
{
    /* The #ifdefs save a little code when algorithms are disabled */

    return cose_alg_id == T_COSE_ALGORITHM_ES256 ? PSA_ALG_ECDSA(PSA_ALG_SHA_256) :
#ifndef T_COSE_DISABLE_ES384
           cose_alg_id == T_COSE_ALGORITHM_ES384 ? PSA_ALG_ECDSA(PSA_ALG_SHA_384) :
#endif
#ifndef T_COSE_DISABLE_ES512
           cose_alg_id == T_COSE_ALGORITHM_ES512 ? PSA_ALG_ECDSA(PSA_ALG_SHA_512) :
#endif
#ifndef T_COSE_DISABLE_PS256
           cose_alg_id == T_COSE_ALGORITHM_PS256 ? PSA_ALG_RSA_PSS(PSA_ALG_SHA_256) :
#endif
#ifndef T_COSE_DISABLE_PS384
           cose_alg_id == T_COSE_ALGORITHM_PS384 ? PSA_ALG_RSA_PSS(PSA_ALG_SHA_384) :
#endif
#ifndef T_COSE_DISABLE_PS512
           cose_alg_id == T_COSE_ALGORITHM_PS512 ? PSA_ALG_RSA_PSS(PSA_ALG_SHA_512) :
#endif
                                                 0;
    /* psa/crypto_values.h doesn't seem to define a "no alg" value,
     * but zero seems OK for that use in the signing context. */
}


/**
 * \brief Map a PSA error into a t_cose error for signing.
 *
 * \param[in] err   The PSA status.
 *
 * \return The \ref t_cose_err_t.
 */
static enum t_cose_err_t psa_status_to_t_cose_error_signing(psa_status_t err)
{
    /* Intentionally keeping to fewer mapped errors to save object code */
    return err == PSA_SUCCESS                   ? T_COSE_SUCCESS :
           err == PSA_ERROR_INVALID_SIGNATURE   ? T_COSE_ERR_SIG_VERIFY :
           err == PSA_ERROR_NOT_SUPPORTED       ? T_COSE_ERR_UNSUPPORTED_SIGNING_ALG:
           err == PSA_ERROR_INSUFFICIENT_MEMORY ? T_COSE_ERR_INSUFFICIENT_MEMORY :
           err == PSA_ERROR_CORRUPTION_DETECTED ? T_COSE_ERR_TAMPERING_DETECTED :
                                                  T_COSE_ERR_SIG_FAIL;
}


/*
 * See documentation in t_cose_crypto.h
 */
enum t_cose_err_t
t_cose_crypto_verify(int32_t               cose_algorithm_id,
                     struct t_cose_key     verification_key,
                     struct q_useful_buf_c kid,
                     struct q_useful_buf_c hash_to_verify,
                     struct q_useful_buf_c signature)
{
    psa_algorithm_t       psa_alg_id;
    psa_status_t          psa_result;
    enum t_cose_err_t     return_value;
    psa_key_handle_t  verification_key_psa;

    /* This implementation does no look up keys by kid in the key
     * store */
    ARG_UNUSED(kid);

    /* Convert to PSA algorithm ID scheme */
    psa_alg_id = cose_alg_id_to_psa_alg_id(cose_algorithm_id);
    if(!PSA_ALG_IS_ECDSA(psa_alg_id) && !PSA_ALG_IS_RSA_PSS(psa_alg_id)) {
        return_value = T_COSE_ERR_UNSUPPORTED_SIGNING_ALG;
        goto Done;
    }

    verification_key_psa = (psa_key_handle_t)verification_key.k.key_handle;

    psa_result = psa_verify_hash(verification_key_psa,
                                 psa_alg_id,
                                 hash_to_verify.ptr,
                                 hash_to_verify.len,
                                 signature.ptr,
                                 signature.len);

    return_value = psa_status_to_t_cose_error_signing(psa_result);

  Done:
    return return_value;
}


/*
 * See documentation in t_cose_crypto.h
 */
enum t_cose_err_t
t_cose_crypto_sign(int32_t                cose_algorithm_id,
                   struct t_cose_key      signing_key,
                   struct q_useful_buf_c  hash_to_sign,
                   struct q_useful_buf    signature_buffer,
                   struct q_useful_buf_c *signature)
{
    enum t_cose_err_t     return_value;
    psa_status_t          psa_result;
    psa_algorithm_t       psa_alg_id;
    psa_key_handle_t      signing_key_psa;
    size_t                signature_len;

    psa_alg_id = cose_alg_id_to_psa_alg_id(cose_algorithm_id);
    if(!PSA_ALG_IS_ECDSA(psa_alg_id) && !PSA_ALG_IS_RSA_PSS(psa_alg_id)) {
        return_value = T_COSE_ERR_UNSUPPORTED_SIGNING_ALG;
        goto Done;
    }

    signing_key_psa = (psa_key_handle_t)signing_key.k.key_handle;

    /* It is assumed that this call is checking the signature_buffer
     * length and won't write off the end of it.
     */

    psa_result = psa_sign_hash(signing_key_psa,
                               psa_alg_id,
                               hash_to_sign.ptr,
                               hash_to_sign.len,
                               signature_buffer.ptr, /* Sig buf */
                               signature_buffer.len, /* Sig buf size */
                              &signature_len);       /* Sig length */

    return_value = psa_status_to_t_cose_error_signing(psa_result);

    if(return_value == T_COSE_SUCCESS) {
        /* Success, fill in the return useful_buf */
        signature->ptr = signature_buffer.ptr;
        signature->len = signature_len;
    }

  Done:
     return return_value;
}


/*
 * See documentation in t_cose_crypto.h
 */
enum t_cose_err_t t_cose_crypto_sig_size(int32_t           cose_algorithm_id,
                                         struct t_cose_key signing_key,
                                         size_t           *sig_size)
{
    enum t_cose_err_t     return_value;
    psa_algorithm_t       psa_alg_id;
    mbedtls_svc_key_id_t  signing_key_psa;
    psa_key_attributes_t  key_attributes;
    psa_key_type_t        key_type;
    size_t                key_len_bits;
    psa_status_t          status;

    psa_alg_id = cose_alg_id_to_psa_alg_id(cose_algorithm_id);
    if(!PSA_ALG_IS_ECDSA(psa_alg_id) && !PSA_ALG_IS_RSA_PSS(psa_alg_id)) {
        return_value = T_COSE_ERR_UNSUPPORTED_SIGNING_ALG;
        goto Done;
    }

    signing_key_psa = (psa_key_handle_t)signing_key.k.key_handle;
    key_attributes = psa_key_attributes_init();
    status = psa_get_key_attributes(signing_key_psa, &key_attributes);
    return_value = psa_status_to_t_cose_error_signing(status);
    if(return_value) {
        goto Done;
    }

    key_type = psa_get_key_type(&key_attributes);
    key_len_bits = psa_get_key_bits(&key_attributes);
    *sig_size = (size_t)PSA_SIGN_OUTPUT_SIZE(key_type, (int)key_len_bits, psa_alg_id);

    return_value = T_COSE_SUCCESS;

Done:
    return return_value;
}
#endif /* !T_COSE_DISABLE_SIGN1 */


#if !defined(T_COSE_DISABLE_SHORT_CIRCUIT_SIGN) || \
    !defined(T_COSE_DISABLE_SIGN1)
/**
 * \brief Convert COSE hash algorithm ID to a PSA hash algorithm ID
 *
 * \param[in] cose_hash_alg_id   The COSE-based ID for the
 *
 * \return PSA-based hash algorithm ID, or USHRT_MAX on error.
 *
 */
static inline psa_algorithm_t
cose_hash_alg_id_to_psa(int32_t cose_hash_alg_id)
{
    return cose_hash_alg_id == T_COSE_ALGORITHM_SHA_256 ? PSA_ALG_SHA_256 :
#if !defined(T_COSE_DISABLE_ES384) || !defined(T_COSE_DISABLE_PS384)
           cose_hash_alg_id == T_COSE_ALGORITHM_SHA_384 ? PSA_ALG_SHA_384 :
#endif
#if !defined(T_COSE_DISABLE_ES512) || !defined(T_COSE_DISABLE_PS512)
           cose_hash_alg_id == T_COSE_ALGORITHM_SHA_512 ? PSA_ALG_SHA_512 :
#endif
                                                        UINT16_MAX;
}


/**
 * \brief Map a PSA error into a t_cose error for hashes.
 *
 * \param[in] status   The PSA status.
 *
 * \return The \ref t_cose_err_t.
 */
static enum t_cose_err_t
psa_status_to_t_cose_error_hash(psa_status_t status)
{
    /* Intentionally limited to just this minimum set of errors to
     * save object code as hashes don't really fail much
     */
    return status == PSA_SUCCESS                ? T_COSE_SUCCESS :
           status == PSA_ERROR_NOT_SUPPORTED    ? T_COSE_ERR_UNSUPPORTED_HASH :
           status == PSA_ERROR_INVALID_ARGUMENT ? T_COSE_ERR_UNSUPPORTED_HASH :
           status == PSA_ERROR_BUFFER_TOO_SMALL ? T_COSE_ERR_HASH_BUFFER_SIZE :
                                                  T_COSE_ERR_HASH_GENERAL_FAIL;
}


/*
 * See documentation in t_cose_crypto.h
 */
enum t_cose_err_t t_cose_crypto_hash_start(struct t_cose_crypto_hash *hash_ctx,
                                           int32_t cose_hash_alg_id)
{
    psa_algorithm_t      psa_alg;

    /* Map the algorithm ID */
    psa_alg = cose_hash_alg_id_to_psa(cose_hash_alg_id);

    /* initialize PSA hash context */
    hash_ctx->ctx = psa_hash_operation_init();

    /* Actually do the hash set up */
    hash_ctx->status = psa_hash_setup(&(hash_ctx->ctx), psa_alg);

    /* Map errors and return */
    return psa_status_to_t_cose_error_hash((psa_status_t)hash_ctx->status);
}


/*
 * See documentation in t_cose_crypto.h
 */
void t_cose_crypto_hash_update(struct t_cose_crypto_hash *hash_ctx,
                               struct q_useful_buf_c      data_to_hash)
{
    if(hash_ctx->status != PSA_SUCCESS) {
        /* In error state. Nothing to do. */
        return;
    }

    if(data_to_hash.ptr == NULL) {
        /* This allows for NULL buffers to be passed in all the way at
         * the top of signer or message creator when all that is
         * happening is the size of the result is being computed.
         */
        return;
    }

    /* Actually hash the data */
    hash_ctx->status = psa_hash_update(&(hash_ctx->ctx),
                                       data_to_hash.ptr,
                                       data_to_hash.len);
}


/*
 * See documentation in t_cose_crypto.h
 */
enum t_cose_err_t
t_cose_crypto_hash_finish(struct t_cose_crypto_hash *hash_ctx,
                          struct q_useful_buf        buffer_to_hold_result,
                          struct q_useful_buf_c     *hash_result)
{
    if(hash_ctx->status != PSA_SUCCESS) {
        /* Error state. Nothing to do */
        goto Done;
    }

    /* Actually finish up the hash */
    hash_ctx->status = psa_hash_finish(&(hash_ctx->ctx),
                                         buffer_to_hold_result.ptr,
                                         buffer_to_hold_result.len,
                                       &(hash_result->len));

    hash_result->ptr = buffer_to_hold_result.ptr;

Done:
    return psa_status_to_t_cose_error_hash(hash_ctx->status);
}
#endif /* !T_COSE_DISABLE_SHORT_CIRCUIT_SIGN || !T_COSE_DISABLE_SIGN1 */



#ifndef T_COSE_DISABLE_MAC0
/**
 * \brief Convert COSE algorithm ID to a PSA HMAC algorithm ID
 *
 * \param[in] cose_hmac_alg_id   The COSE-based ID for the
 *
 * \return PSA-based MAC algorithm ID, or a vendor flag in the case of error.
 *
 */
static inline psa_algorithm_t cose_hmac_alg_id_to_psa(int32_t cose_hmac_alg_id)
{
    switch(cose_hmac_alg_id) {
    case T_COSE_ALGORITHM_HMAC256:
        return PSA_ALG_HMAC(PSA_ALG_SHA_256);
    case T_COSE_ALGORITHM_HMAC384:
        return PSA_ALG_HMAC(PSA_ALG_SHA_384);
    case T_COSE_ALGORITHM_HMAC512:
        return PSA_ALG_HMAC(PSA_ALG_SHA_512);
    default:
        return PSA_ALG_VENDOR_FLAG;
    }
}

/**
 * \brief Map a PSA error into a t_cose error for HMAC.
 *
 * \param[in] status   The PSA status.
 *
 * \return The \ref t_cose_err_t.
 */
static enum t_cose_err_t
psa_status_to_t_cose_error_hmac(psa_status_t status)
{
    /* Intentionally limited to just this minimum set of errors to
     * save object code as hashes don't really fail much
     */
    return status == PSA_SUCCESS                   ? T_COSE_SUCCESS :
           status == PSA_ERROR_NOT_SUPPORTED       ? T_COSE_ERR_UNSUPPORTED_HASH :
           status == PSA_ERROR_INVALID_ARGUMENT    ? T_COSE_ERR_INVALID_ARGUMENT :
           status == PSA_ERROR_INSUFFICIENT_MEMORY ? T_COSE_ERR_INSUFFICIENT_MEMORY :
           status == PSA_ERROR_BUFFER_TOO_SMALL    ? T_COSE_ERR_TOO_SMALL :
           status == PSA_ERROR_INVALID_SIGNATURE   ? T_COSE_ERR_SIG_VERIFY :
                                                     T_COSE_ERR_FAIL;
}

/*
 * See documentation in t_cose_crypto.h
 */
enum t_cose_err_t
t_cose_crypto_hmac_compute_setup(struct t_cose_crypto_hmac *hmac_ctx,
                                 struct t_cose_key          signing_key,
                                 const int32_t              cose_alg_id)
{
    psa_algorithm_t psa_alg;
    psa_status_t psa_ret;

    /* Map the algorithm ID */
    psa_alg = cose_hmac_alg_id_to_psa(cose_alg_id);
    if(!PSA_ALG_IS_MAC(psa_alg)) {
        return T_COSE_ERR_UNSUPPORTED_SIGNING_ALG;
    }

    /*
     * Verify if HMAC algorithm is valid.
     * According to COSE (RFC 9053), only SHA-256, SHA-384 and SHA-512 are
     * supported in COSE_Mac0 with HMAC.
     */
    if((psa_alg != PSA_ALG_HMAC(PSA_ALG_SHA_256)) &&
       (psa_alg != PSA_ALG_HMAC(PSA_ALG_SHA_384)) &&
       (psa_alg != PSA_ALG_HMAC(PSA_ALG_SHA_512))) {
        return T_COSE_ERR_UNSUPPORTED_SIGNING_ALG;
    }

    hmac_ctx->op_ctx = psa_mac_operation_init();

    psa_ret = psa_mac_sign_setup(&hmac_ctx->op_ctx,
                                  (psa_key_id_t)signing_key.k.key_handle,
                                  psa_alg);

    return psa_status_to_t_cose_error_hmac(psa_ret);
}

/*
 * See documentation in t_cose_crypto.h
 */
enum t_cose_err_t
t_cose_crypto_hmac_update(struct t_cose_crypto_hmac *hmac_ctx,
                          struct q_useful_buf_c      payload)
{
    psa_status_t psa_ret;

    psa_ret = psa_mac_update(&hmac_ctx->op_ctx,
                              payload.ptr, payload.len);

    return psa_status_to_t_cose_error_hmac(psa_ret);
}

/*
 * See documentation in t_cose_crypto.h
 */
enum t_cose_err_t
t_cose_crypto_hmac_compute_finish(struct t_cose_crypto_hmac *hmac_ctx,
                                  struct q_useful_buf        tag_buf,
                                  struct q_useful_buf_c     *tag)
{
    psa_status_t psa_ret;

    psa_ret = psa_mac_sign_finish(&hmac_ctx->op_ctx,
                                   tag_buf.ptr, tag_buf.len,
                                  &(tag->len));
    if(psa_ret == PSA_SUCCESS) {
        tag->ptr = tag_buf.ptr;
    }

    return psa_status_to_t_cose_error_hmac(psa_ret);
}

/*
 * See documentation in t_cose_crypto.h
 */
enum t_cose_err_t
t_cose_crypto_hmac_validate_setup(struct t_cose_crypto_hmac *hmac_ctx,
                                  const  int32_t             cose_alg_id,
                                  struct t_cose_key          validation_key)
{
    psa_algorithm_t psa_alg;
    psa_status_t psa_ret;

    if(!hmac_ctx) {
        return T_COSE_ERR_INVALID_ARGUMENT;
    }

    /* Map the algorithm ID */
    psa_alg = cose_hmac_alg_id_to_psa(cose_alg_id);
    if(!PSA_ALG_IS_MAC(psa_alg)) {
        return T_COSE_ERR_UNSUPPORTED_SIGNING_ALG;
    }

    /*
     * Verify if HMAC algorithm is valid.
     * According to COSE (RFC 9053), only SHA-256, SHA-384 and SHA-512 are
     * supported in HMAC.
     */
    if((psa_alg != PSA_ALG_HMAC(PSA_ALG_SHA_256)) &&
       (psa_alg != PSA_ALG_HMAC(PSA_ALG_SHA_384)) &&
       (psa_alg != PSA_ALG_HMAC(PSA_ALG_SHA_512))) {
        return T_COSE_ERR_UNSUPPORTED_SIGNING_ALG;
    }

    hmac_ctx->op_ctx = psa_mac_operation_init();

    psa_ret = psa_mac_verify_setup(&hmac_ctx->op_ctx,
                                   (psa_key_id_t)validation_key.k.key_handle,
                                   psa_alg);

    return psa_status_to_t_cose_error_hmac(psa_ret);
}


/*
 * See documentation in t_cose_crypto.h
 */
enum t_cose_err_t
t_cose_crypto_hmac_validate_finish(struct t_cose_crypto_hmac *hmac_ctx,
                                   struct q_useful_buf_c      tag)
{
    psa_status_t psa_ret;

    if(!hmac_ctx) {
        return T_COSE_ERR_INVALID_ARGUMENT;
    }

    psa_ret = psa_mac_verify_finish(&hmac_ctx->op_ctx, tag.ptr, tag.len);

    return psa_status_to_t_cose_error_hmac(psa_ret);
}

#endif /* !T_COSE_DISABLE_MAC0 */


#ifndef T_COSE_DISABLE_EDDSA
enum t_cose_err_t
t_cose_crypto_sign_eddsa(struct t_cose_key      signing_key,
                         struct q_useful_buf_c  tbs,
                         struct q_useful_buf    signature_buffer,
                         struct q_useful_buf_c *signature)
{
    (void)signing_key;
    (void)tbs;
    (void)signature_buffer;
    (void)signature;

    /* MbedTLS does not support EdDSA */
    return T_COSE_ERR_UNSUPPORTED_SIGNING_ALG;
}

enum t_cose_err_t
t_cose_crypto_verify_eddsa(struct t_cose_key     verification_key,
                           struct q_useful_buf_c kid,
                           struct q_useful_buf_c tbs,
                           struct q_useful_buf_c signature)
{
    (void)verification_key;
    (void)kid;
    (void)tbs;
    (void)signature;

    /* MbedTLS does not support EdDSA */
    return T_COSE_ERR_UNSUPPORTED_SIGNING_ALG;
}
#endif /* ! T_COSE_DISABLE_EDDSA */


/*
 * See documentation in t_cose_crypto.h
 */
enum t_cose_err_t
t_cose_crypto_generate_key(struct t_cose_key    *ephemeral_key,
                           int32_t               cose_algorithm_id)
{
    psa_key_attributes_t skE_attributes = PSA_KEY_ATTRIBUTES_INIT;
    psa_key_handle_t     skE_handle = 0;
    psa_key_type_t       type;
    size_t               key_bitlen;
    psa_status_t         status;

   switch (cose_algorithm_id) {
    case T_COSE_ALGORITHM_HPKE_P256_HKDF256_AES128_GCM:
        key_bitlen = 256;
        type = PSA_KEY_TYPE_ECC_KEY_PAIR(PSA_ECC_FAMILY_SECP_R1);
        break;
    case T_COSE_ALGORITHM_HPKE_P521_HKDF512_AES256_GCM:
        key_bitlen = 521;
        type = PSA_KEY_TYPE_ECC_KEY_PAIR(PSA_ECC_FAMILY_SECP_R1);
        break;
    default:
        return(T_COSE_ERR_UNSUPPORTED_KEY_EXCHANGE_ALG);
    }

    /* generate ephemeral key pair: skE, pkE */
    psa_set_key_usage_flags(&skE_attributes, PSA_KEY_USAGE_DERIVE | PSA_KEY_USAGE_EXPORT);
    psa_set_key_algorithm(&skE_attributes, PSA_ALG_ECDH);
    psa_set_key_type(&skE_attributes, type);
    psa_set_key_bits(&skE_attributes, key_bitlen);

    status = psa_generate_key(&skE_attributes, &skE_handle);

    if (status != PSA_SUCCESS) {
        return(T_COSE_ERR_KEY_GENERATION_FAILED);
    }

    ephemeral_key->k.key_handle = skE_handle;
    ephemeral_key->crypto_lib = T_COSE_CRYPTO_LIB_PSA;

    return(T_COSE_SUCCESS);
}

/*
 * See documentation in t_cose_crypto.h
 */
enum t_cose_err_t
t_cose_crypto_get_random(struct q_useful_buf    buffer,
                         size_t                 number,
                         struct q_useful_buf_c *random)
{
    psa_status_t status;

    if (number > buffer.len) {
        return(T_COSE_ERR_TOO_SMALL);
    }

    /* Generate buffer.len bytes of random values */
    status = psa_generate_random(buffer.ptr, buffer.len);

    if (status != PSA_SUCCESS) {
        return(T_COSE_ERR_RNG_FAILED);
    }

    random->ptr = buffer.ptr;
    random->len = number;

    return(T_COSE_SUCCESS);
}


#ifndef T_COSE_DISABLE_AES_KW
/*
 * See documentation in t_cose_crypto.h
 */
enum t_cose_err_t
t_cose_crypto_aes_kw(int32_t                 algorithm_id,
                     struct q_useful_buf_c   kek,
                     struct q_useful_buf_c   plaintext,
                     struct q_useful_buf     ciphertext_buffer,
                     struct q_useful_buf_c  *ciphertext_result)
{
    /* Mbed TLS AES-KW Variables */
    mbedtls_nist_kw_context ctx;
    int                     ret;
    size_t                  res_len;

    // TODO: this needs to check the algorithm ID
    (void)algorithm_id;

    mbedtls_nist_kw_init(&ctx);

    /* Configure KEK to be externally supplied symmetric key */
    ret = mbedtls_nist_kw_setkey(&ctx,                    // Key wrapping context
                                 MBEDTLS_CIPHER_ID_AES,   // Block cipher
                                 kek.ptr,                 // Key Encryption Key (KEK)
                                 (unsigned int)
                                    kek.len * 8,          // KEK size in bits
                                 MBEDTLS_ENCRYPT          // Operation within the context
                                );

    if (ret != 0) {
        return(T_COSE_ERR_AES_KW_FAILED);
    }

    /* Encrypt CEK with the AES key wrap algorithm defined in RFC 3394. */
    ret = mbedtls_nist_kw_wrap(&ctx,
                               MBEDTLS_KW_MODE_KW,
                               plaintext.ptr,
                               plaintext.len,
                               ciphertext_buffer.ptr,
                               &res_len,
                               ciphertext_buffer.len
                              );

    if (ret != 0) {
        return(T_COSE_ERR_AES_KW_FAILED);
    }

    ciphertext_result->ptr = ciphertext_buffer.ptr;
    ciphertext_result->len = res_len;

    mbedtls_nist_kw_free(&ctx);

    return(T_COSE_SUCCESS);
}
#endif

/*
 * See documentation in t_cose_crypto.h
 */
enum t_cose_err_t
t_cose_crypto_export_key(struct t_cose_key      key,
                         struct q_useful_buf    key_buffer,
                         size_t                *key_len)
{
    psa_status_t      status;

    status = psa_export_key( (mbedtls_svc_key_id_t)
                                key.k.key_handle,
                             (uint8_t *) key_buffer.ptr,
                             (size_t) key_buffer.len,
                             key_len);

    if (status != PSA_SUCCESS) {
        return(T_COSE_ERR_KEY_EXPORT_FAILED);
    }

    return(T_COSE_SUCCESS);
}

/*
 * See documentation in t_cose_crypto.h
 */
enum t_cose_err_t
t_cose_crypto_export_public_key(struct t_cose_key      key,
                                struct q_useful_buf    pk_buffer,
                                size_t                *pk_len)
{
    psa_status_t      status;

    /* Export public key */
    status = psa_export_public_key( (mbedtls_svc_key_id_t)
                                       key.k.key_handle,  /* Key handle */
                                    pk_buffer.ptr,        /* PK buffer */
                                    pk_buffer.len,        /* PK buffer size */
                                    pk_len);              /* Result length */

    if (status != PSA_SUCCESS) {
        return(T_COSE_ERR_PUBLIC_KEY_EXPORT_FAILED);
    }

    return(T_COSE_SUCCESS);
}


/*
 * See documentation in t_cose_crypto.h
 */
enum t_cose_err_t
t_cose_crypto_encrypt(int32_t                cose_algorithm_id,
                      struct q_useful_buf_c  key,
                      struct q_useful_buf_c  nonce,
                      struct q_useful_buf_c  add_data,
                      struct q_useful_buf_c  plaintext,
                      struct q_useful_buf    ciphertext_buffer,
                      size_t                 *ciphertext_output_len)
{
    psa_status_t           status;
    psa_algorithm_t        psa_algorithm;
    psa_key_type_t         psa_keytype;
    size_t                 key_bitlen;
    psa_key_handle_t       cek_handle = 0;
    psa_key_attributes_t   attributes = PSA_KEY_ATTRIBUTES_INIT;

    /* Set encryption algorithm information */
    switch (cose_algorithm_id) {
    case T_COSE_ALGORITHM_A128GCM:
        psa_algorithm = PSA_ALG_GCM;
        psa_keytype = PSA_KEY_TYPE_AES;
        key_bitlen = 128;
        break;

    case T_COSE_ALGORITHM_A256GCM:
        psa_algorithm = PSA_ALG_GCM;
        psa_keytype = PSA_KEY_TYPE_AES;
        key_bitlen = 256;
        break;

    default:
        return(T_COSE_ERR_UNSUPPORTED_CIPHER_ALG);
    }

    psa_set_key_usage_flags(&attributes, PSA_KEY_USAGE_ENCRYPT);
    psa_set_key_algorithm(&attributes, psa_algorithm);
    psa_set_key_type(&attributes, psa_keytype);
    psa_set_key_bits(&attributes, key_bitlen);

    status = psa_import_key(&attributes,
                            key.ptr,
                            key.len,
                            &cek_handle);

    if (status != PSA_SUCCESS) {
        return(T_COSE_ERR_KEY_IMPORT_FAILED);
    }

    status = psa_aead_encrypt(
              cek_handle,                     // key
              psa_algorithm,                  // algorithm
              nonce.ptr, nonce.len,           // nonce
              (const uint8_t *)
                add_data.ptr,                 // additional data
              add_data.len,                   // additional data length
              plaintext.ptr, plaintext.len,   // plaintext
              ciphertext_buffer.ptr,          // ciphertext
              ciphertext_buffer.len,          // ciphertext length
              ciphertext_output_len );        // length of output


    if (status != PSA_SUCCESS) {
        return(T_COSE_ERR_ENCRYPT_FAIL);
    }

    return(T_COSE_SUCCESS);
}


/*
 * See documentation in t_cose_crypto.h
 */
enum t_cose_err_t
t_cose_crypto_get_cose_key(int32_t              cose_algorithm_id,
                           uint8_t              *cek,
                           size_t               cek_len,
                           uint8_t              flags,
                           struct t_cose_key    *key)
{
    psa_key_attributes_t   attributes = PSA_KEY_ATTRIBUTES_INIT;
    psa_status_t           status;
    psa_algorithm_t        psa_algorithm;
    psa_key_type_t         psa_keytype;
    size_t                 key_bitlen;
    psa_key_usage_t        usage_flags = T_COSE_KEY_USAGE_FLAG_NONE;

    if (flags == T_COSE_KEY_USAGE_FLAG_DECRYPT) {
        usage_flags = PSA_KEY_USAGE_DECRYPT;
    } else if (flags == T_COSE_KEY_USAGE_FLAG_ENCRYPT) {
        usage_flags = PSA_KEY_USAGE_ENCRYPT;
    } else {
        return(T_COSE_ERR_UNSUPPORTED_KEY_USAGE_FLAGS);
    }

    /* Set algorithm information */
    switch (cose_algorithm_id) {
    case T_COSE_ALGORITHM_A128GCM:
        key_bitlen = 128;
        psa_algorithm = PSA_ALG_GCM;
        psa_keytype = PSA_KEY_TYPE_AES;
        break;

    case T_COSE_ALGORITHM_A256GCM:
        key_bitlen = 256;
        psa_algorithm = PSA_ALG_GCM;
        psa_keytype = PSA_KEY_TYPE_AES;
        break;

    default:
        return(T_COSE_ERR_UNSUPPORTED_CIPHER_ALG);
    }

    psa_set_key_usage_flags(&attributes, usage_flags);
    psa_set_key_algorithm(&attributes, psa_algorithm);
    psa_set_key_type(&attributes, psa_keytype);
    psa_set_key_bits(&attributes, key_bitlen);

    status = psa_import_key(&attributes,
                            cek,
                            cek_len,
                            (mbedtls_svc_key_id_t *) &key->k.key_handle);

    if (status != PSA_SUCCESS) {
        return(T_COSE_ERR_UNKNOWN_KEY);
    }

    key->crypto_lib = T_COSE_CRYPTO_LIB_PSA;

    return(T_COSE_SUCCESS);
}

/*
 * See documentation in t_cose_crypto.h
 */
enum t_cose_err_t
t_cose_crypto_decrypt(int32_t                cose_algorithm_id,
                      struct t_cose_key      key,
                      struct q_useful_buf_c  nonce,
                      struct q_useful_buf_c  add_data,
                      struct q_useful_buf_c  ciphertext,
                      struct q_useful_buf    plaintext_buffer,
                      size_t *plaintext_output_len)
{
    psa_status_t           status;
    psa_algorithm_t        psa_algorithm;

    /* Set decryption algorithm information */
    switch (cose_algorithm_id) {
    case T_COSE_ALGORITHM_A128GCM:
        psa_algorithm = PSA_ALG_GCM;
        break;

    case T_COSE_ALGORITHM_A256GCM:
        psa_algorithm = PSA_ALG_GCM;
        break;

    default:
        return(T_COSE_ERR_UNSUPPORTED_CIPHER_ALG);
    }

    status = psa_aead_decrypt( (mbedtls_svc_key_id_t)
                                key.k.key_handle,               // key handle
                                psa_algorithm,                  // algorithm
                                nonce.ptr, nonce.len,           // nonce
                                (const uint8_t *)
                                add_data.ptr,                   // additional data
                                add_data.len,                   // additional data length
                                ciphertext.ptr, ciphertext.len, // ciphertext
                                plaintext_buffer.ptr,           // plaintext
                                plaintext_buffer.len,           // plaintext length
                                plaintext_output_len );         // length of output

    if (status != PSA_SUCCESS) {
        return(T_COSE_ERR_DECRYPT_FAIL);
    }

    return(T_COSE_SUCCESS);
}
<|MERGE_RESOLUTION|>--- conflicted
+++ resolved
@@ -70,7 +70,6 @@
         T_COSE_ALGORITHM_ES384,
 #endif
 #ifndef T_COSE_DISABLE_ES512
-<<<<<<< HEAD
         T_COSE_ALGORITHM_ES512,
 #endif
 #ifndef T_COSE_DISABLE_PS256
@@ -82,15 +81,11 @@
 #ifndef T_COSE_DISABLE_PS512
         T_COSE_ALGORITHM_PS512,
 #endif
-=======
-        T_COSE_ALGORITHM_ES512, /* The t_cose 1.0 macro. TODO: keep this? */
-#endif /* T_COSE_DISABLE_ES512 */
 #ifndef T_COSE_DISABLE_MAC0
         T_COSE_ALGORITHM_HMAC256,
         T_COSE_ALGORITHM_HMAC384,
         T_COSE_ALGORITHM_HMAC512,
 #endif /* T_COSE_DISABLE_MAC0 */
->>>>>>> 68fa986a
         T_COSE_ALGORITHM_NONE /* List terminator */
     };
 
@@ -284,8 +279,7 @@
 #endif /* !T_COSE_DISABLE_SIGN1 */
 
 
-#if !defined(T_COSE_DISABLE_SHORT_CIRCUIT_SIGN) || \
-    !defined(T_COSE_DISABLE_SIGN1)
+#if !defined(T_COSE_DISABLE_SIGN1)
 /**
  * \brief Convert COSE hash algorithm ID to a PSA hash algorithm ID
  *
@@ -401,7 +395,7 @@
 Done:
     return psa_status_to_t_cose_error_hash(hash_ctx->status);
 }
-#endif /* !T_COSE_DISABLE_SHORT_CIRCUIT_SIGN || !T_COSE_DISABLE_SIGN1 */
+#endif /* !T_COSE_DISABLE_SIGN1 */
 
 
 
