--- conflicted
+++ resolved
@@ -45,84 +45,51 @@
 #endif /* T_COSE_DISABLE_AES_KW */
 
 
+
+/* Avoid compiler warning due to unused argument */
+#define ARG_UNUSED(arg) (void)(arg)
+
+
 /*
  * See documentation in t_cose_crypto.h
  *
  * This will typically not be referenced and thus not linked,
  * for deployed code. This is mainly used for test.
  */
-bool
-t_cose_crypto_is_algorithm_supported(int32_t cose_algorithm_id)
-{
+bool t_cose_crypto_is_algorithm_supported(int32_t cose_algorithm_id)
+{
+    /* Notably, this list does not include EDDSA, regardless of how
+     * t_cose is configured, since PSA doesn't support it.
+     */
     static const int32_t supported_algs[] = {
         T_COSE_ALGORITHM_SHA_256,
         T_COSE_ALGORITHM_SHA_384,
         T_COSE_ALGORITHM_SHA_512,
         T_COSE_ALGORITHM_ES256,
-#ifndef T_COSE_DISABLE_ES384 /* The t_cose 1.0 macro. TODO: keep this? */
+#ifndef T_COSE_DISABLE_ES384
         T_COSE_ALGORITHM_ES384,
-#endif /* T_COSE_DISABLE_ES384 */
+#endif
 #ifndef T_COSE_DISABLE_ES512
-        T_COSE_ALGORITHM_ES512, /* The t_cose 1.0 macro. TODO: keep this? */
-#endif /* T_COSE_DISABLE_ES512 */
+        T_COSE_ALGORITHM_ES512,
+#endif
+#ifndef T_COSE_DISABLE_PS256
+        T_COSE_ALGORITHM_PS256,
+#endif
+#ifndef T_COSE_DISABLE_PS384
+        T_COSE_ALGORITHM_PS384,
+#endif
+#ifndef T_COSE_DISABLE_PS512
+        T_COSE_ALGORITHM_PS512,
+#endif
         T_COSE_ALGORITHM_NONE /* List terminator */
     };
 
-    for(const int32_t *i = supported_algs; *i != T_COSE_ALGORITHM_NONE; i++) {
-        if(*i == cose_algorithm_id) {
-            return true;
-        }
-    }
-    return false;
-}
-
-
-
-/* Avoid compiler warning due to unused argument */
-#define ARG_UNUSED(arg) (void)(arg)
-
-<<<<<<< HEAD
+    return t_cose_check_list(cose_algorithm_id, supported_algs);
+}
+
+
 #ifndef T_COSE_DISABLE_SIGN1
-=======
-/*
- * See documentation in t_cose_crypto.h
- *
- * This will typically not be referenced and thus not linked,
- * for deployed code. This is mainly used for test.
- */
-bool t_cose_crypto_is_algorithm_supported(int32_t cose_algorithm_id)
-{
-    /* Notably, this list does not include EDDSA, regardless of how
-     * t_cose is configured, since PSA doesn't support it.
-     */
-    static const int32_t supported_algs[] = {
-        COSE_ALGORITHM_SHA_256,
-        COSE_ALGORITHM_SHA_384,
-        COSE_ALGORITHM_SHA_512,
-        COSE_ALGORITHM_ES256,
-#ifndef T_COSE_DISABLE_ES384
-        COSE_ALGORITHM_ES384,
-#endif
-#ifndef T_COSE_DISABLE_ES512
-        COSE_ALGORITHM_ES512,
-#endif
-#ifndef T_COSE_DISABLE_PS256
-        COSE_ALGORITHM_PS256,
-#endif
-#ifndef T_COSE_DISABLE_PS384
-        COSE_ALGORITHM_PS384,
-#endif
-#ifndef T_COSE_DISABLE_PS512
-        COSE_ALGORITHM_PS512,
-#endif
-        0 /* List terminator */
-    };
-
-    return t_cose_check_list(cose_algorithm_id, supported_algs);
-}
-
-
->>>>>>> e7a40d25
+
 /**
  * \brief Map a COSE signing algorithm ID to a PSA signing algorithm ID
  *
@@ -142,13 +109,13 @@
            cose_alg_id == T_COSE_ALGORITHM_ES512 ? PSA_ALG_ECDSA(PSA_ALG_SHA_512) :
 #endif
 #ifndef T_COSE_DISABLE_PS256
-           cose_alg_id == COSE_ALGORITHM_PS256 ? PSA_ALG_RSA_PSS(PSA_ALG_SHA_256) :
+           cose_alg_id == T_COSE_ALGORITHM_PS256 ? PSA_ALG_RSA_PSS(PSA_ALG_SHA_256) :
 #endif
 #ifndef T_COSE_DISABLE_PS384
-           cose_alg_id == COSE_ALGORITHM_PS384 ? PSA_ALG_RSA_PSS(PSA_ALG_SHA_384) :
+           cose_alg_id == T_COSE_ALGORITHM_PS384 ? PSA_ALG_RSA_PSS(PSA_ALG_SHA_384) :
 #endif
 #ifndef T_COSE_DISABLE_PS512
-           cose_alg_id == COSE_ALGORITHM_PS512 ? PSA_ALG_RSA_PSS(PSA_ALG_SHA_512) :
+           cose_alg_id == T_COSE_ALGORITHM_PS512 ? PSA_ALG_RSA_PSS(PSA_ALG_SHA_512) :
 #endif
                                                  0;
     /* psa/crypto_values.h doesn't seem to define a "no alg" value,
@@ -274,14 +241,8 @@
                                          size_t           *sig_size)
 {
     enum t_cose_err_t     return_value;
-<<<<<<< HEAD
-    psa_key_handle_t      signing_key_psa;
-    size_t                key_len_bits;
-    size_t                key_len_bytes;
-=======
     psa_algorithm_t       psa_alg_id;
     mbedtls_svc_key_id_t  signing_key_psa;
->>>>>>> e7a40d25
     psa_key_attributes_t  key_attributes;
     psa_key_type_t        key_type;
     size_t                key_len_bits;
@@ -326,21 +287,12 @@
 static inline psa_algorithm_t
 cose_hash_alg_id_to_psa(int32_t cose_hash_alg_id)
 {
-<<<<<<< HEAD
     return cose_hash_alg_id == T_COSE_ALGORITHM_SHA_256 ? PSA_ALG_SHA_256 :
-#ifndef T_COSE_DISABLE_ES384
+#if !defined(T_COSE_DISABLE_ES384) || !defined(T_COSE_DISABLE_PS384)
            cose_hash_alg_id == T_COSE_ALGORITHM_SHA_384 ? PSA_ALG_SHA_384 :
 #endif
-#ifndef T_COSE_DISABLE_ES512
+#if !defined(T_COSE_DISABLE_ES512) || !defined(T_COSE_DISABLE_PS512)
            cose_hash_alg_id == T_COSE_ALGORITHM_SHA_512 ? PSA_ALG_SHA_512 :
-=======
-    return cose_hash_alg_id == COSE_ALGORITHM_SHA_256 ? PSA_ALG_SHA_256 :
-#if !defined(T_COSE_DISABLE_ES384) || !defined(T_COSE_DISABLE_PS384)
-           cose_hash_alg_id == COSE_ALGORITHM_SHA_384 ? PSA_ALG_SHA_384 :
-#endif
-#if !defined(T_COSE_DISABLE_ES512) || !defined(T_COSE_DISABLE_PS512)
-           cose_hash_alg_id == COSE_ALGORITHM_SHA_512 ? PSA_ALG_SHA_512 :
->>>>>>> e7a40d25
 #endif
                                                         UINT16_MAX;
 }
@@ -439,8 +391,9 @@
 Done:
     return psa_status_to_t_cose_error_hash(hash_ctx->status);
 }
-<<<<<<< HEAD
 #endif /* !T_COSE_DISABLE_SHORT_CIRCUIT_SIGN || !T_COSE_DISABLE_SIGN1 */
+
+
 
 #ifndef T_COSE_DISABLE_MAC0
 /**
@@ -600,6 +553,7 @@
     return psa_status_to_t_cose_error_hmac(psa_ret);
 }
 
+
 /*
  * See documentation in t_cose_crypto.h
  */
@@ -620,6 +574,38 @@
 
 #endif /* !T_COSE_DISABLE_MAC0 */
 
+
+#ifndef T_COSE_DISABLE_EDDSA
+enum t_cose_err_t
+t_cose_crypto_sign_eddsa(struct t_cose_key      signing_key,
+                         struct q_useful_buf_c  tbs,
+                         struct q_useful_buf    signature_buffer,
+                         struct q_useful_buf_c *signature)
+{
+    (void)signing_key;
+    (void)tbs;
+    (void)signature_buffer;
+    (void)signature;
+
+    /* MbedTLS does not support EdDSA */
+    return T_COSE_ERR_UNSUPPORTED_SIGNING_ALG;
+}
+
+enum t_cose_err_t
+t_cose_crypto_verify_eddsa(struct t_cose_key     verification_key,
+                           struct q_useful_buf_c kid,
+                           struct q_useful_buf_c tbs,
+                           struct q_useful_buf_c signature)
+{
+    (void)verification_key;
+    (void)kid;
+    (void)tbs;
+    (void)signature;
+
+    /* MbedTLS does not support EdDSA */
+    return T_COSE_ERR_UNSUPPORTED_SIGNING_ALG;
+}
+#endif /* ! T_COSE_DISABLE_EDDSA */
 
 
 /*
@@ -695,16 +681,10 @@
 
 
 #ifndef T_COSE_DISABLE_AES_KW
-=======
-
-#ifndef T_COSE_DISABLE_EDDSA
-
->>>>>>> e7a40d25
-/*
- * See documentation in t_cose_crypto.h
- */
-enum t_cose_err_t
-<<<<<<< HEAD
+/*
+ * See documentation in t_cose_crypto.h
+ */
+enum t_cose_err_t
 t_cose_crypto_aes_kw(int32_t                 algorithm_id,
                      struct q_useful_buf_c   kek,
                      struct q_useful_buf_c   plaintext,
@@ -779,28 +759,11 @@
 
     return(T_COSE_SUCCESS);
 }
-=======
-t_cose_crypto_sign_eddsa(struct t_cose_key      signing_key,
-                         struct q_useful_buf_c  tbs,
-                         struct q_useful_buf    signature_buffer,
-                         struct q_useful_buf_c *signature)
-{
-    (void)signing_key;
-    (void)tbs;
-    (void)signature_buffer;
-    (void)signature;
-
-    /* MbedTLS does not support EdDSA */
-    return T_COSE_ERR_UNSUPPORTED_SIGNING_ALG;
-}
-
->>>>>>> e7a40d25
-
-/*
- * See documentation in t_cose_crypto.h
- */
-enum t_cose_err_t
-<<<<<<< HEAD
+
+/*
+ * See documentation in t_cose_crypto.h
+ */
+enum t_cose_err_t
 t_cose_crypto_export_public_key(struct t_cose_key      key,
                                 struct q_useful_buf    pk_buffer,
                                 size_t                *pk_len)
@@ -1003,20 +966,3 @@
 
     return(T_COSE_SUCCESS);
 }
-=======
-t_cose_crypto_verify_eddsa(struct t_cose_key     verification_key,
-                           struct q_useful_buf_c kid,
-                           struct q_useful_buf_c tbs,
-                           struct q_useful_buf_c signature)
-{
-    (void)verification_key;
-    (void)kid;
-    (void)tbs;
-    (void)signature;
-
-    /* MbedTLS does not support EdDSA */
-    return T_COSE_ERR_UNSUPPORTED_SIGNING_ALG;
-}
-
-#endif /* T_COSE_DISABLE_EDDSA */
->>>>>>> e7a40d25
