--- conflicted
+++ resolved
@@ -51,13 +51,9 @@
  */
 static psa_algorithm_t cose_alg_id_to_psa_alg_id(int32_t cose_alg_id)
 {
-<<<<<<< HEAD
     /* The #ifdefs save a little code when algorithms are disabled */
-    return
-        cose_alg_id == COSE_ALGORITHM_ES256 ? PSA_ALG_ECDSA(PSA_ALG_SHA_256) :
-=======
+
     return cose_alg_id == COSE_ALGORITHM_ES256 ? PSA_ALG_ECDSA(PSA_ALG_SHA_256) :
->>>>>>> efcf9ed3
 #ifndef T_COSE_DISABLE_ES384
            cose_alg_id == COSE_ALGORITHM_ES384 ? PSA_ALG_ECDSA(PSA_ALG_SHA_384) :
 #endif
