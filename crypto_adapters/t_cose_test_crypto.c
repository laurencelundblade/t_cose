/*
 *  t_cose_test_crypto.c
 *
 * Copyright 2019-2023, Laurence Lundblade
 * Copyright (c) 2022-2023, Arm Limited. All rights reserved.
 *
 * SPDX-License-Identifier: BSD-3-Clause
 *
 * See BSD-3-Clause license in README.md
 *
 * Created 3/31/2019.
 */


#include "t_cose_crypto.h"
#include "t_cose/t_cose_standard_constants.h"
#include "t_cose_test_crypto.h"
#include "t_cose_util.h"

#define SIGN_ITERATION_COUNT 5

/*
 * This file is stub crypto for initial bring up and test of t_cose.
 * It is NOT intended for commercial use. When this file is used as
 * the crypto adapter, no external crypto library is necessary. This is
 * convenient because sometimes it takes a while to sort out the crypto
 * porting layer for a new platform. With this most of t_cose can be tested
 * and demo signatures (short-circuit signatures) can be generated to
 * simulate out this would work.
 *
 * This file uses no signature algorithm. It uses the Brad Conte hash
 * implementation that is bundled with t_cose for the purpose of this
 * testing, not for commercial use.
 */


/*
 * See documentation in t_cose_crypto.h
 *
 * This will typically not be referenced and thus not linked,
 * for deployed code. This is mainly used for test.
 */
bool
t_cose_crypto_is_algorithm_supported(int32_t cose_algorithm_id)
{
    static const int32_t supported_algs[] = {
        T_COSE_ALGORITHM_SHA_256,
#ifndef T_COSE_DISABLE_SHORT_CIRCUIT_SIGN
        T_COSE_ALGORITHM_SHORT_CIRCUIT_256,
        T_COSE_ALGORITHM_SHORT_CIRCUIT_384,
        T_COSE_ALGORITHM_SHORT_CIRCUIT_512,
#endif /* !T_COSE_DISABLE_SHORT_CIRCUIT_SIGN */
        T_COSE_ALGORITHM_NONE /* List terminator */
    };

    for(const int32_t *i = supported_algs; *i != T_COSE_ALGORITHM_NONE; i++) {
        if(*i == cose_algorithm_id) {
            return true;
        }
    }
    return false;
}


static bool
t_cose_algorithm_is_short_circuit(int32_t cose_algorithm_id)
{
    /* The simple list of COSE alg IDs that use ECDSA */
    static const int32_t ecdsa_list[] = {
        T_COSE_ALGORITHM_SHORT_CIRCUIT_256,
        T_COSE_ALGORITHM_SHORT_CIRCUIT_384,
        T_COSE_ALGORITHM_SHORT_CIRCUIT_512,
        T_COSE_ALGORITHM_NONE
    };

    return t_cose_check_list(cose_algorithm_id, ecdsa_list);
}


/* The Brad Conte hash implementaiton bundled with t_cose */
#include "sha256.h"

/* Use of this file requires definition of T_COSE_USE_B_CON_SHA256 when
 * making t_cose_crypto.h.
 *
 * This only implements SHA-256 as that is all that is needed for the
 * non signing and verification tests using short-circuit signatures.
 */

#ifdef T_COSE_ENABLE_HASH_FAIL_TEST
/* Global variable just for this particular test. Not thread
 * safe or good for commercial use.
 */
int hash_test_mode = 0;
#endif


/*
 * See documentation in t_cose_crypto.h
 */
enum t_cose_err_t
t_cose_crypto_sig_size(int32_t           cose_algorithm_id,
                       struct t_cose_key signing_key,
                       size_t           *sig_size)
{
    (void)signing_key;

    /* sizes are 2x to simulate an ECDSA signature */
    *sig_size =
        cose_algorithm_id == T_COSE_ALGORITHM_SHORT_CIRCUIT_256 ? 2 * 256/8 :
        cose_algorithm_id == T_COSE_ALGORITHM_SHORT_CIRCUIT_384 ? 2 * 384/8 :
        cose_algorithm_id == T_COSE_ALGORITHM_SHORT_CIRCUIT_512 ? 2 * 512/8 :
        0;

    return *sig_size == 0 ? T_COSE_ERR_UNSUPPORTED_SIGNING_ALG : T_COSE_SUCCESS;
}


/*
 * See documentation in t_cose_crypto.h
 */
enum t_cose_err_t
t_cose_crypto_sign(int32_t                cose_algorithm_id,
                   struct t_cose_key      signing_key,
                   void                  *crypto_context,
                   struct q_useful_buf_c  hash_to_sign,
                   struct q_useful_buf    signature_buffer,
                   struct q_useful_buf_c *signature)
{
    enum t_cose_err_t return_value;
    size_t            array_index;
    size_t            amount_to_copy;
    size_t            sig_size;
    struct t_cose_test_crypto_context *cc = (struct t_cose_test_crypto_context *)crypto_context;

    /* This is used for testing the crypto context */
    if(cc != NULL && cc->test_error != T_COSE_SUCCESS) {
        return cc->test_error;
    }

    /* This makes the short-circuit signature that is a concatenation
     * of copies of the hash. */
    return_value = t_cose_crypto_sig_size(cose_algorithm_id, signing_key, &sig_size);
    if(return_value != T_COSE_SUCCESS) {
        goto Done;
    }

    /* Check the signature length against buffer size */
    if(sig_size > signature_buffer.len) {
        /* Buffer too small for this signature type */
        return_value = T_COSE_ERR_SIG_BUFFER_SIZE;
        goto Done;
    }

    /* Loop concatening copies of the hash to fill out to signature size */
    for(array_index = 0; array_index < sig_size; array_index += hash_to_sign.len) {
        amount_to_copy = sig_size - array_index;
        if(amount_to_copy > hash_to_sign.len) {
            amount_to_copy = hash_to_sign.len;
        }
        memcpy((uint8_t *)signature_buffer.ptr + array_index,
               hash_to_sign.ptr,
               amount_to_copy);
    }
    signature->ptr = signature_buffer.ptr;
    signature->len = sig_size;
    return_value   = T_COSE_SUCCESS;

Done:
    return return_value;
}

/*
 * See documentation in t_cose_crypto.h
 */
enum t_cose_err_t
t_cose_crypto_sign_restart(bool                   started,
                           int32_t                cose_algorithm_id,
                           struct t_cose_key      signing_key,
                           void                  *crypto_context,
                           struct q_useful_buf_c  hash_to_sign,
                           struct q_useful_buf    signature_buffer,
                           struct q_useful_buf_c *signature)
{
    struct t_cose_test_crypto_context *cc = (struct t_cose_test_crypto_context *)crypto_context;

    /* If this is the first iteration */
    if(!started) {
        cc->sign_iterations_left = SIGN_ITERATION_COUNT;
    }
    if(cc->sign_iterations_left-- > 1) {
        return T_COSE_ERR_SIG_IN_PROGRESS;
    }

    return t_cose_crypto_sign(cose_algorithm_id,
                              signing_key,
                              crypto_context,
                              hash_to_sign,
                              signature_buffer,
                              signature);
}


/*
 * See documentation in t_cose_crypto.h
 */
enum t_cose_err_t
t_cose_crypto_verify(int32_t                cose_algorithm_id,
                     struct t_cose_key      verification_key,
                     void                  *crypto_context,
                     struct q_useful_buf_c  hash_to_verify,
                     struct q_useful_buf_c  signature)
{
    struct q_useful_buf_c hash_from_sig;
    enum t_cose_err_t     return_value;
    struct t_cose_test_crypto_context *cc = (struct t_cose_test_crypto_context *)crypto_context;

    (void)verification_key;

    /* This is used for testing the crypto context */
    if(cc != NULL && cc->test_error != T_COSE_SUCCESS) {
        return cc->test_error;
    }

    if(!t_cose_algorithm_is_short_circuit(cose_algorithm_id)) {
        return T_COSE_ERR_UNSUPPORTED_SIGNING_ALG;
    }

    hash_from_sig = q_useful_buf_head(signature, hash_to_verify.len);
    if(q_useful_buf_c_is_null(hash_from_sig)) {
        return_value = T_COSE_ERR_SIG_VERIFY;
        goto Done;
    }

    if(q_useful_buf_compare(hash_from_sig, hash_to_verify)) {
        return_value = T_COSE_ERR_SIG_VERIFY;
    } else {
        return_value = T_COSE_SUCCESS;
    }

Done:
    return return_value;
}




/*
 * See documentation in t_cose_crypto.h
 */
enum t_cose_err_t
t_cose_crypto_hash_start(struct t_cose_crypto_hash *hash_ctx,
                         int32_t cose_hash_alg_id)
{
#ifdef T_COSE_ENABLE_HASH_FAIL_TEST
    if(hash_test_mode == 1) {
        return T_COSE_ERR_HASH_GENERAL_FAIL;
    }
#endif

    if(cose_hash_alg_id != T_COSE_ALGORITHM_SHA_256) {
        return T_COSE_ERR_UNSUPPORTED_HASH;
    }

    sha256_init(&(hash_ctx->b_con_hash_context));
    return 0;
}

/*
 * See documentation in t_cose_crypto.h
 */
void t_cose_crypto_hash_update(struct t_cose_crypto_hash *hash_ctx,
                               struct q_useful_buf_c data_to_hash)
{
    if(data_to_hash.ptr) {
        sha256_update(&(hash_ctx->b_con_hash_context),
                      data_to_hash.ptr,
                      data_to_hash.len);
    }
}

/*
 * See documentation in t_cose_crypto.h
 */
enum t_cose_err_t
t_cose_crypto_hash_finish(struct t_cose_crypto_hash *hash_ctx,
                          struct q_useful_buf buffer_to_hold_result,
                          struct q_useful_buf_c *hash_result)
{
#ifdef T_COSE_ENABLE_HASH_FAIL_TEST
    if(hash_test_mode == 2) {
        return T_COSE_ERR_HASH_GENERAL_FAIL;
    }
#endif

    sha256_final(&(hash_ctx->b_con_hash_context), buffer_to_hold_result.ptr);
    *hash_result = (UsefulBufC){buffer_to_hold_result.ptr, 32};

    return 0;
}


enum t_cose_err_t
t_cose_crypto_hmac_compute_setup(struct t_cose_crypto_hmac *hmac_ctx,
                                 struct t_cose_key          signing_key,
                                 const int32_t              cose_alg_id)
{
    (void)hmac_ctx;
    (void)signing_key;
    (void)cose_alg_id;
    return T_COSE_ERR_UNSUPPORTED_SIGNING_ALG;
}

enum t_cose_err_t
t_cose_crypto_hmac_update(struct t_cose_crypto_hmac *hmac_ctx,
                          struct q_useful_buf_c      payload)
{
    (void)hmac_ctx;
    (void)payload;
    return T_COSE_ERR_UNSUPPORTED_SIGNING_ALG;
}

enum t_cose_err_t
t_cose_crypto_hmac_compute_finish(struct t_cose_crypto_hmac *hmac_ctx,
                                  struct q_useful_buf        tag_buf,
                                  struct q_useful_buf_c     *tag)
{
    (void)hmac_ctx;
    (void)tag_buf;
    (void)tag;
    return T_COSE_ERR_UNSUPPORTED_SIGNING_ALG;
}

enum t_cose_err_t
t_cose_crypto_hmac_validate_setup(struct t_cose_crypto_hmac *hmac_ctx,
                                  const  int32_t             cose_alg_id,
                                  struct t_cose_key          validation_key)
{
    (void)hmac_ctx;
    (void)cose_alg_id;
    (void)validation_key;
    return T_COSE_ERR_UNSUPPORTED_SIGNING_ALG;
}

enum t_cose_err_t
t_cose_crypto_hmac_validate_finish(struct t_cose_crypto_hmac *hmac_ctx,
                                   struct q_useful_buf_c      tag)
{
    (void)hmac_ctx;
    (void)tag;
    return T_COSE_ERR_UNSUPPORTED_SIGNING_ALG;
}



/*
 * See documentation in t_cose_crypto.h
 */
enum t_cose_err_t
t_cose_crypto_sign_eddsa(struct t_cose_key      signing_key,
                         void                  *crypto_context,
                         struct q_useful_buf_c  tbs,
                         struct q_useful_buf    signature_buffer,
                         struct q_useful_buf_c *signature)
{
    (void)signing_key;
    (void)crypto_context;
    (void)tbs;
    (void)signature_buffer;
    (void)signature;
    return T_COSE_ERR_UNSUPPORTED_SIGNING_ALG;
}


/*
 * See documentation in t_cose_crypto.h
 */
enum t_cose_err_t
t_cose_crypto_verify_eddsa(struct t_cose_key     verification_key,
                           void                 *crypto_context,
                           struct q_useful_buf_c tbs,
                           struct q_useful_buf_c signature)
{
    (void)verification_key;
    (void)crypto_context;
    (void)tbs;
    (void)signature;
    return T_COSE_ERR_UNSUPPORTED_SIGNING_ALG;
}


/*
 * See documentation in t_cose_crypto.h
 */
enum t_cose_err_t
t_cose_crypto_get_random(struct q_useful_buf    buffer,
                         size_t                 number,
                         struct q_useful_buf_c *random)
{
    if (number > buffer.len) {
        return(T_COSE_ERR_TOO_SMALL);
    }

    /* In test mode this just fills a buffer with 'x' */
    memset(buffer.ptr, 'x', number);

    random->ptr = buffer.ptr;
    random->len = number;

    return T_COSE_SUCCESS;
}




/*
 * See documentation in t_cose_crypto.h
 */
enum t_cose_err_t
t_cose_crypto_make_symmetric_key_handle(int32_t               cose_algorithm_id,
                                        struct q_useful_buf_c symmetric_key,
                                        struct t_cose_key    *key_handle)
{
    (void)cose_algorithm_id;

    key_handle->key.buffer = symmetric_key;

    return T_COSE_SUCCESS;
}


/*
 * See documentation in t_cose_crypto.h
 */
void
t_cose_crypto_free_symmetric_key(struct t_cose_key key)
{
    (void)key;
}

/* Compute size of ciphertext, given size of plaintext. Returns
 * SIZE_MAX if the algorithm is unknown. Also returns the tag
 * length. */
static size_t
aead_byte_count(const int32_t cose_algorithm_id,
                size_t        plain_text_len)
{
    /* So far this just works for GCM AEAD algorithms, but can be
     * augmented for others.
     *
     * For GCM as used by COSE and HPKE, the authentication tag is
     * appended to the end of the cipher text and is always 16 bytes.
     * Since GCM is a variant of counter mode, the ciphertext length
     * is the same as the plaintext length. (This is not true of other
     * ciphers).
     * https://crypto.stackexchange.com/questions/26783/ciphertext-and-tag-size-and-iv-transmission-with-aes-in-gcm-mode
     */

    /* The same tag length for all COSE and HPKE AEAD algorithms supported.*/
    const size_t common_gcm_tag_length = 16;

    switch(cose_algorithm_id) {
        case T_COSE_ALGORITHM_A128GCM:
            return plain_text_len + common_gcm_tag_length;
        case T_COSE_ALGORITHM_A192GCM:
            return plain_text_len + common_gcm_tag_length;
        case T_COSE_ALGORITHM_A256GCM:
            return plain_text_len + common_gcm_tag_length;
        default: return SIZE_MAX;;
    }
}

#define FAKE_TAG "tagtagtagtagtagt"

/*
 * See documentation in t_cose_crypto.h
 */
enum t_cose_err_t
t_cose_crypto_aead_encrypt(const int32_t          cose_algorithm_id,
                           struct t_cose_key      key,
                           struct q_useful_buf_c  nonce,
                           struct q_useful_buf_c  aad,
                           struct q_useful_buf_c  plaintext,
                           struct q_useful_buf    ciphertext_buffer,
                           struct q_useful_buf_c *ciphertext)
{
    struct q_useful_buf_c tag = Q_USEFUL_BUF_FROM_SZ_LITERAL(FAKE_TAG);

    (void)nonce;
    (void)aad;
    (void)cose_algorithm_id;
    (void)key;


    if(ciphertext_buffer.ptr == NULL) {
        /* Called in length calculation mode. Return length & exit. */
        ciphertext->len = aead_byte_count(cose_algorithm_id,
                                          plaintext.len);;
        return T_COSE_SUCCESS;
    }

    /* Use useful output to copy the plaintext as pretend encryption
     * and add "tagtag.." as a pretend tag.*/
    UsefulOutBuf UOB;
    UsefulOutBuf_Init(&UOB, ciphertext_buffer);
    UsefulOutBuf_AppendUsefulBuf(&UOB, plaintext);
    UsefulOutBuf_AppendUsefulBuf(&UOB, tag);
    *ciphertext = UsefulOutBuf_OutUBuf(&UOB);

    if(q_useful_buf_c_is_null(*ciphertext)) {
        return T_COSE_ERR_TOO_SMALL;
    }

    return T_COSE_SUCCESS;
}


/*
 * See documentation in t_cose_crypto.h
 */
enum t_cose_err_t
t_cose_crypto_aead_decrypt(const int32_t          cose_algorithm_id,
                           struct t_cose_key      key,
                           struct q_useful_buf_c  nonce,
                           struct q_useful_buf_c  aad,
                           struct q_useful_buf_c  ciphertext,
                           struct q_useful_buf    plaintext_buffer,
                           struct q_useful_buf_c *plaintext)
{
    struct q_useful_buf_c expected_tag = Q_USEFUL_BUF_FROM_SZ_LITERAL(FAKE_TAG);
    struct q_useful_buf_c received_tag;
    struct q_useful_buf_c received_plaintext;

    (void)nonce;
    (void)aad;
    (void)cose_algorithm_id;
    (void)key;

    UsefulInputBuf UIB;
    UsefulInputBuf_Init(&UIB, ciphertext);
    if(ciphertext.len < expected_tag.len) {
        return T_COSE_ERR_DECRYPT_FAIL;
    }
    received_plaintext = UsefulInputBuf_GetUsefulBuf(&UIB, ciphertext.len - expected_tag.len);
    received_tag = UsefulInputBuf_GetUsefulBuf(&UIB, expected_tag.len);

    if(q_useful_buf_compare(expected_tag, received_tag)) {
        return T_COSE_ERR_DATA_AUTH_FAILED;
    }

    *plaintext = q_useful_buf_copy(plaintext_buffer, received_plaintext);

    if(q_useful_buf_c_is_null(*plaintext)) {
        return T_COSE_ERR_TOO_SMALL;
    }

    return T_COSE_SUCCESS;
}


static const uint8_t rfc_3394_key_wrap_iv[] = {0xa6, 0xa6, 0xa6, 0xa6, 0xa6, 0xa6, 0xa6, 0xa6};

enum t_cose_err_t
t_cose_crypto_kw_wrap(int32_t                 cose_algorithm_id,
                      struct t_cose_key   kek,
                      struct q_useful_buf_c   plaintext,
                      struct q_useful_buf     ciphertext_buffer,
                      struct q_useful_buf_c  *ciphertext_result)
{
    UsefulOutBuf UOB;

    (void)cose_algorithm_id;
    (void)kek;

    UsefulOutBuf_Init(&UOB, ciphertext_buffer);
    UsefulOutBuf_AppendUsefulBuf(&UOB, plaintext);
    UsefulOutBuf_AppendUsefulBuf(&UOB, Q_USEFUL_BUF_FROM_BYTE_ARRAY_LITERAL(rfc_3394_key_wrap_iv));
    *ciphertext_result = UsefulOutBuf_OutUBuf(&UOB);

    if(q_useful_buf_c_is_null(*ciphertext_result)){
        return T_COSE_ERR_TOO_SMALL;
    }

    return T_COSE_SUCCESS;
}


enum t_cose_err_t
t_cose_crypto_kw_unwrap(int32_t                 cose_algorithm_id,
                        struct t_cose_key   kek,
                        struct q_useful_buf_c   ciphertext,
                        struct q_useful_buf     plaintext_buffer,
                        struct q_useful_buf_c  *plaintext_result)
{
    UsefulBufC                  tag;
    struct q_useful_buf_c       plain_text;
    const struct q_useful_buf_c expected_tag = Q_USEFUL_BUF_FROM_BYTE_ARRAY_LITERAL(rfc_3394_key_wrap_iv);

    (void)cose_algorithm_id;
    (void)kek;

    UsefulInputBuf UIB;
    UsefulInputBuf_Init(&UIB, ciphertext);

    plain_text = UsefulInputBuf_GetUsefulBuf(&UIB, ciphertext.len - expected_tag.len);
    tag = UsefulInputBuf_GetUsefulBuf(&UIB, expected_tag.len);

    if(UsefulBuf_Compare(tag, expected_tag)) {
        return T_COSE_ERR_DATA_AUTH_FAILED;
    }

    *plaintext_result = UsefulBuf_Copy(plaintext_buffer, plain_text);
    if(q_useful_buf_c_is_null(*plaintext_result)) {
        return T_COSE_ERR_TOO_SMALL;
    }

    return T_COSE_SUCCESS;
}


enum t_cose_err_t
<<<<<<< HEAD
t_cose_crypto_ecdh(struct t_cose_key      private_key,
                   struct t_cose_key      public_key,
                   struct q_useful_buf    shared_key_buf,
                   struct q_useful_buf_c *shared_key)
{
    (void)private_key;
    (void)public_key;
    (void)shared_key_buf;
    (void)shared_key;

    return T_COSE_ERR_UNSUPPORTED_ELLIPTIC_CURVE_ALG;
}


enum t_cose_err_t
t_cose_crypto_hkdf(int32_t                cose_hash_algorithm_id,
                   struct q_useful_buf_c  salt,
                   struct q_useful_buf_c  ikm,
                   struct q_useful_buf_c  info,
                   struct q_useful_buf    okm_buffer)
=======
t_cose_crypto_hkdf(const int32_t               cose_hash_algorithm_id,
                   const struct q_useful_buf_c salt,
                   const struct q_useful_buf_c ikm,
                   const struct q_useful_buf_c info,
                   const struct q_useful_buf   okm_buffer)
>>>>>>> 1039e7e7
{
    (void)cose_hash_algorithm_id;
    (void)salt;
    (void)ikm;
    (void)info;
    /* This makes a fixed fake output of all x's */
    (void)UsefulBuf_Set(okm_buffer, 'x');
    return T_COSE_SUCCESS;
}<|MERGE_RESOLUTION|>--- conflicted
+++ resolved
@@ -619,7 +619,6 @@
 
 
 enum t_cose_err_t
-<<<<<<< HEAD
 t_cose_crypto_ecdh(struct t_cose_key      private_key,
                    struct t_cose_key      public_key,
                    struct q_useful_buf    shared_key_buf,
@@ -634,19 +633,12 @@
 }
 
 
-enum t_cose_err_t
-t_cose_crypto_hkdf(int32_t                cose_hash_algorithm_id,
-                   struct q_useful_buf_c  salt,
-                   struct q_useful_buf_c  ikm,
-                   struct q_useful_buf_c  info,
-                   struct q_useful_buf    okm_buffer)
-=======
+
 t_cose_crypto_hkdf(const int32_t               cose_hash_algorithm_id,
                    const struct q_useful_buf_c salt,
                    const struct q_useful_buf_c ikm,
                    const struct q_useful_buf_c info,
                    const struct q_useful_buf   okm_buffer)
->>>>>>> 1039e7e7
 {
     (void)cose_hash_algorithm_id;
     (void)salt;
