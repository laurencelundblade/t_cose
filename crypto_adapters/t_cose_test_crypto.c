--- conflicted
+++ resolved
@@ -209,7 +209,7 @@
     return 0;
 }
 
-<<<<<<< HEAD
+
 enum t_cose_err_t
 t_cose_crypto_hmac_sign_setup(struct t_cose_crypto_hmac *hmac_ctx,
                               struct t_cose_key          signing_key,
@@ -260,7 +260,7 @@
     (void)tag;
     return T_COSE_ERR_UNSUPPORTED_SIGNING_ALG;
 }
-=======
+
 
 #ifndef T_COSE_DISABLE_EDDSA
 
@@ -297,5 +297,4 @@
     return T_COSE_ERR_UNSUPPORTED_SIGNING_ALG;
 }
 
-#endif /* T_COSE_DISABLE_EDDSA */
->>>>>>> e7a40d25
+#endif /* T_COSE_DISABLE_EDDSA */