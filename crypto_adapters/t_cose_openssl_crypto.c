/*
 *  t_cose_openssl_crypto.c
 *
 * Copyright 2019-2022, Laurence Lundblade
 * Copyright (c) 2022, Arm Limited. All rights reserved.
 *
 * SPDX-License-Identifier: BSD-3-Clause
 *
 * See BSD-3-Clause license in README.md
 *
 * Created 3/31/2019.
 */


#include "t_cose_crypto.h" /* The interface this code implements */

#include <openssl/ecdsa.h> /* Needed for signature format conversion */
#include <openssl/rsa.h>
#include <openssl/evp.h>
#include <openssl/err.h>

/**
 * \file t_cose_openssl_crypto.c
 *
 * \brief Crypto Adaptation for t_cose to use OpenSSL ECDSA and hashes.
 *
 * This connects up the abstracted crypto services defined in
 * t_cose_crypto.h to the OpenSSL implementation of them.
 *
 * Having this adapter layer doesn't bloat the implementation as everything here
 * had to be done anyway -- the mapping of algorithm IDs, the data format
 * rearranging, the error code translation.
 *
 * This code should just work out of the box if compiled and linked
 * against OpenSSL and with the T_COSE_USE_OPENSSL_CRYPTO preprocessor
 * define set for the build.
 *
 * This works with OpenSSL 1.1.1 and 3.0. It uses the APIs common
 * to these two and that are not marked for future deprecation.
 *
 * A few complaints about OpenSSL in comparison to Mbed TLS:
 *
 * OpenSSL mallocs for various things where MBed TLS does not.
 * This makes the OpenSSL code more complex because checks for malloc
 * failures are necessary.
 *
 * There's a lot of APIs in OpenSSL, but there's a needle to thread to
 * get the APIS that are in 1.1.1, 3.0 and not slated for future
 * deprecation.
 *
 * The APIs that fit the above only work for DER-encoded signatures.
 * t_cose encodes signatures in a more simple way. This difference
 * requires the code here to do conversion which increases its size
 * and complexity and requires intermediate buffers and requires more
 * use of malloc.
 *
 * An older version of t_cose (anything from 2021) uses simpler
 * OpenSSL APIs. They still work but may be deprecated in the
 * future. They could be used in use cases where a particular version
 * of the OpenSSL library is selected and reduce code size
 * a llittle.
 */

/*
 * See documentation in t_cose_crypto.h
 *
 * This will typically not be referenced and thus not linked,
 * for deployed code. This is mainly used for test.
 */
bool t_cose_crypto_is_algorithm_supported(int32_t cose_algorithm_id)
{
    static const int32_t supported_algs[] = {
        T_COSE_ALGORITHM_SHA_256,
        T_COSE_ALGORITHM_SHA_384,
        T_COSE_ALGORITHM_SHA_512,
        T_COSE_ALGORITHM_ES256,
#ifndef T_COSE_DISABLE_ES384
        T_COSE_ALGORITHM_ES384,
#endif
#ifndef T_COSE_DISABLE_ES512
        T_COSE_ALGORITHM_ES512,
#endif
#ifndef T_COSE_DISABLE_PS256
        T_COSE_ALGORITHM_PS256,
#endif
#ifndef T_COSE_DISABLE_PS384
        T_COSE_ALGORITHM_PS384,
#endif
#ifndef T_COSE_DISABLE_PS512
        T_COSE_ALGORITHM_PS512,
#endif
#ifndef T_COSE_DISABLE_EDDSA
        T_COSE_ALGORITHM_EDDSA,
#endif
        T_COSE_ALGORITHM_NONE /* List terminator */
    };

    return t_cose_check_list(cose_algorithm_id, supported_algs);
}

/**
 * \brief Get the rounded up size of an ECDSA key in bytes.
 */
static unsigned ecdsa_key_size(EVP_PKEY *key_evp)
{
    int key_len_bits;
    unsigned key_len_bytes;

    key_len_bits = EVP_PKEY_bits(key_evp);

    /* Calculation of size per RFC 8152 section 8.1 -- round up to
     * number of bytes. */
    key_len_bytes = (unsigned)key_len_bits / 8;
    if(key_len_bits % 8) {
        key_len_bytes++;
    }

    return key_len_bytes;
}


/**
 * \brief Convert DER-encoded ECDSA signature to COSE-serialized signature
 *
 * \param[in] key_len             Size of the key in bytes -- governs sig size.
 * \param[in] der_signature       DER-encoded signature.
 * \param[in] signature_buffer    The buffer for output.
 *
 * \return The pointer and length of serialized signature in \c signature_buffer
           or NULL_Q_USEFUL_BUF_C on error.
 *
 * The serialized format is defined by COSE in RFC 8152 section
 * 8.1. The signature which consist of two integers, r and s,
 * are simply zero padded to the nearest byte length and
 * concatenated.
 */
static inline struct q_useful_buf_c
ecdsa_signature_der_to_cose(EVP_PKEY              *key_evp,
                            struct q_useful_buf_c  der_signature,
                            struct q_useful_buf    signature_buffer)
{
    unsigned              key_len;
    size_t                r_len;
    size_t                s_len;
    const BIGNUM         *r_bn;
    const BIGNUM         *s_bn;
    struct q_useful_buf_c cose_signature;
    void                 *r_start_ptr;
    void                 *s_start_ptr;
    const unsigned char  *temp_der_sig_pointer;
    ECDSA_SIG            *es;

    key_len = ecdsa_key_size(key_evp);

    /* Put DER-encode sig into an ECDSA_SIG so we can get the r and s out. */
    temp_der_sig_pointer = der_signature.ptr;
    es = d2i_ECDSA_SIG(NULL, &temp_der_sig_pointer, (long)der_signature.len);
    if(es == NULL) {
        cose_signature = NULL_Q_USEFUL_BUF_C;
        goto Done;
    }

    /* Zero the buffer so that bytes r and s are padded with zeros */
    q_useful_buf_set(signature_buffer, 0);

    /* Get the signature r and s as BIGNUMs */
    r_bn = NULL;
    s_bn = NULL;
    ECDSA_SIG_get0(es, &r_bn, &s_bn);
    /* ECDSA_SIG_get0 returns void */


    /* Internal consistency check that the r and s values will fit
     * into the expected size. Be sure the output buffer is not
     * overrun.
     */
    /* Cast is safe because BN_num_bytes() is documented to not return
     * negative numbers.
     */
    r_len = (size_t)BN_num_bytes(r_bn);
    s_len = (size_t)BN_num_bytes(s_bn);
    if(r_len + s_len > signature_buffer.len) {
        cose_signature = NULL_Q_USEFUL_BUF_C;
        goto Done2;
    }

    /* Copy r and s of signature to output buffer and set length */
    r_start_ptr = (uint8_t *)(signature_buffer.ptr) + key_len - r_len;
    BN_bn2bin(r_bn, r_start_ptr);

    s_start_ptr = (uint8_t *)signature_buffer.ptr + 2 * key_len - s_len;
    BN_bn2bin(s_bn, s_start_ptr);

    cose_signature = (UsefulBufC){signature_buffer.ptr, 2 * key_len};

Done2:
    ECDSA_SIG_free(es);

Done:
    return cose_signature;
}


/**
 * \brief Convert COSE-serialized ECDSA signature to DER-encoded signature.
 *
 * \param[in] key_len         Size of the key in bytes -- governs sig size.
 * \param[in] cose_signature  The COSE-serialized signature.
 * \param[in] buffer          Place to write DER-format signature.
 * \param[out] der_signature  The returned DER-encoded signature
 *
 * \return one of the \ref t_cose_err_t error codes.
 *
 * The serialized format is defined by COSE in RFC 8152 section
 * 8.1. The signature which consist of two integers, r and s,
 * are simply zero padded to the nearest byte length and
 * concatenated.
 *
 * OpenSSL has a preference for DER-encoded signatures.
 *
 * This uses an ECDSA_SIG as an intermediary to convert
 * between the two.
 */
static enum t_cose_err_t
ecdsa_signature_cose_to_der(EVP_PKEY              *key_evp,
                            struct q_useful_buf_c  cose_signature,
                            struct q_useful_buf    buffer,
                            struct q_useful_buf_c *der_signature)
{
    unsigned          key_len;
    enum t_cose_err_t return_value;
    BIGNUM           *signature_r_bn = NULL;
    BIGNUM           *signature_s_bn = NULL;
    int               ossl_result;
    ECDSA_SIG        *signature;
    unsigned char    *der_signature_ptr;
    int               der_signature_len;

    key_len = ecdsa_key_size(key_evp);

    /* Check the signature length against expected */
    if(cose_signature.len != key_len * 2) {
        return_value = T_COSE_ERR_SIG_VERIFY;
        goto Done;
    }

    /* Put the r and the s from the signature into big numbers */
    signature_r_bn = BN_bin2bn(cose_signature.ptr, (int)key_len, NULL);
    if(signature_r_bn == NULL) {
        return_value = T_COSE_ERR_INSUFFICIENT_MEMORY;
        goto Done;
    }

    signature_s_bn = BN_bin2bn(((const uint8_t *)cose_signature.ptr)+key_len,
                                    (int)key_len,
                                    NULL);
    if(signature_s_bn == NULL) {
        BN_free(signature_r_bn);
        return_value = T_COSE_ERR_INSUFFICIENT_MEMORY;
        goto Done;
    }

    /* Put the signature bytes into an ECDSA_SIG */
    signature = ECDSA_SIG_new();
    if(signature == NULL) {
        /* Don't leak memory in error condition */
        BN_free(signature_r_bn);
        BN_free(signature_s_bn);
        return_value = T_COSE_ERR_INSUFFICIENT_MEMORY;
        goto Done;
    }

    /* Put the r and s bignums into an ECDSA_SIG. Freeing
     * ossl_sig_to_verify will now free r and s.
     */
    ossl_result = ECDSA_SIG_set0(signature,
                                 signature_r_bn,
                                 signature_s_bn);
    if(ossl_result != 1) {
        BN_free(signature_r_bn);
        BN_free(signature_s_bn);
        return_value = T_COSE_ERR_SIG_FAIL;
        goto Done;
    }

    /* Now output the ECDSA_SIG structure in DER format.
     *
     * Code safety is the priority here.  i2d_ECDSA_SIG() has two
     * output buffer modes, one where it just writes to the buffer
     * given and the other were it allocates memory.  It would be
     * better to avoid the allocation, but the copy mode is not safe
     * because you can't give it a buffer length. This is bad stuff
     * from last century.
     *
     * So the allocation mode is used on the presumption that it is
     * safe and correct even though there is more copying and memory
     * use.
     */
    der_signature_ptr = NULL;
    der_signature_len = i2d_ECDSA_SIG(signature, &der_signature_ptr);
    ECDSA_SIG_free(signature);
    if(der_signature_len < 0) {
        return_value = T_COSE_ERR_SIG_FAIL;
        goto Done;
    }

    *der_signature = q_useful_buf_copy_ptr(buffer,
                                           der_signature_ptr,
                                           (size_t)der_signature_len);
    if(q_useful_buf_c_is_null_or_empty(*der_signature)) {
        return_value = T_COSE_ERR_SIG_FAIL;
        goto Done;
    }

    OPENSSL_free(der_signature_ptr);

    return_value = T_COSE_SUCCESS;

Done:
    /* All the memory frees happen along the way in the code above. */
    return return_value;
}

/**
 * \brief Common checks and conversions for signing and verification key.
 *
 * \param[in] t_cose_key                 The key to check and convert.
 * \param[out] return_ossl_ec_key        The OpenSSL key in memory.
 *
 * \return Error or \ref T_COSE_SUCCESS.
 *
 * It pulls the OpenSSL key out of \c t_cose_key and checks it.
 */
static enum t_cose_err_t
key_convert(struct t_cose_key  t_cose_key, EVP_PKEY **return_ossl_ec_key)
{
    enum t_cose_err_t  return_value;

    /* Check the signing key and get it out of the union */
    if(t_cose_key.crypto_lib != T_COSE_CRYPTO_LIB_OPENSSL) {
        return_value = T_COSE_ERR_INCORRECT_KEY_FOR_LIB;
        goto Done;
    }
    if(t_cose_key.k.key_ptr == NULL) {
        return_value = T_COSE_ERR_EMPTY_KEY;
        goto Done;
    }
    *return_ossl_ec_key = (EVP_PKEY *)t_cose_key.k.key_ptr;

    return_value = T_COSE_SUCCESS;

Done:
    return return_value;
}

/*
 * Public Interface. See documentation in t_cose_crypto.h
 */
enum t_cose_err_t t_cose_crypto_sig_size(int32_t           cose_algorithm_id,
                                         struct t_cose_key signing_key,
                                         size_t           *sig_size)
{
    enum t_cose_err_t return_value;
    EVP_PKEY         *signing_key_evp;

    return_value = key_convert(signing_key, &signing_key_evp);
    if(return_value != T_COSE_SUCCESS) {
        return return_value;
    }

    if(t_cose_algorithm_is_ecdsa(cose_algorithm_id)) {
        /* EVP_PKEY_size is not suitable because it returns the size
         * of the DER-encoded signature, which is larger than the COSE
         * signatures.
         *
         * We instead compute the size ourselves based on the COSE
         * encoding of two r and s values, each the same size as the key.
         */
        *sig_size = ecdsa_key_size(signing_key_evp) * 2;
        return_value = T_COSE_SUCCESS;
        goto Done;
    } else if (t_cose_algorithm_is_rsassa_pss(cose_algorithm_id)
            || cose_algorithm_id == T_COSE_ALGORITHM_EDDSA) {
        *sig_size = (size_t)EVP_PKEY_size(signing_key_evp);
        return_value = T_COSE_SUCCESS;
        goto Done;
    } else {
        return_value = T_COSE_ERR_UNSUPPORTED_SIGNING_ALG;
    }

Done:
    return return_value;
}


/**
 * \brief Configure an EVP_PKEY_CTX for a given algorithm.
 *
 * \param[in] context            The OpenSSL context to configure.
 * \param[in] cose_algorithm_id  The algorithm ID.
 *
 * \return Error or \ref T_COSE_SUCCESS.
 */
static enum t_cose_err_t
configure_pkey_context(EVP_PKEY_CTX* context, int32_t cose_algorithm_id)
{
    enum t_cose_err_t return_value;
    const EVP_MD     *md;
    int               ossl_result;

    if (t_cose_algorithm_is_ecdsa(cose_algorithm_id)) {
        /* ECDSA doesn't need any further configuration of its context.
         * The parameters are inferred from the key.
         */
        return_value = T_COSE_SUCCESS;
    } else if (t_cose_algorithm_is_rsassa_pss(cose_algorithm_id)) {
        /**
         * These parameters are specified in Section 2 of RFC8230.
         * In a nutshell:
         * - PSS padding
         * - MGF1 mask generation, using the same hash function used to digest
         *   the message.
         * - Salt length should match the size of the output of the hash
         *   function.
         */
        switch (cose_algorithm_id) {
            case T_COSE_ALGORITHM_PS256:
                md = EVP_sha256();
                break;

            case T_COSE_ALGORITHM_PS384:
                md = EVP_sha384();
                break;

            case T_COSE_ALGORITHM_PS512:
                md = EVP_sha512();
                break;

            default:
                return_value = T_COSE_ERR_UNSUPPORTED_SIGNING_ALG;
                goto Done;
        }

        ossl_result = EVP_PKEY_CTX_set_rsa_padding(context, RSA_PKCS1_PSS_PADDING);
        if(ossl_result != 1) {
            return_value = T_COSE_ERR_SIG_FAIL;
            goto Done;
        }

        /* EVP_PKEY_CTX_set_signature_md and EVP_PKEY_CTX_set_rsa_mgf1_md are
         * macro wrappers around the EVP_PKEY_CTX_ctrl function, and cast
         * the `const EVP_MD*` argument into a void*. This would cause a
         * cast-qual warning, if not for the pragmas. Clang supports GCC
         * pragmas, so it works on clang too.
         */
#pragma GCC diagnostic push
#pragma GCC diagnostic ignored "-Wcast-qual"
        ossl_result = EVP_PKEY_CTX_set_signature_md(context, md);
        if(ossl_result != 1) {
            return_value = T_COSE_ERR_SIG_FAIL;
            goto Done;
        }

        ossl_result = EVP_PKEY_CTX_set_rsa_mgf1_md(context, md);
        if(ossl_result != 1) {
            return_value = T_COSE_ERR_SIG_FAIL;
            goto Done;
        }
#pragma GCC diagnostic pop

        ossl_result = EVP_PKEY_CTX_set_rsa_pss_saltlen(context, RSA_PSS_SALTLEN_DIGEST);
        if(ossl_result != 1) {
            return_value = T_COSE_ERR_SIG_FAIL;
            goto Done;
        }

        return_value = T_COSE_SUCCESS;
    } else {
        return_value = T_COSE_ERR_UNSUPPORTED_SIGNING_ALG;
    }


Done:
    return return_value;
}


/*
 * See documentation in t_cose_crypto.h
 */
enum t_cose_err_t
t_cose_crypto_sign(const int32_t                cose_algorithm_id,
                   const struct t_cose_key      signing_key,
                   const struct q_useful_buf_c  hash_to_sign,
                   const struct q_useful_buf    signature_buffer,
                   struct q_useful_buf_c       *signature)
{
    /* This is the overhead for the DER encoding of an EC signature as
     * described by ECDSA-Sig-Value in RFC 3279.  It is at max 3 * (1
     * type byte and 2 length bytes) + 2 zero pad bytes = 11
     * bytes. We make it 16 to have a little extra. It is expected that
     * EVP_PKEY_sign() will not over write the buffer so there will
     * be no security problem if this is too short. */
    #define DER_SIG_ENCODE_OVER_HEAD 16

    enum t_cose_err_t      return_value;
    EVP_PKEY_CTX          *sign_context;
    EVP_PKEY              *signing_key_evp;
    int                    ossl_result;

    /* This buffer is passed to OpenSSL to write the ECDSA signature into, in
     * DER format, before it can be converted to the expected COSE format. When
     * RSA signing is selected, this buffer is unused since OpenSSL's output is
     * suitable for use in COSE directly.
     */
    MakeUsefulBufOnStack(  der_format_signature, T_COSE_MAX_ECDSA_SIG_SIZE + DER_SIG_ENCODE_OVER_HEAD);

    /* This implementation supports only ECDSA so far. The
     * interface allows it to support other, but none are implemented.
     *
     * This implementation works for different key lengths and
     * curves. That is, the curve and key length is associated with
     * the signing_key passed in, not the cose_algorithm_id This
     * check looks for ECDSA signing as indicated by COSE and rejects
     * what is not since it only supports ECDSA.
     */
    if(!t_cose_algorithm_is_ecdsa(cose_algorithm_id) &&
       !t_cose_algorithm_is_rsassa_pss(cose_algorithm_id)) {
        return_value = T_COSE_ERR_UNSUPPORTED_SIGNING_ALG;
        goto Done2;
    }

    /* Pull the pointer to the OpenSSL-format EVP_PKEY out of the
     * t_cose key structure. */
    return_value = key_convert(signing_key, &signing_key_evp);
    if(return_value != T_COSE_SUCCESS) {
        goto Done2;
    }

    /* Create and initialize the OpenSSL EVP_PKEY_CTX that is the
     * signing context. */
    sign_context = EVP_PKEY_CTX_new(signing_key_evp, NULL);
    if(sign_context == NULL) {
        return_value = T_COSE_ERR_INSUFFICIENT_MEMORY;
        goto Done;
    }
    ossl_result = EVP_PKEY_sign_init(sign_context);
    if(ossl_result != 1) {
        return_value = T_COSE_ERR_SIG_FAIL;
        goto Done;
    }

    return_value = configure_pkey_context(sign_context, cose_algorithm_id);
    if (return_value) {
        goto Done;
    }

    /* Actually do the signature operation.  */
    if (t_cose_algorithm_is_ecdsa(cose_algorithm_id)) {
        ossl_result = EVP_PKEY_sign(sign_context,
                                    der_format_signature.ptr,
                                    &der_format_signature.len,
                                    hash_to_sign.ptr,
                                    hash_to_sign.len);
        if(ossl_result != 1) {
            return_value = T_COSE_ERR_SIG_FAIL;
            goto Done;
        }

        /* The signature produced by OpenSSL is DER-encoded. That encoding
         * has to be removed and turned into the serialization format used
         * by COSE. It is unfortunate that the OpenSSL APIs that create
         * signatures that are not in DER-format are slated for
         * deprecation.
         */
        *signature = ecdsa_signature_der_to_cose(
                signing_key_evp,
                q_usefulbuf_const(der_format_signature),
                signature_buffer);

        if(q_useful_buf_c_is_null(*signature)) {
            return_value = T_COSE_ERR_SIG_FAIL;
            goto Done;
        }

        return_value = T_COSE_SUCCESS;
    } else if (t_cose_algorithm_is_rsassa_pss(cose_algorithm_id)) {
        /* signature->len gets adjusted to match just the signature size.
         */
        *signature = q_usefulbuf_const(signature_buffer);
        ossl_result = EVP_PKEY_sign(sign_context,
                                    signature_buffer.ptr,
                                    &signature->len,
                                    hash_to_sign.ptr,
                                    hash_to_sign.len);

        if(ossl_result != 1) {
          return_value = T_COSE_ERR_SIG_FAIL;
          goto Done;
        }

        return_value = T_COSE_SUCCESS;
    } else {
        return_value = T_COSE_ERR_UNSUPPORTED_SIGNING_ALG;
    }

Done:
    /* This checks for NULL before free, so it is not
     * necessary to check for NULL here.
     */
    EVP_PKEY_CTX_free(sign_context);

Done2:
    return return_value;
}



/*
 * See documentation in t_cose_crypto.h
 */
enum t_cose_err_t
t_cose_crypto_verify(const int32_t                cose_algorithm_id,
                     const struct t_cose_key      verification_key,
                     const struct q_useful_buf_c  kid,
                     const struct q_useful_buf_c  hash_to_verify,
                     const struct q_useful_buf_c  cose_signature)
{
    int                    ossl_result;
    enum t_cose_err_t      return_value;
    EVP_PKEY_CTX          *verify_context = NULL;
    EVP_PKEY              *verification_key_evp;

    /* This buffer is used to convert COSE ECDSA signature to DER format,
     * before it can be consumed by OpenSSL. When RSA signatures are
     * selected the buffer is unused.
     */
    MakeUsefulBufOnStack(  der_format_buffer, T_COSE_MAX_ECDSA_SIG_SIZE + DER_SIG_ENCODE_OVER_HEAD);

    /* This is the signature that will be passed to OpenSSL. It will either
     * point to `cose_signature`, or into `der_format_buffer`, depending on
     * whether an RSA or ECDSA signature is used
     */
    struct q_useful_buf_c  openssl_signature;

    /* This implementation doesn't use any key store with the ability
     * to look up a key based on kid. */
    (void)kid;

    if(!t_cose_algorithm_is_ecdsa(cose_algorithm_id) &&
       !t_cose_algorithm_is_rsassa_pss(cose_algorithm_id)) {
        return_value = T_COSE_ERR_UNSUPPORTED_SIGNING_ALG;
        goto Done;
    }

    /* Get the verification key in an EVP_PKEY structure which is what
     * is needed for sig verification. */
    return_value = key_convert(verification_key, &verification_key_evp);
    if(return_value != T_COSE_SUCCESS) {
        goto Done;
    }

    if (t_cose_algorithm_is_ecdsa(cose_algorithm_id)) {
        /* Unfortunately the officially supported OpenSSL API supports
         * only DER-encoded signatures so the COSE format ECDSA signatures must
         * be converted to DER for verification. This requires a temporary
         * buffer and a fair bit of work inside ecdsa_signature_cose_to_der().
         */
        return_value = ecdsa_signature_cose_to_der(verification_key_evp,
                                                   cose_signature,
                                                   der_format_buffer,
                                                   &openssl_signature);
        if(return_value) {
          goto Done;
        }
    } else if (t_cose_algorithm_is_rsassa_pss(cose_algorithm_id)) {
        /* COSE RSA signatures are already in the format OpenSSL
         * expects, they can be used without any re-encoding.
         */
        openssl_signature = cose_signature;
    } else {
        return_value = T_COSE_ERR_UNSUPPORTED_SIGNING_ALG;
        goto Done;
    }

    /* Create the verification context and set it up with the
     * necessary verification key.
     */
    verify_context = EVP_PKEY_CTX_new(verification_key_evp, NULL);
    if(verify_context == NULL) {
        return_value = T_COSE_ERR_INSUFFICIENT_MEMORY;
        goto Done;
    }

    ossl_result = EVP_PKEY_verify_init(verify_context);
    if(ossl_result != 1) {
        return_value = T_COSE_ERR_SIG_FAIL;
        goto Done;
    }

    return_value = configure_pkey_context(verify_context, cose_algorithm_id);
    if (return_value) {
        goto Done;
    }

    /* Actually do the signature verification */
    ossl_result =  EVP_PKEY_verify(verify_context,
                                   openssl_signature.ptr,
                                   openssl_signature.len,
                                   hash_to_verify.ptr,
                                   hash_to_verify.len);


    if(ossl_result == 0) {
        /* The operation succeeded, but the signature doesn't match */
        return_value = T_COSE_ERR_SIG_VERIFY;
        goto Done;
    } else if (ossl_result != 1) {
        /* Failed before even trying to verify the signature */
        return_value = T_COSE_ERR_SIG_FAIL;
        goto Done;
    }

    /* Everything succeeded */
    return_value = T_COSE_SUCCESS;

Done:
    EVP_PKEY_CTX_free(verify_context);

    return return_value;
}




/*
 * See documentation in t_cose_crypto.h
 */
enum t_cose_err_t
t_cose_crypto_hash_start(struct t_cose_crypto_hash *hash_ctx,
                         int32_t                    cose_hash_alg_id)
{
    int           ossl_result;
    int           nid;
    const EVP_MD *message_digest;

    switch(cose_hash_alg_id) {

    case T_COSE_ALGORITHM_SHA_256:
        nid = NID_sha256;
        break;

#if !defined(T_COSE_DISABLE_ES384) || !defined(T_COSE_DISABLE_PS384)
    case T_COSE_ALGORITHM_SHA_384:
        nid = NID_sha384;
        break;
#endif

#if !defined(T_COSE_DISABLE_ES512) || !defined(T_COSE_DISABLE_PS512)
    case T_COSE_ALGORITHM_SHA_512:
        nid = NID_sha512;
        break;
#endif

    default:
        return T_COSE_ERR_UNSUPPORTED_HASH;
    }

    message_digest = EVP_get_digestbynid(nid);
    if(message_digest == NULL){
        return T_COSE_ERR_UNSUPPORTED_HASH;
    }

    hash_ctx->evp_ctx = EVP_MD_CTX_new();
    if(hash_ctx->evp_ctx == NULL) {
        return T_COSE_ERR_INSUFFICIENT_MEMORY;
    }

    ossl_result = EVP_DigestInit_ex(hash_ctx->evp_ctx, message_digest, NULL);
    if(ossl_result == 0) {
        EVP_MD_CTX_free(hash_ctx->evp_ctx);
        return T_COSE_ERR_HASH_GENERAL_FAIL;
    }

    hash_ctx->cose_hash_alg_id = cose_hash_alg_id;
    hash_ctx->update_error = 1; /* 1 is success in OpenSSL */

    return T_COSE_SUCCESS;
}


/*
 * See documentation in t_cose_crypto.h
 */
void
t_cose_crypto_hash_update(struct t_cose_crypto_hash *hash_ctx,
                          struct q_useful_buf_c data_to_hash)
{
    if(hash_ctx->update_error) { /* 1 is no error, 0 means error for OpenSSL */
        if(data_to_hash.ptr) {
            hash_ctx->update_error = EVP_DigestUpdate(hash_ctx->evp_ctx,
                                                      data_to_hash.ptr,
                                                      data_to_hash.len);
        }
    }
}


/*
 * See documentation in t_cose_crypto.h
 */
enum t_cose_err_t
t_cose_crypto_hash_finish(struct t_cose_crypto_hash *hash_ctx,
                          struct q_useful_buf        buffer_to_hold_result,
                          struct q_useful_buf_c     *hash_result)
{
    int          ossl_result;
    unsigned int hash_result_len;

    if(!hash_ctx->update_error) {
        EVP_MD_CTX_free(hash_ctx->evp_ctx);
        return T_COSE_ERR_HASH_GENERAL_FAIL;
    }

    hash_result_len = (unsigned int)buffer_to_hold_result.len;
    ossl_result = EVP_DigestFinal_ex(hash_ctx->evp_ctx,
                                     buffer_to_hold_result.ptr,
                                     &hash_result_len);

    *hash_result = (UsefulBufC){buffer_to_hold_result.ptr, hash_result_len};

    EVP_MD_CTX_free(hash_ctx->evp_ctx);

    /* OpenSSL returns 1 for success, not 0 */
    return ossl_result ? T_COSE_SUCCESS : T_COSE_ERR_HASH_GENERAL_FAIL;
}

enum t_cose_err_t
t_cose_crypto_hmac_compute_setup(struct t_cose_crypto_hmac *hmac_ctx,
                                 struct t_cose_key          signing_key,
                                 const int32_t              cose_alg_id)
{
    (void)hmac_ctx;
    (void)signing_key;
    (void)cose_alg_id;
    return T_COSE_ERR_UNSUPPORTED_SIGNING_ALG;
}

enum t_cose_err_t
t_cose_crypto_hmac_update(struct t_cose_crypto_hmac *hmac_ctx,
                          struct q_useful_buf_c      payload)
{
    (void)hmac_ctx;
    (void)payload;
    return T_COSE_ERR_UNSUPPORTED_SIGNING_ALG;
}

enum t_cose_err_t
t_cose_crypto_hmac_compute_finish(struct t_cose_crypto_hmac *hmac_ctx,
                                  struct q_useful_buf        tag_buf,
                                  struct q_useful_buf_c     *tag)
{
    (void)hmac_ctx;
    (void)tag_buf;
    (void)tag;
    return T_COSE_ERR_UNSUPPORTED_SIGNING_ALG;
}

enum t_cose_err_t
t_cose_crypto_hmac_validate_setup(struct t_cose_crypto_hmac *hmac_ctx,
                                  const  int32_t             cose_alg_id,
                                  struct t_cose_key          validation_key)
{
    (void)hmac_ctx;
    (void)cose_alg_id;
    (void)validation_key;
    return T_COSE_ERR_UNSUPPORTED_SIGNING_ALG;
}

enum t_cose_err_t
t_cose_crypto_hmac_validate_finish(struct t_cose_crypto_hmac *hmac_ctx,
                                   struct q_useful_buf_c      tag)
{
    (void)hmac_ctx;
    (void)tag;
    return T_COSE_ERR_UNSUPPORTED_SIGNING_ALG;
<<<<<<< HEAD
}

#ifndef T_COSE_DISABLE_EDDSA

/*
 * See documentation in t_cose_crypto.h
 */
enum t_cose_err_t
t_cose_crypto_sign_eddsa(struct t_cose_key      signing_key,
                         struct q_useful_buf_c  tbs,
                         struct q_useful_buf    signature_buffer,
                         struct q_useful_buf_c *signature)
{
    enum t_cose_err_t return_value;
    int               ossl_result;
    EVP_MD_CTX       *sign_context = NULL;
    EVP_PKEY         *signing_key_evp;

    return_value = key_convert(signing_key, &signing_key_evp);
    if(return_value != T_COSE_SUCCESS) {
        goto Done;
    }

    sign_context = EVP_MD_CTX_new();
    if(sign_context == NULL) {
        return_value = T_COSE_ERR_INSUFFICIENT_MEMORY;
        goto Done;
    }

    ossl_result = EVP_DigestSignInit(sign_context,
                                     NULL,
                                     NULL,
                                     NULL,
                                     signing_key_evp);
    if(ossl_result != 1) {
        return_value = T_COSE_ERR_SIG_FAIL;
        goto Done;
    }

    *signature = q_usefulbuf_const(signature_buffer);
    /** Must use EVP_DigestSign rather than EVP_PKEY_verify, since
     * the tbs data is not hashed yet. Because of how EdDSA works, we
     * cannot hash the data ourselves separately.
     */
    ossl_result = EVP_DigestSign(sign_context,
                                 signature_buffer.ptr,
                                 &signature->len,
                                 tbs.ptr,
                                 tbs.len);
    if (ossl_result != 1) {
        /* Failed before even trying to verify the signature */
        return_value = T_COSE_ERR_SIG_FAIL;
        goto Done;
    }

    /* Everything succeeded */
    return_value = T_COSE_SUCCESS;

Done:
     EVP_MD_CTX_free(sign_context);

    return return_value;
}

/*
 * See documentation in t_cose_crypto.h
 */
enum t_cose_err_t
t_cose_crypto_verify_eddsa(struct t_cose_key     verification_key,
                           struct q_useful_buf_c kid,
                           struct q_useful_buf_c tbs,
                           struct q_useful_buf_c signature)
{
    enum t_cose_err_t return_value;
    int               ossl_result;
    EVP_MD_CTX       *verify_context = NULL;
    EVP_PKEY         *verification_key_evp;

    /* This implementation doesn't use any key store with the ability
     * to look up a key based on kid. */
    (void)kid;

    return_value = key_convert(verification_key, &verification_key_evp);
    if(return_value != T_COSE_SUCCESS) {
        goto Done;
    }

    verify_context = EVP_MD_CTX_new();
    if(verify_context == NULL) {
        return_value = T_COSE_ERR_INSUFFICIENT_MEMORY;
        goto Done;
    }

    ossl_result = EVP_DigestVerifyInit(verify_context,
                                       NULL,
                                       NULL,
                                       NULL,
                                       verification_key_evp);
    if(ossl_result != 1) {
        return_value = T_COSE_ERR_SIG_FAIL;
        goto Done;
    }

    /** Must use EVP_DigestVerify rather than EVP_PKEY_verify, since
     * the tbs data is not hashed yet. Because of how EdDSA works, we
     * cannot hash the data ourselves separately.
     */
    ossl_result = EVP_DigestVerify(verify_context,
                                   signature.ptr,
                                   signature.len,
                                   tbs.ptr,
                                   tbs.len);
    if(ossl_result == 0) {
        /* The operation succeeded, but the signature doesn't match */
        return_value = T_COSE_ERR_SIG_VERIFY;
        goto Done;
    } else if (ossl_result != 1) {
        /* Failed before even trying to verify the signature */
        return_value = T_COSE_ERR_SIG_FAIL;
        goto Done;
    }

    /* Everything succeeded */
    return_value = T_COSE_SUCCESS;

Done:
     EVP_MD_CTX_free(verify_context);

    return return_value;
}

#endif /* T_COSE_DISABLE_EDDSA */
=======
}
>>>>>>> 68fa986a
<|MERGE_RESOLUTION|>--- conflicted
+++ resolved
@@ -884,7 +884,6 @@
     (void)hmac_ctx;
     (void)tag;
     return T_COSE_ERR_UNSUPPORTED_SIGNING_ALG;
-<<<<<<< HEAD
 }
 
 #ifndef T_COSE_DISABLE_EDDSA
@@ -1016,7 +1015,4 @@
     return return_value;
 }
 
-#endif /* T_COSE_DISABLE_EDDSA */
-=======
-}
->>>>>>> 68fa986a
+#endif /* T_COSE_DISABLE_EDDSA */