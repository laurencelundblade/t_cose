--- conflicted
+++ resolved
@@ -33,14 +33,9 @@
         src/t_cose_encrypt_dec.o \
         src/t_cose_recipient_dec_keywrap.o \
         src/t_cose_recipient_enc_keywrap.o \
-<<<<<<< HEAD
-=======
-        src/t_cose_recipient_dec_hpke.o \
-        src/t_cose_recipient_enc_hpke.o \
         src/t_cose_recipient_dec_esdh.o \
         src/t_cose_recipient_enc_esdh.o \
         src/hpke.o \
->>>>>>> 02fa9029
         src/t_cose_qcbor_gap.o
 
 
@@ -75,17 +70,12 @@
                  inc/t_cose/t_cose_parameters.h \
                  inc/t_cose/t_cose_recipient_dec.h \
                  inc/t_cose/t_cose_recipient_dec_keywrap.h \
-<<<<<<< HEAD
                  inc/t_cose/t_cose_recipient_enc.h \
                  inc/t_cose/t_cose_recipient_enc_keywrap.h \
-=======
-                 inc/t_cose/t_cose_recipient_dec_hpke.h \
                  inc/t_cose/t_cose_recipient_dec_esdh.h \
                  inc/t_cose/t_cose_recipient_enc.h \
                  inc/t_cose/t_cose_recipient_enc_keywrap.h \
-                 inc/t_cose/t_cose_recipient_enc_hpke.h \
                  inc/t_cose/t_cose_recipient_enc_esdh.h \
->>>>>>> 02fa9029
                  inc/t_cose/t_cose_sign1_sign.h \
                  inc/t_cose/t_cose_sign1_verify.h \
                  inc/t_cose/t_cose_sign_sign.h \
