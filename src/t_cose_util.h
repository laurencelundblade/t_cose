--- conflicted
+++ resolved
@@ -1,7 +1,7 @@
 /*
  *  t_cose_util.h
  *
- * Copyright 2019-2021, Laurence Lundblade
+ * Copyright 2019-2022, Laurence Lundblade
  * Copyright (c) 2020-2022, Arm Limited. All rights reserved.
  *
  * SPDX-License-Identifier: BSD-3-Clause
@@ -27,23 +27,6 @@
  * \brief Utility functions used internally by the t_cose implementation.
  *
  */
-
-/**
- * The modes in which the payload is passed to create_tbs_hash().
- * This exists so the TBS bytes can be hashed in two separate chunks
- * and avoids needing a second buffer the size of the payload in the
- * t_cose implementation.
- */
-enum t_cose_tbs_hash_mode_t {
-    /** The bytes passed for the payload include a wrapping bstr so
-     * one does not need to be added.
-     */
-    T_COSE_TBS_PAYLOAD_IS_BSTR_WRAPPED,
-    /** The bytes passed for the payload do NOT have a wrapping bstr
-     * so one must be added.
-     */
-    T_COSE_TBS_BARE_PAYLOAD
-};
 
 
 /**
@@ -52,6 +35,7 @@
  * avoids needing a second buffer the size of the payload in the
  * t_cose implementation.
  */
+// TODO: is this necessary?
 enum t_cose_tbm_payload_mode_t {
     /** The bytes passed for the payload include a wrapping bstr so
      * one does not need to be added.
@@ -85,7 +69,6 @@
  */
 
 /**
-<<<<<<< HEAD
  * This is the size of the first part of the CBOR encoded ToBeMaced
  * bytes. It is around 30 bytes.
  */
@@ -96,23 +79,7 @@
     T_COSE_MAC0_MAX_SIZE_PROTECTED_PARAMETERS + /* entire protected headers */ \
     1 + /* Empty bstr for absent external_aad */ \
     9 /* The max CBOR length encoding for start of payload */
-=======
- * \brief Check whether a signature algorithm is valid and supported
- * by the library.
- *
- * \param[in] cose_algorithm_id  A COSE signature algorithm identifier.
- *
- * \return \c true if the algorithm is supported.
- *
- * What algorithms are supported can change as more algorithms are
- * added to the library, and depend on the build configuration. Even
- * if a signature algorithm is supported by the t_cose library and
- * this function returns true, using an algorithm can fail for other
- * reasons, for example if the crypto adapter does not support it.
- *
- */
-bool signature_algorithm_id_is_supported(int32_t cose_algorithm_id);
->>>>>>> e7a40d25
+
 
 /**
  * \brief Return hash algorithm ID from a signature algorithm ID
@@ -170,49 +137,6 @@
                              enum t_cose_tbm_payload_mode_t  payload_mode,
                              struct q_useful_buf_c           payload);
 
-/**
- * \brief Create the hash of the to-be-signed (TBS) bytes for COSE.
- *
- * \param[in] cose_algorithm_id     The COSE signing algorithm ID. Used to
- *                                  determine which hash function to use.
- * \param[in] protected_parameters  Full, CBOR encoded, protected parameters.
- * \param[in] aad                   Additional Authenitcated Data to be
- *                                  included in TBS.
- * \param[in] payload               The CBOR-encoded payload.
- * \param[in] buffer_for_hash       Pointer and length of buffer into which
- *                                  the resulting hash is put.
- * \param[out] hash                 Pointer and length of the
- *                                  resulting hash.
- *
- * \return This returns one of the error codes defined by \ref t_cose_err_t.
- *
- * \retval T_COSE_ERR_SIG_STRUCT
- *         Most likely this is because the protected_parameters passed in
- *         is larger than \c T_COSE_SIGN1_MAX_SIZE_PROTECTED_PARAMETERS.
- * \retval T_COSE_ERR_UNSUPPORTED_HASH
- *         If the hash algorithm is not known.
- * \retval T_COSE_ERR_HASH_GENERAL_FAIL
- *         In case of some general hash failure.
- *
- * The input to the public key signature algorithm in COSE is a CBOR
- * encoded structure containing the protected parameters algorithm ID
- * and a few other things. These are known as the to-be-signed or "TBS"
- * bytes. The exact specification is in [RFC 8152 section
- * 4.4](https://tools.ietf.org/html/rfc8152#section-4.4).
- *
- * Most algorithms use a hash of these bytes, which this function
- * computes incrementally. If the entire TBS structure is needed
- * (for signing with EdDSA for example), the \ref create_tbs function
- * can be used instead.
- *
- * \c aad can be \ref NULL_Q_USEFUL_BUF_C if not present.
- */
-enum t_cose_err_t create_tbs_hash_old(int32_t                     cose_algorithm_id,
-                                  struct q_useful_buf_c       protected_parameters,
-                                  struct q_useful_buf_c       aad,
-                                  struct q_useful_buf_c       payload,
-                                  struct q_useful_buf         buffer_for_hash,
-                                  struct q_useful_buf_c      *hash);
 
 /**
  * Serialize the to-be-signed (TBS) bytes for COSE.
@@ -245,6 +169,7 @@
                              struct q_useful_buf_c  payload,
                              struct q_useful_buf    buffer_for_tbs,
                              struct q_useful_buf_c *tbs);
+
 
 /**
  * \brief Create the hash of the to-be-signed (TBS) bytes for COSE.
