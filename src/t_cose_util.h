--- conflicted
+++ resolved
@@ -270,10 +270,7 @@
 struct q_useful_buf_c get_short_circuit_kid(void);
 #endif
 
-<<<<<<< HEAD
-
-=======
->>>>>>> dcdbcc5f
+
 /**
  * \brief Map QCBOR decode error to COSE errors.
  *
@@ -282,29 +279,9 @@
  * \return This returns one of the error codes defined by
  *         \ref t_cose_err_t.
  */
-<<<<<<< HEAD
-// TODO: generalize this for more broad use
-// TODO: perhaps this will be less code not inline
 enum t_cose_err_t
 qcbor_decode_error_to_t_cose_error(QCBORError qcbor_error, enum t_cose_err_t format_error);
 
-
-=======
-static inline enum t_cose_err_t
-qcbor_decode_error_to_t_cose_error(QCBORError qcbor_error)
-{
-    if(qcbor_error == QCBOR_ERR_TOO_MANY_TAGS) {
-        return T_COSE_ERR_TOO_MANY_TAGS;
-    }
-    if(QCBORDecode_IsNotWellFormedError(qcbor_error)) {
-        return T_COSE_ERR_CBOR_NOT_WELL_FORMED;
-    }
-    if(qcbor_error != QCBOR_SUCCESS) {
-        return T_COSE_ERR_SIGN1_FORMAT;
-    }
-    return T_COSE_SUCCESS;
-}
->>>>>>> dcdbcc5f
 
 #ifdef __cplusplus
 }
