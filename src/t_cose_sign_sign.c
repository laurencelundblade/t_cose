--- conflicted
+++ resolved
@@ -269,28 +269,4 @@
 
 Done:
     return return_value;
-}
-<<<<<<< HEAD
-
-
-/*
- * Public function. See t_cose_sign_sign.h
- */
-void
-t_cose_sign_add_signer(struct t_cose_sign_sign_ctx  *context,
-                       struct t_cose_signature_sign *signer)
-{
-    // TODO: for COSE_Sign1 this can be tiny and inline
-
-    if(context->signers == NULL) {
-        context->signers = signer;
-    } else {
-        struct t_cose_signature_sign *t;
-        for(t = context->signers; t->next_in_list != NULL; t = t->next_in_list);
-        t->next_in_list = signer;
-    }
-}
-
-void foo() {}
-=======
->>>>>>> cd565bca
+}