--- conflicted
+++ resolved
@@ -74,16 +74,7 @@
          * contains a raw signature bytes, not an array of
          * COSE_Signature. This gets the parameters from the
          * signer. */
-<<<<<<< HEAD
         signer->headers_cb(signer, &parameters);
-        if(signer->rs.next != NULL) {
-            /* In COSE_Sign1 mode, but too many signers configured.*/
-            return_value = T_COSE_ERR_TOO_MANY_SIGNERS;
-            goto Done;
-        }
-=======
-        signer->headers_cb(signer, &sign1_parameters);
->>>>>>> 167c067f
     }
 
     /* Form up the full list of body header parameters which may
@@ -100,28 +91,9 @@
     QCBOREncode_OpenArray(cbor_encoder);
 
     /* --- Encode both protected and unprotected headers --- */
-<<<<<<< HEAD
-    return_value = t_cose_headers_encode(cbor_encode_ctx,
+    return_value = t_cose_headers_encode(cbor_encoder,
                                          parameters,
-                                         &me->protected_parameters);
-    if(return_value != T_COSE_SUCCESS) {
-        goto Done;
-    }
-
-    /* --- Get started on the payload --- */
-    if(!payload_is_detached) {
-        /* The caller will encode the payload directly into the
-         * QCBOREncoder. It is byte-string wrapped so, open the
-         * wrapping. If the payload is detached, then it is sent
-         * separately and there is nothing to do.
-         */
-        QCBOREncode_BstrWrap(cbor_encode_ctx);
-    }
-=======
-    return_value = t_cose_encode_headers(cbor_encoder,
-                                         body_parameters,
                                          &me->encoded_prot_params);
->>>>>>> 167c067f
 
     /* Failures in CBOR encoding will be caught in
      * t_cose_sign_encode_finish() or other. No need to track here as the QCBOR
