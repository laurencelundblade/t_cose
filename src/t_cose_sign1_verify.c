--- conflicted
+++ resolved
@@ -10,18 +10,9 @@
 
 #include "t_cose/t_cose_sign1_verify.h"
 #include "t_cose/q_useful_buf.h"
-<<<<<<< HEAD
 #include "t_cose/t_cose_parameters.h"
 #include "t_cose/t_cose_sign_verify.h"
 #include "t_cose/t_cose_standard_constants.h"
-=======
-#include "t_cose_crypto.h"
-#include "t_cose_util.h"
-#include "t_cose_parameters.h"
-#include "t_cose_short_circuit.h"
-
-
->>>>>>> e7a40d25
 
 /**
  * \file t_cose_sign1_verify.c
@@ -31,42 +22,27 @@
  */
 
 
-<<<<<<< HEAD
 void
 t_cose_sign1_verify_init(struct t_cose_sign1_verify_ctx *me,
                          uint32_t                        option_flags)
-=======
-/**
- * \brief Check the tagging of the COSE about to be verified.
- *
- * \param[in] me                 The verification context.
- * \param[in] decode_context     The decoder context to pull from.
- *
- * \return This returns one of the error codes defined by \ref
- *         t_cose_err_t.
- *
- * This must be called after decoding the opening array of four that
- * starts all COSE message that is the item that is the content of the
- * tags.
- *
- * This checks that the tag usage is as requested by the caller.
- *
- * This returns any tags that enclose the COSE message for processing
- * at the level above COSE.
- */
-static inline enum t_cose_err_t
-process_tags(struct t_cose_sign1_verify_ctx *me, QCBORDecodeContext *decode_context)
->>>>>>> e7a40d25
 {
     t_cose_sign_verify_init(&(me->me2),
                             option_flags | T_COSE_OPT_MESSAGE_TYPE_SIGN1);
     me->option_flags = option_flags;
 
 #ifndef T_COSE_DISABLE_SHORT_CIRCUIT_SIGN
-    t_cose_signature_verify_short_init(&(me->verifier_sc));
+    t_cose_signature_verify_short_init(&(me->short_circuit_verifier));
     t_cose_sign_add_verifier(&(me->me2),
-                       t_cose_signature_verify_from_short(&(me->verifier_sc)));
+                       t_cose_signature_verify_from_short(&(me->short_circuit_verifier)));
 #endif
+    t_cose_signature_verify_ecdsa_init(&(me->general_verifier));
+    t_cose_sign_add_verifier(&(me->me2),
+                       t_cose_signature_verify_from_ecdsa(&(me->general_verifier)));
+
+    t_cose_signature_verify_eddsa_init(&(me->eddsa_verifier), option_flags);
+    t_cose_sign_add_verifier(&(me->me2),
+                       t_cose_signature_verify_from_eddsa(&(me->eddsa_verifier)));
+
 }
 
 
@@ -74,371 +50,25 @@
 t_cose_sign1_set_verification_key(struct t_cose_sign1_verify_ctx *me,
                                   struct t_cose_key           verification_key)
 {
-    t_cose_signature_verify_ecdsa_init(&(me->verifier));
-    t_cose_signature_verify_ecdsa_set_key(&(me->verifier), verification_key);
-    t_cose_sign_add_verifier(&(me->me2),
-                          t_cose_signature_verify_from_ecdsa(&(me->verifier)));
+    /* Set the same key for both. We don't know which verifier will be used
+     * until decoding the input. There is only one key in t_cose_sign1(). */
+    t_cose_signature_verify_eddsa_set_key(&(me->eddsa_verifier), verification_key);
+    t_cose_signature_verify_ecdsa_set_key(&(me->general_verifier), verification_key);
 }
 
 
-<<<<<<< HEAD
-=======
-#ifndef T_COSE_DISABLE_SHORT_CIRCUIT_SIGN
-/**
- * \brief Verify the short-circuit signature of a COSE_Sign1 message.
- *
- * \param[in] me                   The t_cose signature verification context.
- * \param[in] parameters           The previously decoded parameters from the message.
- * \param[in] protected_parameters Full, CBOR encoded, protected parameters.
- * \param[in] aad                  The Additional Authenticated Data or \c NULL_Q_USEFUL_BUF_C.
- * \param[in] payload              Pointer and length of the message's payload.
- * \param[in] signature            Pointer and length of the message's signature.
- *
- * \return This returns one of the error codes defined by \ref t_cose_err_t.
- *
- * This function always succeeds if the \ref T_COSE_OPT_DECODE_ONLY
- * flag is set.
- *
- * No actual cryptographic algorithm is used, and a successful
- * verification does not provide any security guarantees. To avoid
- * accidental bypass of signature verification, the \ref T_COSE_OPT_ALLOW_SHORT_CIRCUIT
- * flag must be set in the verification context.
- */
-static inline enum t_cose_err_t
-sign1_verify_short_circuit(struct t_cose_sign1_verify_ctx *me,
-                           const struct t_cose_parameters *parameters,
-                           struct q_useful_buf_c           signature,
-                           struct q_useful_buf_c           protected_parameters,
-                           struct q_useful_buf_c           aad,
-                           struct q_useful_buf_c           payload)
-{
-    enum t_cose_err_t          return_value;
-    Q_USEFUL_BUF_MAKE_STACK_UB(buffer_for_tbs_hash, T_COSE_CRYPTO_MAX_HASH_SIZE);
-    struct q_useful_buf_c      tbs_hash;
-
-    if(me->option_flags & T_COSE_OPT_DECODE_ONLY) {
-        return_value = T_COSE_SUCCESS;
-        goto Done;
-    }
-
-    if(!(me->option_flags & T_COSE_OPT_ALLOW_SHORT_CIRCUIT)) {
-        return_value = T_COSE_ERR_SHORT_CIRCUIT_SIG;
-        goto Done;
-    }
-
-    /* -- Compute the TBS hash -- */
-    return_value = create_tbs_hash(parameters->cose_algorithm_id,
-                                   protected_parameters,
-                                   aad,
-                                   payload,
-                                   buffer_for_tbs_hash,
-                                   &tbs_hash);
-    if(return_value) {
-        goto Done;
-    }
-
-    return_value = t_cose_crypto_short_circuit_verify(tbs_hash, signature);
-
-Done:
-    return return_value;
-}
-#endif /* T_COSE_DISABLE_SHORT_CIRCUIT_SIGN */
 
 
-#ifndef T_COSE_DISABLE_EDDSA
-/**
- * \brief Verify the EDDSA signature from a COSE_Sign1 message.
- *
- * \param[in] me                   The t_cose signature verification context.
- * \param[in] parameters           The previously decoded parameters from the message.
- * \param[in] protected_parameters Full, CBOR encoded, protected parameters.
- * \param[in] aad                  The Additional Authenticated Data or \c NULL_Q_USEFUL_BUF_C.
- * \param[in] payload              Pointer and length of the message's payload.
- * \param[in] signature            Pointer and length of the message's signature.
- *
- * \return This returns one of the error codes defined by \ref t_cose_err_t.
- *
- * Unlike other algorithms, EDDSA verification requires two passes over
- * the to-be-signed data, and therefore cannot be performed incrementally.
- * This function serializes the to-be-signed bytes and uses the crypto
- * adapter to verify the signature. An auxiliary buffer, used to store
- * the to-be-signed bytes, must have previously been configured by
- * calling the \ref t_cose_sign1_verify_set_auxiliary_buffer function.
- *
- * Signature verification is skipped if the \ref T_COSE_OPT_DECODE_ONLY
- * flag is set. This mode can however be used to determine the
- * necessary size for the auxiliary buffer.
- */
-static enum t_cose_err_t
-sign1_verify_eddsa(struct t_cose_sign1_verify_ctx *me,
-                   const struct t_cose_parameters *parameters,
-                   struct q_useful_buf_c           signature,
-                   struct q_useful_buf_c           protected_parameters,
-                   struct q_useful_buf_c           aad,
-                   struct q_useful_buf_c           payload)
+void
+t_cose_sign1_verify_set_auxiliary_buffer(struct t_cose_sign1_verify_ctx *me,
+                                         struct q_useful_buf             auxiliary_buffer)
 {
-    enum t_cose_err_t            return_value;
-    struct q_useful_buf_c        tbs;
-
-    /* We need to serialize the Sig_structure (rather than hashing it
-     * incrementally) before signing. We do this before checking for
-     * the DECODE_ONLY option, as this allows the caller to discover
-     * the necessary buffer size (create_tbs supports a NULL
-     * auxiliary_buffer, and we record the size the structure would
-     * have occupied).
-     */
-    return_value = create_tbs(protected_parameters,
-                              aad,
-                              payload,
-                              me->auxiliary_buffer,
-                             &tbs);
-    if (return_value == T_COSE_ERR_TOO_SMALL) {
-        /* Be a bit more specific about which buffer is too small */
-        return_value = T_COSE_ERR_AUXILIARY_BUFFER_SIZE;
-    }
-    if (return_value) {
-        goto Done;
-    }
-
-    /* Record how much buffer we actually used / would have used,
-     * allowing the caller to allocate an appropriately sized buffer.
-     * This is particularly useful in DECODE_ONLY mode.
-     */
-    me->auxiliary_buffer_size = tbs.len;
-
-    if(me->option_flags & T_COSE_OPT_DECODE_ONLY) {
-        return_value = T_COSE_SUCCESS;
-        goto Done;
-    }
-
-    if (me->auxiliary_buffer.ptr == NULL) {
-        return_value = T_COSE_ERR_NEED_AUXILIARY_BUFFER;
-        goto Done;
-    }
-
-    return_value = t_cose_crypto_verify_eddsa(me->verification_key,
-                                              parameters->kid,
-                                              tbs,
-                                              signature);
-
-Done:
-    return return_value;
-}
-#endif /* T_COSE_DISABLE_EDDSA */
-
-
-/**
- * \brief Verify the signature from a COSE_Sign1 message, following
- * the general process which work for most algorithms.
- *
- * \param[in] me                   The t_cose signature verification context.
- * \param[in] parameters           The previously decoded parameters from the message.
- * \param[in] protected_parameters Full, CBOR encoded, protected parameters.
- * \param[in] aad                  The Additional Authenticated Data or \c NULL_Q_USEFUL_BUF_C.
- * \param[in] payload              Pointer and length of the message's payload.
- * \param[in] signature            Pointer and length of the message's signature.
- *
- * \return This returns one of the error codes defined by \ref t_cose_err_t.
- *
- * This function always succeeds if the \ref T_COSE_OPT_DECODE_ONLY
- * flag is set.
- *
- * Short-circuit signing or EDDSA signatures, which require a special
- * procedure, are not supported. See \ref sign1_sign_short_circuit and
- * \ref sign1_sign_eddsa.
- */
-static enum t_cose_err_t
-sign1_verify_default(struct t_cose_sign1_verify_ctx *me,
-                     const struct t_cose_parameters *parameters,
-                     struct q_useful_buf_c           signature,
-                     struct q_useful_buf_c           protected_parameters,
-                     struct q_useful_buf_c           aad,
-                     struct q_useful_buf_c           payload)
-{
-    enum t_cose_err_t          return_value;
-    Q_USEFUL_BUF_MAKE_STACK_UB(buffer_for_tbs_hash, T_COSE_CRYPTO_MAX_HASH_SIZE);
-    struct q_useful_buf_c      tbs_hash;
-
-    if(me->option_flags & T_COSE_OPT_DECODE_ONLY) {
-        return_value = T_COSE_SUCCESS;
-        goto Done;
-    }
-
-    /* -- Compute the TBS hash -- */
-    return_value = create_tbs_hash(parameters->cose_algorithm_id,
-                                   protected_parameters,
-                                   aad,
-                                   payload,
-                                   buffer_for_tbs_hash,
-                                   &tbs_hash);
-    if(return_value) {
-        goto Done;
-    }
-
-    /* -- Call crypto adapter to verify the signature -- */
-    return_value = t_cose_crypto_verify(parameters->cose_algorithm_id,
-                                        me->verification_key,
-                                        parameters->kid,
-                                        tbs_hash,
-                                        signature);
-
-Done:
-    return return_value;
+    t_cose_signature_verify_eddsa_set_auxiliary_buffer(&(me->eddsa_verifier), auxiliary_buffer);
 }
 
 
-/*
- * Semi-private function. See t_cose_sign1_verify.h
- */
-enum t_cose_err_t
-t_cose_sign1_verify_internal(struct t_cose_sign1_verify_ctx *me,
-                             struct q_useful_buf_c           cose_sign1,
-                             struct q_useful_buf_c           aad,
-                             struct q_useful_buf_c          *payload,
-                             struct t_cose_parameters       *returned_parameters,
-                             bool                            is_dc)
+size_t
+t_cose_sign1_verify_auxiliary_buffer_size(struct t_cose_sign1_verify_ctx *me)
 {
-    /* Aproximate stack usage
-     *                                             64-bit      32-bit
-     *   local vars                                    80          40
-     *   Decode context                               312         256
-     *   Hash output                                32-64       32-64
-     *   header parameter lists                       244         176
-     *   MAX(parse_headers         768     628
-     *       process tags           20      16
-     *       check crit             24      12
-     *       create_tbs_hash     32-748  30-746
-     *       crypto lib verify  64-1024 64-1024) 768-1024    768-1024
-     *   TOTAL                                  1724-1436   1560-1272
-     */
-    QCBORDecodeContext            decode_context;
-    struct q_useful_buf_c         protected_parameters;
-    enum t_cose_err_t             return_value;
-    struct q_useful_buf_c         signature;
-    struct t_cose_label_list      critical_parameter_labels;
-    struct t_cose_label_list      unknown_parameter_labels;
-    struct t_cose_parameters      parameters;
-    struct q_useful_buf_c         signed_payload;
-    QCBORError                    qcbor_error;
-#ifndef T_COSE_DISABLE_SHORT_CIRCUIT_SIGN
-    struct q_useful_buf_c         short_circuit_kid;
-#endif
-
-    clear_label_list(&unknown_parameter_labels);
-    clear_label_list(&critical_parameter_labels);
-    clear_cose_parameters(&parameters);
-
-
-    /* === Decoding of the array of four starts here === */
-    QCBORDecode_Init(&decode_context, cose_sign1, QCBOR_DECODE_MODE_NORMAL);
-
-    /* --- The array of 4 and tags --- */
-    QCBORDecode_EnterArray(&decode_context, NULL);
-    return_value = qcbor_decode_error_to_t_cose_error(QCBORDecode_GetError(&decode_context));
-    if(return_value != T_COSE_SUCCESS) {
-        goto Done;
-    }
-    return_value = process_tags(me, &decode_context);
-    if(return_value != T_COSE_SUCCESS) {
-        goto Done;
-    }
-
-    /* --- The protected parameters --- */
-    QCBORDecode_EnterBstrWrapped(&decode_context, QCBOR_TAG_REQUIREMENT_NOT_A_TAG, &protected_parameters);
-    if(protected_parameters.len) {
-        return_value = parse_cose_header_parameters(&decode_context,
-                                                    &parameters,
-                                                    &critical_parameter_labels,
-                                                    &unknown_parameter_labels);
-        if(return_value != T_COSE_SUCCESS) {
-            goto Done;
-        }
-    }
-    QCBORDecode_ExitBstrWrapped(&decode_context);
-
-    /* ---  The unprotected parameters --- */
-    return_value = parse_cose_header_parameters(&decode_context,
-                                                &parameters,
-                                                 NULL,
-                                                &unknown_parameter_labels);
-    if(return_value != T_COSE_SUCCESS) {
-        goto Done;
-    }
-
-    /* --- The payload --- */
-    if(is_dc) {
-        signed_payload = *payload;
-        QCBORItem tmp;
-        QCBORDecode_GetNext(&decode_context, &tmp);
-        if (tmp.uDataType != QCBOR_TYPE_NULL) {
-            return_value = T_COSE_ERR_CBOR_FORMATTING;
-            goto Done;
-        }
-        /* In detached content mode, the payload should be set by
-         * function caller, so there is no need to set the payload.
-         */
-    } else {
-        QCBORDecode_GetByteString(&decode_context, &signed_payload);
-    }
-
-    /* --- The signature --- */
-    QCBORDecode_GetByteString(&decode_context, &signature);
-
-    /* --- Finish up the CBOR decode --- */
-    QCBORDecode_ExitArray(&decode_context);
-
-    /* This check make sure the array only had the expected four
-     * items. It works for definite and indefinte length arrays. Also
-     * makes sure there were no extra bytes. Also that the payload
-     * and signature were decoded correctly. */
-    qcbor_error = QCBORDecode_Finish(&decode_context);
-    return_value = qcbor_decode_error_to_t_cose_error(qcbor_error);
-    if(return_value != T_COSE_SUCCESS) {
-        goto Done;
-    }
-
-    /* === End of the decoding of the array of four === */
-
-
-    if((me->option_flags & T_COSE_OPT_REQUIRE_KID) && q_useful_buf_c_is_null(parameters.kid)) {
-        return_value = T_COSE_ERR_NO_KID;
-        goto Done;
-    }
-
-    return_value = check_critical_labels(&critical_parameter_labels,
-                                         &unknown_parameter_labels);
-    if(return_value != T_COSE_SUCCESS) {
-        goto Done;
-    }
-
-#ifndef T_COSE_DISABLE_SHORT_CIRCUIT_SIGN
-    short_circuit_kid = get_short_circuit_kid();
-    if(!q_useful_buf_compare(parameters.kid, short_circuit_kid)) {
-        return_value = sign1_verify_short_circuit(me, &parameters, signature, protected_parameters, aad, signed_payload);
-        goto Done;
-    }
-#endif /* T_COSE_DISABLE_SHORT_CIRCUIT_SIGN */
-
-#ifndef T_COSE_DISABLE_EDDSA
-    if (parameters.cose_algorithm_id == COSE_ALGORITHM_EDDSA) {
-        return_value = sign1_verify_eddsa(me, &parameters, signature, protected_parameters, aad, signed_payload);
-        goto Done;
-    }
-#endif
-
-    return_value = sign1_verify_default(me, &parameters, signature, protected_parameters, aad, signed_payload);
-
-Done:
-    if (return_value == T_COSE_SUCCESS)
-    {
-        if(returned_parameters != NULL) {
-            *returned_parameters = parameters;
-        }
-        if(!is_dc && payload != NULL) {
-            *payload = signed_payload;
-        }
-    }
-
-    return return_value;
-}
->>>>>>> e7a40d25
+    return t_cose_signature_verify_eddsa_auxiliary_buffer_size(&(me->eddsa_verifier));
+}