--- conflicted
+++ resolved
@@ -186,21 +186,28 @@
     return T_COSE_SUCCESS;
 }
 
+
 enum t_cose_err_t
-<<<<<<< HEAD
 t_cose_sign1_verify_internal(struct t_cose_sign1_verify_ctx *me,
                              struct q_useful_buf_c           cose_sign1,
+                             struct q_useful_buf_c           aad,
                              struct q_useful_buf_c          *payload,
                              struct t_cose_parameters       *returned_parameters,
-                             bool                            is_detached_content)
-=======
-t_cose_sign1_verify_aad(struct t_cose_sign1_verify_ctx *me,
-                        struct q_useful_buf_c           cose_sign1,
-                        struct q_useful_buf_c           aad,
-                        struct q_useful_buf_c          *payload,
-                        struct t_cose_parameters       *returned_parameters)
->>>>>>> cd444caf
+                             bool                            is_detached)
 {
+    /* Aproximate stack usage
+     *                                             64-bit      32-bit
+     *   local vars                                    80          40
+     *   Decode context                               312         256
+     *   Hash output                                32-64       32-64
+     *   header parameter lists                       244         176
+     *   MAX(parse_headers         768     628
+     *       process tags           20      16
+     *       check crit             24      12
+     *       create_tbs_hash     32-748  30-746
+     *       crypto lib verify  64-1024 64-1024) 768-1024    768-1024
+     *   TOTAL                                  1724-1436   1560-1272
+     */
     QCBORDecodeContext            decode_context;
     struct q_useful_buf_c         protected_parameters;
     enum t_cose_err_t             return_value;
@@ -257,7 +264,15 @@
     }
 
     /* --- The payload --- */
-    QCBORDecode_GetByteString(&decode_context, payload);
+    if(is_detached) {
+        QCBORItem tmp;
+        QCBORDecode_GetNext(&decode_context, &tmp);
+        if (tmp.uDataType != QCBOR_TYPE_NULL) {
+            goto Done;
+        }
+    } else {
+        QCBORDecode_GetByteString(&decode_context, payload);
+    }
 
     /* --- The signature --- */
     QCBORDecode_GetByteString(&decode_context, &signature);
@@ -339,53 +354,3 @@
     return return_value;
 
 }
-
-/*
- * Public function. See t_cose_sign1_verify.h
- */
-enum t_cose_err_t
-t_cose_sign1_verify_detached(struct t_cose_sign1_verify_ctx *me,
-                             struct q_useful_buf_c           cose_sign1,
-                             struct q_useful_buf_c          *detached_payload,
-                             struct t_cose_parameters       *returned_parameters)
-{
-    /* Aproximate stack usage
-     *                                             64-bit      32-bit
-     *   local vars                                    80          40
-     *   Decode context                               312         256
-     *   Hash output                                32-64       32-64
-     *   header parameter lists                       244         176
-     *   MAX(parse_headers         768     628
-     *       process tags           20      16
-     *       check crit             24      12
-     *       create_tbs_hash     32-748  30-746
-     *       crypto lib verify  64-1024 64-1024) 768-1024    768-1024
-     *   TOTAL                                  1724-1436   1560-1272
-     */
-     return t_cose_sign1_verify_internal(me, cose_sign1, detached_payload, returned_parameters, true);
-}
-
-/*
- * Public function. See t_cose_sign1_verify.h
- */
-enum t_cose_err_t
-t_cose_sign1_verify(struct t_cose_sign1_verify_ctx *me,
-                    struct q_useful_buf_c           cose_sign1,
-                    struct q_useful_buf_c          *payload,
-                    struct t_cose_parameters       *returned_parameters)
-{
-    /* Aproximate stack usage
-     *                                             64-bit      32-bit
-     *   local vars                                    80          40
-     *   Decode context                               312         256
-     *   Hash output                                32-64       32-64
-     *   header parameter lists                       244         176
-     *   MAX(parse_headers         768     628
-     *       process tags           20      16
-     *       check crit             24      12
-     *       create_tbs_hash     32-748  30-746
-     *       crypto lib verify  64-1024 64-1024) 768-1024    768-1024
-     *   TOTAL                                  1724-1436   1560-1272
-     */
-     return t_cose_sign1_verify_internal(me, cose_sign1, payload, returned_parameters, false);
-}
