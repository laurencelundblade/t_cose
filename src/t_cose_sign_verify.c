--- conflicted
+++ resolved
@@ -250,7 +250,6 @@
                                 header_location,  /* in: nesting/index */
                                 sign_inputs,      /* in: everything covered by signature */
                                 me->p_storage,    /* in: pool of t_cose_parameter structs */
-<<<<<<< HEAD
                                 cbor_decoder,     /* in: decoder */
                                &tmp_sig_param_list);  /* out: linked list of decoded params */
 
@@ -269,10 +268,6 @@
         }
 
 
-=======
-                                cbor_decoder,     /* in: CBOR decoder */
-                                sig_param_list);  /* out: linked list of decoded params*/
->>>>>>> 167c067f
         if(return_value == T_COSE_SUCCESS) {
             /* If here, then the decode was a success, the crypto
              * verified, and the signature CBOR was consumed. Nothing
