--- conflicted
+++ resolved
@@ -138,11 +138,8 @@
 }
 
 
-<<<<<<< HEAD
-=======
 #ifndef T_COSE_DISABLE_COSE_SIGN
-#ifdef QCBOR_FOR_T_COSE_2
->>>>>>> b7fd66d6
+
 
 /* Return the number of parameters in a linked list of parameters. */
 static int
@@ -319,7 +316,6 @@
     return return_value;
 }
 
-<<<<<<< HEAD
 
 
 /* Run all the verifiers against the a COSE_Sign1 signature (not a COSE_Signature).
@@ -372,79 +368,6 @@
 }
 
 
-=======
-#else /* QCBOR_FOR_T_COSE_2 */
-
-#ifndef _MSC_VER
-#warning "Linking against QCBOR 1.x, not 2.x. No use of multiple verifiers on COSE_Signatures"
-#endif
-
-static enum t_cose_err_t
-verify_one_signature(struct t_cose_sign_verify_ctx       *me,
-                     const struct t_cose_header_location  header_location,
-                     struct t_cose_sign_inputs           *sign_inputs,
-                     QCBORDecodeContext                  *cbor_decoder,
-                     struct t_cose_parameter            **sig_param_list)
-{
-    struct t_cose_signature_verify *verifier;
-    enum t_cose_err_t               return_value;
-    struct t_cose_parameter        *tmp_sig_param_list;
-
-
-    verifier = me->verifiers;
-    tmp_sig_param_list = NULL;
-
-    return_value =
-        verifier->verify_cb(verifier,         /* in:  me context */
-                            me->option_flags, /* in: option_flags */
-                            header_location,  /* in: nesting/index */
-                            sign_inputs,      /* in: everything covered by signature */
-                            me->p_storage,    /* in: pool of t_cose_parameter structs */
-                            cbor_decoder,     /* in: decoder */
-                            &tmp_sig_param_list);  /* out: linked list of decoded params*/
-
-    t_cose_params_append(sig_param_list, tmp_sig_param_list);
-
-    if(return_value == T_COSE_SUCCESS) {
-        /* If here, then the decode was a success, the crypto
-         * verified, and the signature CBOR was consumed. Nothing
-         * to do but leave. */
-        return T_COSE_SUCCESS;
-    }
-
-    if(return_value == T_COSE_ERR_NO_MORE) {
-        return T_COSE_ERR_NO_MORE;
-    }
-
-    /* Remember the last verifier that failed. */
-    me->last_verifier = verifier;
-
-    if(return_value == T_COSE_ERR_SIG_VERIFY) {
-        /* The verifier was for the right algorithm and the key
-         * was the right kid and such, but the actual crypto
-         * failed to verify the bytes. In most cases the caller
-         * will want to fail the whole thing if this happens.
-         */
-        return T_COSE_ERR_SIG_VERIFY;
-    }
-
-
-    if(!is_soft_verify_error(return_value)) {
-        /* Something is very wrong. Need to abort the entire
-         * COSE mesage. */
-        return return_value;
-    }
-
-    /* Without QCBOR 2.x, it's not possible to rewind and try
-     * a different verifier, so error out.
-     */
-    return T_COSE_ERR_CANT_PROCESS_MULTIPLE;
-}
-
-
-#endif /* QCBOR_FOR_T_COSE_2 */
-
->>>>>>> b7fd66d6
 /*
  *
  * @param[in,out] decode_parameters param list to append newly decoded params to
@@ -524,58 +447,6 @@
 #endif /* !T_COSE_DISABLE_COSE_SIGN */
 
 
-
-/* Run all the verifiers against the a COSE_Sign1 signature (not a COSE_Signature).
- *
- * Called once. Expect it will be inlined. Separate function for
- * code readability.
- */
-static enum t_cose_err_t
-call_sign1_verifiers(struct t_cose_sign_verify_ctx   *me,
-                     const struct t_cose_parameter   *body_params_list,
-                     const struct t_cose_sign_inputs *sign_inputs,
-                     const struct q_useful_buf_c      signature)
-{
-    enum t_cose_err_t               return_value;
-    struct t_cose_signature_verify *verifier;
-
-    return_value = T_COSE_ERR_NO_VERIFIERS;
-
-    for(verifier = me->verifiers;
-        verifier != NULL;
-        verifier = (struct t_cose_signature_verify *)(verifier)->rs.next) {
-
-        /* Call the verifier to attempt a verification. It will
-         * compute the tbs and try to run the crypto (unless
-         * T_COSE_OPT_DECODE_ONLY is set). Note also that the only
-         * reason that the verifier is called even when
-         * T_COSE_OPT_DECODE_ONLY is set here for a COSE_Sign1 is
-         * so the aux buffer size can be computed for EdDSA.
-         */
-        return_value =
-            verifier->verify1_cb(verifier,         /* in/out: me pointer for this verifier */
-                                 me->option_flags, /* in: option flags from top-level caller */
-                                 sign_inputs,      /* in: everything covered by signing */
-                                 body_params_list, /* in: linked list of header params from body */
-                                 signature);       /* in: the signature */
-        if(return_value == T_COSE_SUCCESS) {
-            break;
-        }
-        if(!is_soft_verify_error(return_value)) {
-            /* Decode error or a signature verification failure or such. */
-            break;
-        }
-
-        /* Algorithm or kid didn't match or verifier
-         * declined for some other reason. Continue trying other verifiers.
-         */
-    }
-
-    return return_value;
-}
-
-
-
 /*
  * A semi-private function. See t_cose_sign_verify.h
  */
