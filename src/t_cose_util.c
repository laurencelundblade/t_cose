/*
 *  t_cose_util.c
 *
 * Copyright 2019-2023, Laurence Lundblade
 * Copyright (c) 2020-2023, Arm Limited. All rights reserved.
 *
 * SPDX-License-Identifier: BSD-3-Clause
 *
 * See BSD-3-Clause license in README.md
 */

#include "qcbor/qcbor.h"
#include "t_cose/t_cose_common.h"
#include "t_cose_util.h"
#include "t_cose/t_cose_standard_constants.h"
#include "t_cose_crypto.h"



/**
 * \file t_cose_util.c
 *
 * \brief Implementation of t_cose utility functions.
 *
 * These are some functions common to signing and verification,
 * primarily the to-be-signed bytes hashing.
 */


/*
 * Public function.
 *
 * This is declared in t_cose_common.h, but there is no t_cose_common.c,
 * so this little function is put here as linkage glue to the
 * crypto adaptor layer. */
bool
t_cose_is_algorithm_supported(int32_t cose_algorithm_id)
{
    return t_cose_crypto_is_algorithm_supported(cose_algorithm_id);
}


/*
 * Public function. See t_cose_util.h
 */
// TODO: make this a private function by not calling from test.
// Then the compiler will probably inline it.
int32_t
hash_alg_id_from_sig_alg_id(int32_t cose_algorithm_id)
{
    /* If other hashes, particularly those that output bigger hashes
     * are added here, various other parts of this code have to be
     * changed to have larger buffers, in particular
     * \ref T_COSE_XXX_MAX_HASH_SIZE.
     */
    // TODO: allows disabling ES256

    /* Private-use algorithm IDs, those less than -65536, won't fit in
     * the int16_t values in this table so a switch statement like
     * that for T_COSE_ALGORITHM_SHORT_CIRCUIT_XXX will be needed.
     */
    static const int16_t hash_alg_map[][2] = {
        { T_COSE_ALGORITHM_ES256 , T_COSE_ALGORITHM_SHA_256 },
#ifndef T_COSE_DISABLE_ES384
        { T_COSE_ALGORITHM_ES384 , T_COSE_ALGORITHM_SHA_384 },
#endif
#ifndef T_COSE_DISABLE_ES512
        { T_COSE_ALGORITHM_ES512 , T_COSE_ALGORITHM_SHA_512},
#endif
#ifndef T_COSE_DISABLE_PS256
        { T_COSE_ALGORITHM_PS256 , T_COSE_ALGORITHM_SHA_256 },
#endif
#ifndef T_COSE_DISABLE_PS384
        { T_COSE_ALGORITHM_PS384 , T_COSE_ALGORITHM_SHA_384},
#endif
#ifndef T_COSE_DISABLE_PS512
        { T_COSE_ALGORITHM_PS512 , T_COSE_ALGORITHM_SHA_512 },
#endif
        { INT16_MIN ,              T_COSE_INVALID_ALGORITHM_ID}
    };

#ifndef T_COSE_DISABLE_SHORT_CIRCUIT_SIGN
    /* T_COSE_ALGORITHM_SHORT_CIRCUIT_256 and related are outside of
     * the standard allocation space and outside the range of int16_t
     * so they are handled by a case statement (which usually optimize
     * well).
     */
    switch(cose_algorithm_id) {
        case T_COSE_ALGORITHM_SHORT_CIRCUIT_256: return T_COSE_ALGORITHM_SHA_256;
        case T_COSE_ALGORITHM_SHORT_CIRCUIT_384: return T_COSE_ALGORITHM_SHA_384;
        case T_COSE_ALGORITHM_SHORT_CIRCUIT_512: return T_COSE_ALGORITHM_SHA_512;
        default: break;/* intentional fall through */
    }
#endif /* T_COSE_DISABLE_SHORT_CIRCUIT_SIGN */


#ifndef T_COSE_DISABLE_USE_GUARDS
    /* This check can be disabled for tested apps using t_cose because
     * they won't pass in bad algorithm IDs outside the range of an
     * int16_t and even if they did it is unlikely it would fold into
     * a valid ID and further unlikely it would be the hash required.
     * It's pretty safe to disable this check even with use cases that
     * arent' tested. */
    if(cose_algorithm_id > INT16_MAX || cose_algorithm_id < INT16_MIN) {
        return T_COSE_INVALID_ALGORITHM_ID;
    }
#endif

    /* Cast to int16_t is safe because of check above */
    return (int32_t)t_cose_int16_map(hash_alg_map, (int16_t)(cose_algorithm_id));
}



<<<<<<< HEAD
static bool
is_valid_tag_for_message(uint64_t tag_num, const uint64_t *valid_list)
{
    const uint64_t *l;

    for(l = valid_list; *l != CBOR_TAG_INVALID64; l++) {
        if(tag_num == *l) {
            return true;
        }
    }
    return false;
}

enum t_cose_err_t
process_tags2(uint64_t  tag_on_item,
              uint32_t  options,
              uint64_t *valid_list,
              uint64_t *end_tag)
{
    uint64_t  option_tag;
    bool      tag_on_item_relevant;

    option_tag = options & T_COSE_OPT_MESSAGE_TYPE_MASK;
    tag_on_item_relevant = is_valid_tag_for_message(tag_on_item, valid_list );


    if((options & T_COSE_OPT_TAG_REQUIRED) && tag_on_item_relevant) {
        /* It is required that the tag number on the COSE message say which type
         * of COSE signed message it is.
         */
        return T_COSE_ERR_INCORRECTLY_TAGGED;
    }

    if((options & T_COSE_OPT_TAG_PROHIBITED) && !tag_on_item_relevant) {
        /* It is required that there be no tag number on the COSE message
         * indicating the COSE signed message type. Note that there could
         * be other tag numbers present.
         */
        return T_COSE_ERR_INCORRECTLY_TAGGED;
    }


    if(option_tag != T_COSE_OPT_MESSAGE_TYPE_UNSPECIFIED) {
        /* Override or explicit message type in options. */
        if(!is_valid_tag_for_message(option_tag, valid_list)) {
            return T_COSE_ERR_WRONG_COSE_MESSAGE_TYPE;
        }
        *end_tag = option_tag;
    } else {
        /* Reliance on tag number on COSE message */
        if(tag_on_item_relevant) {
            return T_COSE_ERR_CANT_DETERMINE_MESSAGE_TYPE;
        }
        *end_tag = tag_on_item;
    }

    return T_COSE_SUCCESS;
}


#ifndef T_COSE_DISABLE_MAC0
=======

/**
 * \brief Returns the key length (in bits) of a given encryption algo.
 *
 * @param cose_algorithm_id  Crypto algorithm.
 *
 * Returns the key length (in bits) or UINT_MAX in case of an
 * unknown algorithm id.
 */
uint32_t
bits_in_crypto_alg(int32_t cose_algorithm_id)
{
    switch(cose_algorithm_id) {
        case T_COSE_ALGORITHM_AES128CCM_16_128:
        case T_COSE_ALGORITHM_A128KW:
        case T_COSE_ALGORITHM_A128GCM: return 128;
        case T_COSE_ALGORITHM_A192KW:
        case T_COSE_ALGORITHM_A192GCM: return 192;
        case T_COSE_ALGORITHM_AES256CCM_16_128:
        case T_COSE_ALGORITHM_A256KW:
        case T_COSE_ALGORITHM_A256GCM: return 256;
        default: return UINT32_MAX;
    }
}




>>>>>>> 1039e7e7
// TODO: try to combine with create_tbs_hash so that no buffer for headers
// is needed. Make sure it doesn't make sign-only or mac-only object code big
enum t_cose_err_t
create_tbm(const struct t_cose_sign_inputs *mac_inputs,
           struct q_useful_buf              tbm_first_part_buf,
           struct q_useful_buf_c           *tbm_first_part)
{
    QCBOREncodeContext cbor_encode_ctx;
    QCBORError         qcbor_result;

    /* This builds the CBOR-format to-be-maced bytes */
    QCBOREncode_Init(&cbor_encode_ctx, tbm_first_part_buf);
    QCBOREncode_OpenArray(&cbor_encode_ctx);
    /* context */
    QCBOREncode_AddBytes(&cbor_encode_ctx, Q_USEFUL_BUF_FROM_SZ_LITERAL(COSE_MAC_CONTEXT_STRING_MAC0));
    /* body_protected */
    QCBOREncode_AddBytes(&cbor_encode_ctx, mac_inputs->body_protected);

    /* external_aad. There is none so an empty bstr */
    QCBOREncode_AddBytes(&cbor_encode_ctx, NULL_Q_USEFUL_BUF_C);

    /* The short fake payload. */
    QCBOREncode_AddBytesLenOnly(&cbor_encode_ctx, mac_inputs->payload);

    /* Close of the array */
    QCBOREncode_CloseArray(&cbor_encode_ctx);

    /* get the encoded results, except for payload */
    qcbor_result = QCBOREncode_Finish(&cbor_encode_ctx, tbm_first_part);
    if(qcbor_result) {
        /* Mainly means that the protected_headers were too big
         * (which should never happen)
         */
        return T_COSE_ERR_SIG_STRUCT;
    }

    return T_COSE_SUCCESS;
}


/*
 * Public function. See t_cose_util.h
 */
enum t_cose_err_t
create_tbs(const struct t_cose_sign_inputs *sign_inputs,
           struct q_useful_buf              buffer_for_tbs,
           struct q_useful_buf_c           *tbs)
{
    QCBOREncodeContext    cbor_context;
    struct q_useful_buf_c s1;

    QCBOREncode_Init(&cbor_context, buffer_for_tbs);

    QCBOREncode_OpenArray(&cbor_context);
    if(q_useful_buf_c_is_null(sign_inputs->sign_protected)) {
        s1 = Q_USEFUL_BUF_FROM_SZ_LITERAL(COSE_SIG_CONTEXT_STRING_SIGNATURE1);
    } else {
        s1 = Q_USEFUL_BUF_FROM_SZ_LITERAL(COSE_SIG_CONTEXT_STRING_SIGNATURE);
    }
    QCBOREncode_AddText(&cbor_context, s1);
    QCBOREncode_AddBytes(&cbor_context, sign_inputs->body_protected);
    if(!q_useful_buf_c_is_null(sign_inputs->sign_protected)) {
        QCBOREncode_AddBytes(&cbor_context, sign_inputs->sign_protected);
    }
    QCBOREncode_AddBytes(&cbor_context, sign_inputs->aad);
    QCBOREncode_AddBytes(&cbor_context, sign_inputs->payload);
    QCBOREncode_CloseArray(&cbor_context);

    QCBORError cbor_err = QCBOREncode_Finish(&cbor_context, tbs);
    if (cbor_err == QCBOR_ERR_BUFFER_TOO_SMALL) {
        return T_COSE_ERR_TOO_SMALL;
    } else if (cbor_err != QCBOR_SUCCESS) {
        return T_COSE_ERR_CBOR_FORMATTING;
    } else {
        return T_COSE_SUCCESS;
    }
}


/**
 * \brief Hash an encoded bstr without actually encoding it in memory.
 *
 * @param hash_ctx  Hash context to hash it into.
 * @param bstr      Bytes of the bstr.
 *
 * If \c bstr is \c NULL_Q_USEFUL_BUF_C, a zero-length bstr will be
 * hashed into the output.
 */
static void hash_bstr(struct t_cose_crypto_hash *hash_ctx,
                      struct q_useful_buf_c      bstr)
{
    /* Aproximate stack usage
     *                                             64-bit      32-bit
     *   buffer_for_encoded                             9           9
     *   useful_buf                                    16           8
     *   hash function (a guess! variable!)        16-512      16-512
     *   TOTAL                                     41-537      23-529
     */

    /* make a struct q_useful_buf on the stack of size QCBOR_HEAD_BUFFER_SIZE */
    Q_USEFUL_BUF_MAKE_STACK_UB (buffer_for_encoded_head, QCBOR_HEAD_BUFFER_SIZE);
    struct q_useful_buf_c       encoded_head;

    encoded_head = QCBOREncode_EncodeHead(buffer_for_encoded_head,
                                          CBOR_MAJOR_TYPE_BYTE_STRING,
                                          0,
                                          bstr.len);

    /* An encoded bstr is the CBOR head with its length followed by the bytes */
    t_cose_crypto_hash_update(hash_ctx, encoded_head);
    t_cose_crypto_hash_update(hash_ctx, bstr);
}


/*
 * Public function. See t_cose_util.h
 */
enum t_cose_err_t
create_tbs_hash(const int32_t                    cose_algorithm_id,
                const struct t_cose_sign_inputs *sign_inputs,
                const struct q_useful_buf        buffer_for_hash,
                struct q_useful_buf_c           *hash)
{
    /* Aproximate stack usage
     *                                             64-bit      32-bit
     *   local vars                                    24          14
     *   hash_ctx                                   8-224       8-224
     *   hash function (a guess! variable!)        16-512      16-512
     *   TOTAL                                     48-760      38-750
     */
    enum t_cose_err_t           return_value;
    int32_t                     hash_alg_id;
    struct q_useful_buf_c       first_part;
    struct t_cose_crypto_hash   hash_ctx;

    /* Start the hashing */
    hash_alg_id = hash_alg_id_from_sig_alg_id(cose_algorithm_id);
    // TODO: possibly remove this check and let t_cose_crypto_hash_start()
    // handle this error. The problem right now is that it returns
    // UNSUPPORTED HASH, not T_COSE_ERR_UNSUPPORTED_SIGNING_ALG
    // The removal of the check is just to save object code.
    if (hash_alg_id == T_COSE_INVALID_ALGORITHM_ID) {
        return_value = T_COSE_ERR_UNSUPPORTED_SIGNING_ALG;
        goto Done;
    }

    return_value = t_cose_crypto_hash_start(&hash_ctx, hash_alg_id);
    if(return_value != T_COSE_SUCCESS) {
        goto Done;
    }

    /*
     * Format of to-be-signed bytes.  This is defined in COSE RFC 9052
     * section 4.4. It is the input to the hash.
     *
     * Sig_structure = [
     *    context : "Signature" / "Signature1" / "CounterSignature",
     *    body_protected : empty_or_serialized_map,
     *    ? sign_protected : empty_or_serialized_map,
     *    external_aad : bstr,
     *    payload : bstr
     * ]
     *
     * body_protected refers to the protected parameters from the main
     * COSE_Sign1 structure. This is a little hard to to understand in
     * the spec.
     *
     * sign_protected is not used with COSE_Sign1 so it is sometimes
     * NULL.
     *
     * external_aad allows external data to be covered by the
     * signature, but may be a NULL_Q_USEFUL_BUF_C in which case a
     * zero-length bstr will be correctly hashed into the result.
     *
     * Instead of formatting the TBS bytes in one buffer, they are
     * formatted in chunks and fed into the hash. If actually
     * formatted, the TBS bytes are slightly larger than the payload,
     * so this saves a lot of memory. This also puts no limit on the
     * size of protected headers.
     */

    /* Hand-constructed CBOR for the enclosing array and the context string */
    if(!q_useful_buf_c_is_null(sign_inputs->sign_protected)) {
        /* 0x85 is array of 5, 0x69 is length of a 9 byte string in CBOR */
        first_part = Q_USEFUL_BUF_FROM_SZ_LITERAL("\x85\x69" COSE_SIG_CONTEXT_STRING_SIGNATURE);
    } else {
        /* 0x84 is array of 4, 0x6a is length of a 10 byte string in CBOR */
        first_part = Q_USEFUL_BUF_FROM_SZ_LITERAL("\x84\x6A" COSE_SIG_CONTEXT_STRING_SIGNATURE1);
    }
    t_cose_crypto_hash_update(&hash_ctx, first_part);

    /* body_protected */
    hash_bstr(&hash_ctx, sign_inputs->body_protected);

    /* sign_protected */
    if(!q_useful_buf_c_is_null(sign_inputs->sign_protected)) {
        hash_bstr(&hash_ctx, sign_inputs->sign_protected);
    }

    /* external_aad */
    hash_bstr(&hash_ctx, sign_inputs->aad);

    /* payload */
    hash_bstr(&hash_ctx, sign_inputs->payload);

    /* Finish the hash and set up to return it */
    return_value = t_cose_crypto_hash_finish(&hash_ctx,
                                             buffer_for_hash,
                                             hash);
Done:
    return return_value;
}



enum t_cose_err_t
create_enc_structure(const char            *context_string,
                     struct q_useful_buf_c  protected_headers,
                     struct q_useful_buf_c  aad,
                     struct q_useful_buf    buffer_for_enc,
                     struct q_useful_buf_c *enc_structure)
{
    QCBOREncodeContext cbor_encoder;
    QCBORError         err;

    /* Create Enc_structure per RFC 9052 section
     * 5.3. This gets fed into the AEAD as the AD.
     *
     * Enc_structure = [
     *    context : "Encrypt" / "Encrypt0" / "Enc_Recipient" /
     *        "Mac_Recipient" / "Rec_Recipient",
     *    protected : empty_or_serialized_map,
     *    external_aad : bstr
     * ]
     */

    QCBOREncode_Init(&cbor_encoder, buffer_for_enc);
    QCBOREncode_OpenArray(&cbor_encoder);
    QCBOREncode_AddSZString(&cbor_encoder, context_string);
    QCBOREncode_AddBytes(&cbor_encoder, protected_headers);
    QCBOREncode_AddBytes(&cbor_encoder, aad);
    QCBOREncode_CloseArray(&cbor_encoder);
    err = QCBOREncode_Finish(&cbor_encoder, enc_structure);
    if(err) {
        return T_COSE_ERR_FAIL; // TODO: improve error mapping
    }
    return T_COSE_SUCCESS;
}


#ifndef T_COSE_DISABLE_SHORT_CIRCUIT_SIGN
/* This is a random hard coded kid (key ID) that is used to indicate
 * short-circuit signing. It is OK to hard code this as the
 * probability of collision with this ID is very low and the same as
 * for collision between any two key IDs of any sort.
 */

static const uint8_t defined_short_circuit_kid[] = {
    0xef, 0x95, 0x4b, 0x4b, 0xd9, 0xbd, 0xf6, 0x70,
    0xd0, 0x33, 0x60, 0x82, 0xf5, 0xef, 0x15, 0x2a,
    0xf8, 0xf3, 0x5b, 0x6a, 0x6c, 0x00, 0xef, 0xa6,
    0xa9, 0xa7, 0x1f, 0x49, 0x51, 0x7e, 0x18, 0xc6};

static struct q_useful_buf_c short_circuit_kid;


/*
 * Public function. See t_cose_util.h
 */
struct q_useful_buf_c get_short_circuit_kid(void)
{
    short_circuit_kid.len = sizeof(defined_short_circuit_kid);
    short_circuit_kid.ptr = defined_short_circuit_kid;

    return short_circuit_kid;
}

#endif


/*
 * Public function. See t_cose_util.h
 */
enum t_cose_err_t
qcbor_decode_error_to_t_cose_error(QCBORError qcbor_error, enum t_cose_err_t format_error)
{
    if(qcbor_error == QCBOR_ERR_TOO_MANY_TAGS) {
        return T_COSE_ERR_TOO_MANY_TAGS;
    }
    if(QCBORDecode_IsNotWellFormedError(qcbor_error)) {
        return T_COSE_ERR_CBOR_NOT_WELL_FORMED;
    }
    if(qcbor_error == QCBOR_ERR_UNEXPECTED_TYPE || qcbor_error == QCBOR_ERR_NO_MORE_ITEMS) {
        return format_error;
    }
    if(qcbor_error != QCBOR_SUCCESS) {
        return T_COSE_ERR_CBOR_DECODE;
    }
    return T_COSE_SUCCESS;
}


/*
 * Public function. See t_cose_util.h
 */
bool
t_cose_check_list(int32_t cose_algorithm_id, const int32_t *list)
{
    while(*list != T_COSE_ALGORITHM_NONE) {
        if(*list == cose_algorithm_id) {
            return true;
        }
        list++;
    }
    return false;
}


/*
 * Public function. See t_cose_util.h
 */
int16_t t_cose_int16_map(const int16_t map[][2], int16_t query)
{
    int i;
    for(i = 0; ; i++) {
        if(map[i][0] == query || map[i][0] == INT16_MIN) {
            return map[i][1];
        }
    }
}


/* This gets re-used in 6 places (maybe more) and is called by
 * an inline add_recipient or add_signer or... method. */
void
t_cose_link_rs(struct t_cose_rs_obj **list, struct t_cose_rs_obj *new_rs)
{
    if(*list == NULL) {
        *list = new_rs;
    } else {
        struct t_cose_rs_obj *t;
        for(t = *list; t->next != NULL; t = t->next);
        t->next = new_rs;
    }
}<|MERGE_RESOLUTION|>--- conflicted
+++ resolved
@@ -112,7 +112,6 @@
 
 
 
-<<<<<<< HEAD
 static bool
 is_valid_tag_for_message(uint64_t tag_num, const uint64_t *valid_list)
 {
@@ -173,8 +172,6 @@
 }
 
 
-#ifndef T_COSE_DISABLE_MAC0
-=======
 
 /**
  * \brief Returns the key length (in bits) of a given encryption algo.
@@ -203,7 +200,6 @@
 
 
 
->>>>>>> 1039e7e7
 // TODO: try to combine with create_tbs_hash so that no buffer for headers
 // is needed. Make sure it doesn't make sign-only or mac-only object code big
 enum t_cose_err_t
