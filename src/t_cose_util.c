--- conflicted
+++ resolved
@@ -311,7 +311,6 @@
     t_cose_crypto_hmac_update(ctx, bstr);
 }
 
-<<<<<<< HEAD
 /* We tried combing the above two functions into one. It accepted
  * a function pointer for the hash/hmac function. The object code with
  * this was slightly smaller with GCC and substantially larger with
@@ -319,13 +318,6 @@
  * and substantially smaller clang/llvm code size.
  */
 
-=======
-    /* ext_sup_data  */
-    QCBOREncode_AddBytes(&cbor_encode_ctx, mac_inputs->ext_sup_data);
-
-    /* The short fake payload, ext_sup_data only the byte string type and length */
-    QCBOREncode_AddBytesLenOnly(&cbor_encode_ctx, mac_inputs->payload);
->>>>>>> 00992ed8
 
 enum t_cose_err_t
 create_tbm(const int32_t                     cose_algorithm_id,
@@ -362,7 +354,7 @@
     t_cose_crypto_hmac_update(&hmac_ctx, first_part);
 
     hmac_bstr(&hmac_ctx, mac_inputs->body_protected);
-    hmac_bstr(&hmac_ctx, mac_inputs->aad);
+    hmac_bstr(&hmac_ctx, mac_inputs->ext_sup_data);
     hmac_bstr(&hmac_ctx, mac_inputs->payload);
 
     return_value = t_cose_crypto_hmac_finish(&hmac_ctx, tag_buf, mac_tag);
