--- conflicted
+++ resolved
@@ -18,50 +18,6 @@
 #include "t_cose/t_cose_recipient_enc_hpke.h"
 #include "t_cose/t_cose_recipient_enc_aes_kw.h"
 
-/**
- * \brief  Initialize a recipient structure for use with HPKE.
- *
- * \param[in] context           The t_cose_encrypt_recipient_ctx context.
- * \param[in] option_flags       One of \c T_COSE_OPT_XXXX.
- * \param[in] cose_algorithm_id  the HPKE algorithm, for example
- *                               \ref COSE_ALGORITHM_HPKE_P256_HKDF256_AES128_GCM.
- *
- */
-enum t_cose_err_t
-t_cose_encrypt_recipient_init(struct t_cose_encrypt_recipient_ctx *context,
-                              uint32_t                             option_flags,
-                              int32_t                              cose_algorithm_id)
-{
-    memset(context, 0, sizeof(*context));
-    context->cose_algorithm_id = cose_algorithm_id;
-    context->option_flags = option_flags;
-
-    /* Setting key distribution parameters. */
-    switch(cose_algorithm_id) {
-#ifndef T_COSE_DISABLE_HPKE
-    case T_COSE_ALGORITHM_HPKE_P256_HKDF256_AES128_GCM:
-    case T_COSE_ALGORITHM_HPKE_P521_HKDF512_AES256_GCM:
-        context->recipient_func = t_cose_create_recipient_hpke;
-        break;
-#endif /* T_COSE_DISABLE_HPKE */
-
-#ifndef T_COSE_DISABLE_AES_KW
-    case T_COSE_ALGORITHM_A256KW:
-    case T_COSE_ALGORITHM_A192KW:
-    case T_COSE_ALGORITHM_A128KW:
-        context->recipient_func = t_cose_create_recipient_aes_kw;
-        break;
-#endif /* T_COSE_DISABLE_AES_KW */
-            
-    default:
-        context->recipient_func = NULL;
-    }
-
-    return(T_COSE_SUCCESS);
-}
-
-
-
 
 enum t_cose_err_t
 t_cose_encrypt_enc(struct t_cose_encrypt_enc_ctx *context,
@@ -152,7 +108,7 @@
     if ((context->option_flags & T_COSE_OPT_COSE_ENCRYPT0) > 0) {
         QCBOREncode_AddBytesToMapN(&encrypt_ctx,
                                    T_COSE_HEADER_PARAM_KID,
-                                   context->recipient_ctx.kid);
+                                   context->cek_kid);
     }
 
     /* Close unprotected header map */
@@ -233,7 +189,7 @@
             return(cose_result);
         }
 
-        cose_result = t_cose_crypto_make_symmetric_key_handle(context->cose_algorithm_id,
+        cose_result = t_cose_crypto_make_symmetric_key_handle(context->payload_cose_algorithm_id,
                                                 random_result,
                                                 &cek_handle);
 
@@ -244,7 +200,7 @@
          */
 
         cose_result = t_cose_crypto_export_key(
-                                        context->recipient_ctx.recipient_key,
+                                        context->cek,
                                         random,
                                         &data_length);
 
@@ -255,19 +211,13 @@
         random_result.ptr = random.ptr;
         random_result.len = data_length;
 
-        cek_handle = context->recipient_ctx.recipient_key;
-    }
-
-<<<<<<< HEAD
-    // TODO: for non-recipient HPKE, there will have to be algorithm mapping here
-    cose_result = t_cose_crypto_encrypt(
+        cek_handle = context->cek;
+    }
+
+    // TODO: for non-recipient HPKE, there will have to be algorithm mapping and other stuff here
+    cose_result = t_cose_crypto_aead_encrypt(
                         context->payload_cose_algorithm_id,
-                        random_result,
-=======
-    cose_result = t_cose_crypto_aead_encrypt(
-                        context->cose_algorithm_id,
                         cek_handle,
->>>>>>> 9442b9be
                         nonce_result,
                         add_data_buf,
                         payload,
@@ -295,6 +245,23 @@
      * COSE_Encrypt, however, requires a recipient structure. Here we add it.
      */
     if ( (context->option_flags & T_COSE_OPT_COSE_ENCRYPT0) == 0) {
+        struct t_cose_recipient_enc *recipient;
+        for(recipient = context->recipients_list; recipient != NULL; recipient = recipient->next_in_list) {
+            /* Array holding the recipients */
+            QCBOREncode_OpenArray(&encrypt_ctx);
+
+            /* This does the public-key crypto and outputs the COSE_Recipient */
+            cose_result = recipient->creat_cb(recipient,
+                                              random_result,
+                                              &encrypt_ctx);
+            if(cose_result) {
+                // TODO: hard and soft errors
+                break;
+            }
+
+            QCBOREncode_CloseArray(&encrypt_ctx);
+        }
+/*
         cose_result = context->recipient_ctx.recipient_func(
                                     &context->recipient_ctx,
                                     context->cose_algorithm_id,
@@ -304,7 +271,7 @@
 
         if (cose_result != T_COSE_SUCCESS) {
             return(cose_result);
-        }
+        } */
     }
 
      /* Close COSE_Encrypt/COSE_Encrypt0 array */
@@ -324,22 +291,20 @@
 
 void
 t_cose_encrypt_add_recipient(struct t_cose_encrypt_enc_ctx*   me,
-                             struct t_cose_recipient_enc     *recipient);
+                             struct t_cose_recipient_enc     *recipient)
 {
-    if(me->list == NULL) {
-        me->list = recipient;
+    if(me->recipients_list == NULL) {
+        me->recipients_list = recipient;
     } else {
         /* find end of list and add it */
     }
-
-    return T_COSE_SUCCESS;
 }
 
 
 void
 t_cose_encypt_enc_init(struct t_cose_encrypt_enc_ctx*   context,
-                       int32_t                          payload_cose_algorithm_id,
-                       uint32_t                         option_flags)
+                       uint32_t                         option_flags,
+                       int32_t                          payload_cose_algorithm_id)
 {
     context->option_flags              = option_flags;
     context->payload_cose_algorithm_id = payload_cose_algorithm_id;
