/*
 * t_cose_crypto.h
 *
 * Copyright 2019-2022, Laurence Lundblade
 * Copyright (c) 2020-2022, Arm Limited. All rights reserved.
 *
 * SPDX-License-Identifier: BSD-3-Clause
 *
 * See BSD-3-Clause license in README.md
 */


#ifndef __T_COSE_CRYPTO_H__
#define __T_COSE_CRYPTO_H__

#include <stdint.h>
#include <stdbool.h>
#include "t_cose/t_cose_common.h"
#include "t_cose/q_useful_buf.h"
#include "t_cose/t_cose_standard_constants.h"

#ifdef __cplusplus
extern "C" {
#endif




/**
 * \file t_cose_crypto.h
 *
 * \brief This defines the adaptation layer for cryptographic
 * functions needed by t_cose.
 *
 * This is  small wrapper around the cryptographic functions to:
 * - Map COSE algorithm IDs to cryptographic library IDs
 * - Map cryptographic library errors to \ref t_cose_err_t errors
 * - Have inputs and outputs be \c struct \c q_useful_buf_c and
 *   \c struct \c q_useful_buf
 * - Handle key selection
 *
 * An implementation must be made of these functions
 * for the various cryptographic libraries that are used on
 * various platforms and OSs. The functions are:
 *   - t_cose_t_crypto_sig_size()
 *   - t_cose_crypto_pub_key_sign()
 *   - t_cose_crypto_pub_key_verify()
 *   - t_cose_crypto_hash_start()
 *   - t_cose_crypto_hash_update()
 *   - t_cose_crypto_hash_finish()
 *
 * This runs entirely off of COSE-style algorithm identifiers.  They
 * are simple integers and thus work nice as function parameters. An
 * initial set is defined by [COSE (RFC 8152)]
 * (https://tools.ietf.org/html/rfc8152). New ones can be registered
 * in the [IANA COSE Registry]
 * (https://www.iana.org/assignments/cose/cose.xhtml). Local use new
 * ones can also be defined (\c \#define) if what is needed is not in
 * the IANA registry.
 *
 * \anchor useful_buf_use
 * Binary data is returned to the caller using a \c struct \c
 * q_useful_buf to pass the buffer to receive the data and its length in
 * and a \c q_useful_buf_c to return the pointer and length of the
 * returned data. The point of this is coding hygiene. The buffer
 * passed in is not const as it is to be modified.  The \c
 * q_useful_buf_c returned is const. The lengths of buffers are
 * handled in a clear, consistent and enforced manner.
 *
 * The pointer in the \c q_useful_buf_c will always point to the
 * buffer passed in via the \c q_useful_buf so the lifetime of the
 * data is under control of the caller.
 *
 * This is not intended as any sort of general cryptographic API. It
 * is just the functions needed by t_cose in the form that is most
 * useful for t_cose.
 *
 * No other file in t_cose should need modification for new algorithms,
 * new key types and sizes or the integration of cryptographic libraries
 * except on some occasions, this file as follows:
 *
 * - Support for a new T_COSE_ALGORITHM_XXX signature algorithm
 *    - See t_cose_algorithm_is_ecdsa()
 *    - If not ECDSA add another function like t_cose_algorithm_is_ecdsa()
 * - Support for a new T_COSE_ALGORITHM_XXX signature algorithm is added
 *    - See \ref T_COSE_CRYPTO_MAX_HASH_SIZE for additional hashes
 * - Support another hash implementation that is not a service
 *    - See struct \ref t_cose_crypto_hash
 *
 * To reduce stack usage and save a little code these can be defined.
 *    - T_COSE_DISABLE_ES384
 *    - T_COSE_DISABLE_ES512
 *
 * The actual code that implements these hashes in the crypto library may
 * or may not be saved with these defines depending on how the library
 * works, whether dead stripping of object code is on and such.
 */


/*
 * Says where a particular algorithm is supported or not.
 * Most useful for test code that wants to know if a
 * test should be attempted or not.
 *
 * See t_cose_is_algorithm_supported()
 */
bool
t_cose_crypto_is_algorithm_supported(int32_t cose_algorithm_id);


/* This sets the maximum key size for symmetric ciphers like AES and ChaCha20 (not supported yet).
* It is set to 32 to accommodate AES 256 and anything with a smaller
* key size. This is used to size stack buffers that hold keys.
* Attempts to use a symmetric key size larger than this will result in an error.
* Smaller keys sizes are no problem.
* This could be more dynamically sized based on which algorithms
* are turned on or off, but probably isn't necessary because
* it isn't very large and dynamic setting wouldn't save much stack.
*/
#define T_COSE_ENCRYPTION_MAX_KEY_LENGTH 32

/** Helper macro to convert bits to bytes */
#define T_COSE_BITS_TO_BYTES(bits) (((bits) + 7) / 8)

/** Constant for maximum ECC curve size in bits */
#define T_COSE_ECC_MAX_CURVE_BITS 521


#define T_COSE_EXPORT_ECC_PUBLIC_KEY_MAX_SIZE(key_bits)                         \
    (2 * T_COSE_BITS_TO_BYTES(key_bits) + 1)

/** Wrapper for T_COSE_EXPORT_ECC_PUBLIC_KEY_MAX_SIZE() */
#define T_COSE_EXPORT_PUBLIC_KEY_MAX_SIZE                                       \
    (T_COSE_EXPORT_ECC_PUBLIC_KEY_MAX_SIZE(T_COSE_ECC_MAX_CURVE_BITS))

/** Helper macro to round up to a multiple */
#define T_COSE_ROUND_UP_TO_MULTIPLE(block_size, length) \
    (((length) + (block_size) - 1) / (block_size) * (block_size))

/** The maximum size of a block cipher. */
#define T_COSE_BLOCK_CIPHER_BLOCK_MAX_SIZE 16

/** The maximum IV size for all supported cipher algorithms, in bytes. */
#define T_COSE_CIPHER_IV_MAX_SIZE 16

/** Macro to compute the maximum output size of a cipher */
#define T_COSE_CIPHER_ENCRYPT_OUTPUT_MAX_SIZE(input_length)                     \
    (T_COSE_ROUND_UP_TO_MULTIPLE(T_COSE_BLOCK_CIPHER_BLOCK_MAX_SIZE,            \
                              (input_length) + 1) +                             \
     T_COSE_CIPHER_IV_MAX_SIZE)


#define T_COSE_EC_P256_SIG_SIZE 64  /* size for secp256r1 */
#define T_COSE_EC_P384_SIG_SIZE 96  /* size for secp384r1 */
#define T_COSE_EC_P512_SIG_SIZE 132 /* size for secp521r1 */


/**
 * There is a stack variable to hold the output of the signing
 * operation.  This sets the maximum signature size this code can
 * handle based on the COSE algorithms configured. The size of the
 * signature goes with the size of the key, not the algorithm, so a
 * key could be given for signing or verification that is larger than
 * this. However, it is not typical to do so. If the key or signature
 * is too large the failure will be graceful with an error.
 *
 * For ECDSA the signature format used is defined in RFC 8152 section
 * 8.1. It is the concatenation of r and s, each of which is the key
 * size in bits rounded up to the nearest byte.  That is twice the key
 * size in bytes.
 *
 * RSA signatures are typically much larger than this, but do not need
 * to be stored on the stack, since the COSE format is the same as the
 * one OpenSSL understands natively. The stack variable therefore does
 * not need to be made large enough to fit these signatures.
 */
#ifndef T_COSE_DISABLE_ES512
    #define T_COSE_MAX_ECDSA_SIG_SIZE T_COSE_EC_P512_SIG_SIZE
#else
    #ifndef T_COSE_DISABLE_ES384
        #define T_COSE_MAX_ECDSA_SIG_SIZE T_COSE_EC_P384_SIG_SIZE
    #else
        #define T_COSE_MAX_ECDSA_SIG_SIZE T_COSE_EC_P256_SIG_SIZE
    #endif
#endif



/*
 * Says where a particular algorithm is supported or not.
 * Most useful for test code that wants to know if a
 * test should be attempted or not.
 *
 * See t_cose_is_algorithm_supported()
 */
bool t_cose_crypto_is_algorithm_supported(int32_t cose_algorithm_id);

/**
 * \brief Returns the size of a signature given the key and algorithm.
 *
 * \param[in] cose_algorithm_id  The algorithm ID
 * \param[in] signing_key        Key to compute size of
 * \param[out] sig_size          The returned size in bytes.
 *
 * \return An error code or \ref T_COSE_SUCCESS.
 *
 * This is used the caller wishes to compute the size of a token in
 * order to allocate memory for it.
 *
 * The size of a signature depends primarily on the key size but it is
 * usually necessary to know the algorithm too.
 *
 * This always returns the exact size of the signature.
 */
enum t_cose_err_t
t_cose_crypto_sig_size(int32_t            cose_algorithm_id,
                       struct t_cose_key  signing_key,
                       size_t            *sig_size);


/**
 * \brief Perform public key signing. Part of the t_cose crypto
 * adaptation layer.
 *
 * \param[in] cose_algorithm_id The algorithm to sign with. The IDs are
 *                              defined in [COSE (RFC 8152)]
 *                              (https://tools.ietf.org/html/rfc8152) or
 *                              in the [IANA COSE Registry]
 *                              (https://www.iana.org/assignments/cose/cose.xhtml).
 *                              A proprietary ID can also be defined
 *                              locally (\c \#define) if the needed
 *                              one hasn't been registered.
 * \param[in] signing_key       Indicates or contains key to sign with.
 * \param[in] hash_to_sign      The bytes to sign. Typically, a hash of
 *                              a payload.
 * \param[in] signature_buffer  Pointer and length of buffer into which
 *                              the resulting signature is put.
 * \param[in] signature         Pointer and length of the signature
 *                              returned.
 *
 * \retval T_COSE_SUCCESS
 *         Successfully created the signature.
 * \retval T_COSE_ERR_SIG_BUFFER_SIZE
 *         The \c signature_buffer too small.
 * \retval T_COSE_ERR_UNSUPPORTED_SIGNING_ALG
 *         The requested signing algorithm, \c cose_algorithm_id, is not
 *         supported.
 * \retval T_COSE_ERR_UNKNOWN_KEY
 *         The key identified by \c key_select was not found.
 * \retval T_COSE_ERR_WRONG_TYPE_OF_KEY
 *         The key was found, but it was the wrong type.
 * \retval T_COSE_ERR_INVALID_ARGUMENT
 *         Some (unspecified) argument was not valid.
 * \retval T_COSE_ERR_INSUFFICIENT_MEMORY
 *         Insufficient heap memory.
 * \retval T_COSE_ERR_FAIL
 *         General unspecific failure.
 * \retval T_COSE_ERR_TAMPERING_DETECTED
 *         Equivalent to \c PSA_ERROR_CORRUPTION_DETECTED.
 *
 * This is called to do public key signing. The implementation will
 * vary from one platform / OS to another but should conform to the
 * description here.
 *
 * The contents of signing_key is usually the type that holds
 * a key for the cryptographic library.
 *
 * See the note in the Detailed Description (the \\file comment block)
 * for details on how \c q_useful_buf and \c q_useful_buf_c are used
 * to return the signature.
 *
 */
enum t_cose_err_t
t_cose_crypto_sign(int32_t                cose_algorithm_id,
                   struct t_cose_key      signing_key,
                   struct q_useful_buf_c  hash_to_sign,
                   struct q_useful_buf    signature_buffer,
                   struct q_useful_buf_c *signature);


/**
 * \brief Perform public key signature verification. Part of the
 * t_cose crypto adaptation layer.
 *
 * \param[in] cose_algorithm_id The algorithm to use for verification.
 *                              The IDs are defined in [COSE (RFC 8152)]
 *                              (https://tools.ietf.org/html/rfc8152)
 *                              or in the [IANA COSE Registry]
 *                       (https://www.iana.org/assignments/cose/cose.xhtml).
 *                              A proprietary ID can also be defined
 *                              locally (\c \#define) if the needed one
 *                              hasn't been registered.
 * \param[in] verification_key  The verification key to use.
 * \param[in] kid               The COSE kid (key ID) or \c NULL_Q_USEFUL_BUF_C.
 * \param[in] hash_to_verify    The hash of the data that is to be verified.
 * \param[in] signature         The COSE-format signature.
 *
 * This verifies that the \c signature passed in was over the \c
 * hash_to_verify passed in.
 *
 * The public key used to verify the signature is selected by the \c
 * kid if it is not \c NULL_Q_USEFUL_BUF_C or the \c key_select if it
 * is.
 *
 * The key selected must be, or include, a public key of the correct
 * type for \c cose_algorithm_id.
 *
 * \retval T_COSE_SUCCESS
 *         The signature is valid
 * \retval T_COSE_ERR_SIG_VERIFY
 *         Signature verification failed. For example, the
 *         cryptographic operations completed successfully but hash
 *         wasn't as expected.
 * \retval T_COSE_ERR_UNKNOWN_KEY
 *         The key identified by \c key_select or a \c kid was
 *         not found.
 * \retval T_COSE_ERR_WRONG_TYPE_OF_KEY
 *         The key was found, but it was the wrong type
 *         for the operation.
 * \retval T_COSE_ERR_UNSUPPORTED_SIGNING_ALG
 *         The requested signing algorithm is not supported.
 * \retval T_COSE_ERR_INVALID_ARGUMENT
 *         Some (unspecified) argument was not valid.
 * \retval T_COSE_ERR_INSUFFICIENT_MEMORY
 *         Out of heap memory.
 * \retval T_COSE_ERR_FAIL
 *         General unspecific failure.
 * \retval T_COSE_ERR_TAMPERING_DETECTED
 *         Equivalent to \c PSA_ERROR_CORRUPTION_DETECTED.
 */
enum t_cose_err_t
t_cose_crypto_verify(int32_t               cose_algorithm_id,
                     struct t_cose_key     verification_key,
                     struct q_useful_buf_c kid,
                     struct q_useful_buf_c hash_to_verify,
                     struct q_useful_buf_c signature);

#ifndef T_COSE_DISABLE_EDDSA

/**
 * \brief Perform public key signing for EdDSA.
 *
 * The EdDSA signing algorithm (or more precisely its PureEdDSA
 * variant, used in COSE) requires two passes over the input data.
 * This requires the whole to-be-signed structure to be held in
 * memory and given as an argument to this function, rather than
 * an incrementally computed hash.
 *
 * \param[in] signing_key       Indicates or contains key to sign with.
 * \param[in] tbs               The bytes to sign.
 * \param[in] signature_buffer  Pointer and length of buffer into which
 *                              the resulting signature is put.
 * \param[in] signature         Pointer and length of the signature
 *                              returned.
 *
 * \retval T_COSE_SUCCESS
 *         Successfully created the signature.
 * \retval T_COSE_ERR_SIG_BUFFER_SIZE
 *         The \c signature_buffer too small.
 * \retval T_COSE_ERR_UNSUPPORTED_SIGNING_ALG
 *         EdDSA signatures are not supported.
 * \retval T_COSE_ERR_UNKNOWN_KEY
 *         The key identified by \c key_select was not found.
 * \retval T_COSE_ERR_WRONG_TYPE_OF_KEY
 *         The key was found, but it was the wrong type.
 * \retval T_COSE_ERR_INVALID_ARGUMENT
 *         Some (unspecified) argument was not valid.
 * \retval T_COSE_ERR_INSUFFICIENT_MEMORY
 *         Insufficient heap memory.
 * \retval T_COSE_ERR_FAIL
 *         General unspecific failure.
 * \retval T_COSE_ERR_TAMPERING_DETECTED
 *         Equivalent to \c PSA_ERROR_CORRUPTION_DETECTED.
 *
 * This is called to do public key signing. The implementation will
 * vary from one platform / OS to another but should conform to the
 * description here.
 *
 * The contents of signing_key is usually the type that holds
 * a key for the cryptographic library.
 *
 * See the note in the Detailed Description (the \\file comment block)
 * for details on how \c q_useful_buf and \c q_useful_buf_c are used
 * to return the signature.
 *
 */
enum t_cose_err_t
t_cose_crypto_sign_eddsa(struct t_cose_key      signing_key,
                         struct q_useful_buf_c  tbs,
                         struct q_useful_buf    signature_buffer,
                         struct q_useful_buf_c *signature);

/**
 * \brief Perform public key signature verification for EdDSA.
 *
 * The EdDSA signing algorithm (or more precisely its PureEdDSA
 * variant, used in COSE) requires two passes over the input data.
 * This requires the whole to-be-signed structure to be held in
 * memory and given as an argument to this function, rather than
 * an incrementally computed hash.
 *
 * \param[in] verification_key  The verification key to use.
 * \param[in] kid               The COSE kid (key ID) or \c NULL_Q_USEFUL_BUF_C.
 * \param[in] tbs               The data to be verified.
 * \param[in] signature         The COSE-format signature.
 *
 * The key selected must be of the correct type for EdDSA
 * signatures.
 *
 * \retval T_COSE_SUCCESS
 *         The signature is valid
 * \retval T_COSE_ERR_SIG_VERIFY
 *         Signature verification failed. For example, the
 *         cryptographic operations completed successfully but hash
 *         wasn't as expected.
 * \retval T_COSE_ERR_UNKNOWN_KEY
 *         The key identified by \c key_select or a \c kid was
 *         not found.
 * \retval T_COSE_ERR_WRONG_TYPE_OF_KEY
 *         The key was found, but it was the wrong type
 *         for the operation.
 * \retval T_COSE_ERR_UNSUPPORTED_SIGNING_ALG
 *         EdDSA signatures are not supported.
 * \retval T_COSE_ERR_INVALID_ARGUMENT
 *         Some (unspecified) argument was not valid.
 * \retval T_COSE_ERR_INSUFFICIENT_MEMORY
 *         Out of heap memory.
 * \retval T_COSE_ERR_FAIL
 *         General unspecific failure.
 * \retval T_COSE_ERR_TAMPERING_DETECTED
 *         Equivalent to \c PSA_ERROR_CORRUPTION_DETECTED.
 */
enum t_cose_err_t
t_cose_crypto_verify_eddsa(struct t_cose_key     verification_key,
                           struct q_useful_buf_c kid,
                           struct q_useful_buf_c tbs,
                           struct q_useful_buf_c signature);
#endif /* T_COSE_DISABLE_EDDSA */

#ifdef T_COSE_USE_PSA_CRYPTO
#include "psa/crypto.h"

#elif T_COSE_USE_OPENSSL_CRYPTO
#include "openssl/evp.h"

#elif T_COSE_USE_B_CON_SHA256
/* This is code for use with Brad Conte's crypto.  See
 * https://github.com/B-Con/crypto-algorithms and see the description
 * of t_cose_crypto_hash
 */
#include "sha256.h"
#endif


/**
 * The context for use with the hash adaptation layer here.
 *
 * Hash implementations for this porting layer are put into two
 * different categories.
 *
 * The first can be supported generically without any dependency on
 * the actual hash implementation in this header. These only need a
 * pointer or handle for the hash context.  Usually these are
 * implemented by a service, system API or crypto HW that runs in a
 * separate context or process. They probably allocate memory
 * internally. These can use context.ptr or context.handle to hold the
 * pointer or handle to the hash context.
 *
 * The second sort of hash implementations need more than just a
 * pointer or handle. Typically these are libraries that are linked
 * with this code and run in the same process / context / thread as
 * this code. These can be efficient requiring no context switches or
 * memory allocations. These type require this header be modified for
 * the #include which defines the hash context and so this struct
 * includes that context as a member. This context is allocated on the
 * stack, so any members added here should be small enough to go on
 * the stack. USE_B_CON_SHA256 is an example of this type.
 *
 * The actual implementation of the hash is in a separate .c file
 * that will be specific to the particular platform, library,
 * service or such used.
 */
struct t_cose_crypto_hash {

    #ifdef T_COSE_USE_PSA_CRYPTO
        /* --- The context for PSA Crypto (MBed Crypto) --- */

        /* psa_hash_operation_t actually varied by the implementation of
         * the crypto library. Sometimes the implementation is inline and
         * thus the context is a few hundred bytes, sometimes it is not.
         * This varies by what is in crypto_struct.h (which is not quite
         * a public interface).
         *
         * This can be made smaller for PSA implementations that work inline
         * by disabling the larger algorithms using PSA / MBed configuration.
         */
        psa_hash_operation_t ctx;
        psa_status_t         status;

    #elif T_COSE_USE_OPENSSL_CRYPTO
        /* --- The context for OpenSSL crypto --- */
        EVP_MD_CTX  *evp_ctx;
        int          update_error; /* Used to track error return by SHAXXX_Update() */
        int32_t      cose_hash_alg_id; /* COSE integer ID for the hash alg */

   #elif T_COSE_USE_B_CON_SHA256
        /* --- Specific context for Brad Conte's sha256.c --- */
        SHA256_CTX b_con_hash_context;

   #else
    /* --- Default: generic pointer / handle --- */

        union {
            void    *ptr;
            uint64_t handle;
        } context;
        int64_t status;
   #endif

};

/**
 * The context for use with the HMAC adaptation layer here.
 * Borrow the structure of t_cose_crypto_hash.
 */
struct t_cose_crypto_hmac {
    #ifdef T_COSE_USE_PSA_CRYPTO
        /* --- The context for PSA Crypto (MBed Crypto) --- */
        psa_mac_operation_t op_ctx;
    #else
        /* --- Default: generic pointer / handle --- */
        union {
            void    *ptr;
            uint64_t handle;
        } context;
        int64_t status;
    #endif
};

/**
 * The size of the output of SHA-256.
 *
 * (It is safe to define these independently here as they are
 * well-known and fixed. There is no need to reference
 * platform-specific headers and incur messy dependence.)
 */
#define T_COSE_CRYPTO_SHA256_SIZE 32

/**
 * The size of the output of SHA-384 in bytes.
 */
#define T_COSE_CRYPTO_SHA384_SIZE 48

/**
 * The size of the output of SHA-512 in bytes.
 */
#define T_COSE_CRYPTO_SHA512_SIZE 64

/**
 * Size of the signature (tag) output for the HMAC-SHA256.
 */
#define T_COSE_CRYPTO_HMAC256_TAG_SIZE   T_COSE_CRYPTO_SHA256_SIZE

/**
 * Size of the signature (tag) output for the HMAC-SHA384.
 */
#define T_COSE_CRYPTO_HMAC384_TAG_SIZE   T_COSE_CRYPTO_SHA384_SIZE

/**
 * Size of the signature (tag) output for the HMAC-SHA512.
 */
#define T_COSE_CRYPTO_HMAC512_TAG_SIZE   T_COSE_CRYPTO_SHA512_SIZE

/**
 * Max size of the tag output for the HMAC operations.
 */
#define T_COSE_CRYPTO_HMAC_TAG_MAX_SIZE  T_COSE_CRYPTO_SHA512_SIZE

/**
 * The maximum needed to hold a hash. It is smaller and less stack is needed
 * if the larger hashes are disabled.
 */
#if !defined(T_COSE_DISABLE_ES512) || !defined(T_COSE_DISABLE_PS512)
    #define T_COSE_CRYPTO_MAX_HASH_SIZE T_COSE_CRYPTO_SHA512_SIZE
#else
    #if !defined(T_COSE_DISABLE_ES384) || !defined(T_COSE_DISABLE_PS384)
        #define T_COSE_CRYPTO_MAX_HASH_SIZE T_COSE_CRYPTO_SHA384_SIZE
    #else
        #define T_COSE_CRYPTO_MAX_HASH_SIZE T_COSE_CRYPTO_SHA256_SIZE
    #endif
#endif


/**
 * \brief Start cryptographic hash. Part of the t_cose crypto
 * adaptation layer.
 *
 * \param[in,out] hash_ctx      Pointer to the hash context that
 *                              will be initialized.
 * \param[in] cose_hash_alg_id  Algorithm ID that identifies the
 *                              hash to use. This is from the
 *                              [IANA COSE Registry]
 *                          (https://www.iana.org/assignments/cose/cose.xhtml)
 *
 * \retval T_COSE_ERR_UNSUPPORTED_HASH
 *         The requested algorithm is unknown or unsupported.
 *
 * \retval T_COSE_ERR_HASH_GENERAL_FAIL
 *         Some general failure of the hash function
 *
 * \retval T_COSE_SUCCESS
 *         Success.
 *
 * This initializes the hash context for the particular algorithm. It
 * must be called first. A \c hash_ctx can be reused if it is
 * reinitialized.
 *
 * \ref T_COSE_INVALID_ALGORITHM_ID may be passed to this function, in which
 * case \ref T_COSE_ERR_UNSUPPORTED_HASH must be returned.
 *
 * Other errors can be returned and will usually be propagated up, but hashes
 * generally don't fail so it is suggested not to bother (and to reduce
 * object code size for mapping errors).
 */
enum t_cose_err_t
t_cose_crypto_hash_start(struct t_cose_crypto_hash *hash_ctx,
                         int32_t                    cose_hash_alg_id);


/**
 * \brief Feed data into a cryptographic hash. Part of the t_cose
 * crypto adaptation layer.
 *
 * \param[in,out] hash_ctx  Pointer to the hash context in which
 *                          accumulate the hash.
 * \param[in]  data_to_hash Pointer and length of data to feed into
 *                          hash. The pointer may by \c NULL in which
 *                          case no hashing is performed.
 *
 * There is no return value. If an error occurs it is remembered in \c
 * hash_ctx and returned when t_cose_crypto_hash_finish() is called.
 * Once in the error state, this function may be called, but it will
 * not do anything.
 *
 * This function can be called with \c data_to_hash.ptr NULL and it
 * will pretend to hash. This allows the same code that is used to
 * produce the real hash to be used to return a length of the would-be
 * hash for encoded data structure size calculations.
 */
void t_cose_crypto_hash_update(struct t_cose_crypto_hash *hash_ctx,
                               struct q_useful_buf_c      data_to_hash);


/**
 * \brief Finish a cryptographic hash. Part of the t_cose crypto
 * adaptation layer.
 *
 * \param[in,out] hash_ctx           Pointer to the hash context.
 * \param[in] buffer_to_hold_result  Pointer and length into which
 *                                   the resulting hash is put.
 * \param[out] hash_result           Pointer and length of the
 *                                   resulting hash.
 *
 * \retval T_COSE_ERR_HASH_GENERAL_FAIL
 *         Some general failure of the hash function.
 * \retval T_COSE_ERR_HASH_BUFFER_SIZE
 *         The size of the buffer to hold the hash result was
 *         too small.
 * \retval T_COSE_SUCCESS
 *         Success.
 *
 * Call this to complete the hashing operation. If the everything
 * completed correctly, the resulting hash is returned. Note that any
 * errors that occurred during t_cose_crypto_hash_update() are
 * returned here.
 *
 * See \ref useful_buf_use for details on how \c q_useful_buf and
 * \c q_useful_buf_c are used to return the hash.
 *
 * Other errors can be returned and will usually be propagated up, but
 * hashes generally don't fail so it is suggested not to bother (and
 * to reduce object code size for mapping errors).
 */
enum t_cose_err_t
t_cose_crypto_hash_finish(struct t_cose_crypto_hash *hash_ctx,
                          struct q_useful_buf        buffer_to_hold_result,
                          struct q_useful_buf_c     *hash_result);

/**
 * \brief Set up a multipart HMAC calculation operation
 *
 * \param[in,out] hmac_ctx           Pointer to the HMAC context.
 * \param[in] signing_key            The key for the HMAC operation
 * \param[in] cose_alg_id            The algorithm used in HMAC.
 *
 * \retval T_COSE_SUCCESS
 *         Tag calculation succeeds.
 * \retval T_COSE_ERR_UNSUPPORTED_SIGNING_ALG
 *         The algorithm is unsupported.
 * \retval T_COSE_ERR_INVALID_ARGUMENT
 *         Invalid arguments.
 * \retval T_COSE_ERR_FAIL
 *         Some general failure of the HMAC function.
 */
enum t_cose_err_t
t_cose_crypto_hmac_sign_setup(struct t_cose_crypto_hmac *hmac_ctx,
                              struct t_cose_key          signing_key,
                              const int32_t              cose_alg_id);

/**
 * \brief Add a message fragment to a multipart HMAC operation
 *
 * \param[in,out] hmac_ctx           Pointer to the HMAC context.
 * \param[in] payload                Pointer and length of payload
 *
 * \retval T_COSE_SUCCESS
 *         Tag calculation succeeds.
 * \retval T_COSE_ERR_SIG_BUFFER_SIZE
 *         The size of the buffer to hold the tag result was too small.
 * \retval T_COSE_ERR_INVALID_ARGUMENT
 *         Invalid arguments.
 * \retval T_COSE_ERR_FAIL
 *         Some general failure of the HMAC function.
 */
enum t_cose_err_t
t_cose_crypto_hmac_update(struct t_cose_crypto_hmac *hmac_ctx,
                          struct q_useful_buf_c      payload);

/**
 * \brief Finish the calculation of the HMAC of a message.
 *
 * \param[in,out] hmac_ctx           Pointer to the HMAC context.
 * \param[in] tag_buf                Pointer and length into which
 *                                   the resulting tag is put.
 * \param[out] tag                   Pointer and length of the
 *                                   resulting tag.
 *
 * \retval T_COSE_SUCCESS
 *         Tag calculation succeeds.
 * \retval T_COSE_ERR_SIG_BUFFER_SIZE
 *         The size of the buffer to hold the tag result was too small.
 * \retval T_COSE_ERR_INVALID_ARGUMENT
 *         Invalid arguments.
 * \retval T_COSE_ERR_FAIL
 *         Some general failure of the HMAC function.
 */
enum t_cose_err_t
t_cose_crypto_hmac_sign_finish(struct t_cose_crypto_hmac *hmac_ctx,
                               struct q_useful_buf        tag_buf,
                               struct q_useful_buf_c     *tag);

/**
 * \brief Set up a multipart HMAC verification operation
 *
 * \param[in,out] hmac_ctx           Pointer to the HMAC context.
 * \param[in] cose_alg_id            The algorithm used in HMAC.
 * \param[in] verify_key             Key for HMAC verification
 *
 * \retval T_COSE_SUCCESS
 *         Operation succeeds.
 * \retval T_COSE_ERR_UNSUPPORTED_SIGNING_ALG
 *         The algorithm is unsupported.
 * \retval T_COSE_ERR_INVALID_ARGUMENT
 *         Invalid arguments.
 * \retval T_COSE_ERR_FAIL
 *         Some general failure of the HMAC function.
 */
enum t_cose_err_t
t_cose_crypto_hmac_verify_setup(struct t_cose_crypto_hmac *hmac_ctx,
                                const  int32_t             cose_alg_id,
                                struct t_cose_key          verify_key);

/**
 * \brief Finish the verification of the HMAC of a message.
 *
 * \param[in,out] hmac_ctx           Pointer to the HMAC context.
 * \param[in] tag                    Pointer and length of the tag.
 *
 * \retval T_COSE_SUCCESS
 *         Tag calculation succeeds.
 * \retval T_COSE_ERR_INVALID_ARGUMENT
 *         Invalid arguments.
 * \retval T_COSE_ERR_FAIL
 *         Some general failure of the HMAC function.
 * \retval PSA_ERROR_INVALID_SIGNATURE
 *         HMAC verification failed.
 */
enum t_cose_err_t
t_cose_crypto_hmac_verify_finish(struct t_cose_crypto_hmac *hmac_ctx,
                                 struct q_useful_buf_c      tag);

/**
 * \brief Indicate whether a COSE algorithm is ECDSA or not.
 *
 * \param[in] cose_algorithm_id    The algorithm ID to check.
 *
 * \returns This returns \c true if the algorithm is ECDSA and \c false if not.
 *
 * This is a convenience function to check whether a given
 * integer COSE algorithm ID uses the ECDSA signing algorithm
 * or not.
 *
 */
static bool
t_cose_algorithm_is_ecdsa(int32_t cose_algorithm_id);

/**
 * \brief Indicate whether a COSE algorithm is RSASSA-PSS or not.
 *
 * \param[in] cose_algorithm_id    The algorithm ID to check.
 *
 * \returns This returns \c true if the algorithm is RSASSA-PSS
 * and \c false if not.
 *
 * This is a convenience function to check whether a given
 * integer COSE algorithm ID uses the RSASSA-PSS signing algorithm
 * or not.
 *
 */
static bool
t_cose_algorithm_is_rsassa_pss(int32_t cose_algorithm_id);




/*
 * Inline implementations. See documentation above.
 */

/**
 * \brief Look for an integer in a zero-terminated list of integers.
 *
 * \param[in] cose_algorithm_id    The algorithm ID to check.
 * \param[in] list                 zero-terminated list of algorithm IDs.
 *
 * \returns This returns \c true if an integer is in the list, \c false if not.
 *
 * Used to implement t_cose_algorithm_is_ecdsa() and in the future
 * _is_rsa() and such.
 *
 * Typically used once in the crypto adaptation layer, so defining it
 * inline rather than in a .c file is OK and saves creating a whole
 * new .c file just for this.
 */
static inline bool
t_cose_check_list(int32_t cose_algorithm_id, const int32_t *list)
{
    while(*list) {
        if(*list == cose_algorithm_id) {
            return true;
        }
        list++;
    }

    return false;
}

static inline bool
t_cose_algorithm_is_ecdsa(int32_t cose_algorithm_id)
{
    /* The simple list of COSE alg IDs that use ECDSA */
    static const int32_t ecdsa_list[] = {
        T_COSE_ALGORITHM_ES256,
#ifndef T_COSE_DISABLE_ES384
        T_COSE_ALGORITHM_ES384,
#endif
#ifndef T_COSE_DISABLE_ES512
        T_COSE_ALGORITHM_ES512,
#endif
        0}; /* 0 is a reserved COSE alg ID and will never be used */

    return t_cose_check_list(cose_algorithm_id, ecdsa_list);
}

<<<<<<< HEAD
static inline size_t t_cose_tag_size(int32_t cose_alg_id)
{
    switch(cose_alg_id) {
        case T_COSE_ALGORITHM_HMAC256:
            return T_COSE_CRYPTO_HMAC256_TAG_SIZE;
        case T_COSE_ALGORITHM_HMAC384:
            return T_COSE_CRYPTO_HMAC384_TAG_SIZE;
        case T_COSE_ALGORITHM_HMAC512:
            return T_COSE_CRYPTO_HMAC512_TAG_SIZE;
        default:
            return INT32_MAX;
    }
}

#ifndef T_COSE_DISABLE_SHORT_CIRCUIT_SIGN
/*
 * Get the COSE Hash algorithm ID from the corresponding
 * COSE HMAC algorithm ID
 */
static inline int32_t t_cose_hmac_to_hash_alg_id(int32_t cose_hamc_alg_id)
{
    switch(cose_hamc_alg_id) {
        case T_COSE_ALGORITHM_HMAC256:
            return T_COSE_ALGORITHM_SHA_256;

        default:
            return INT32_MAX;
    }
}
#endif



/**
 * \brief Returns the requested number of random bytes.
 *
 * \param[in] buffer             Pointer and length of buffer into which
 *                               the resulting random bytes are put.
 * TBD:
 *
 * This function will either return the requested number of random bytes,
 * or produce an error.
 *
 * \retval T_COSE_SUCCESS
 *         Successfully returned the requested number of random bytes.
 * \retval T_COSE_ERR_RNG_FAILED
 *         The random number generator failed to return the requested
 *         number of bytes.
 */

enum t_cose_err_t
t_cose_crypto_get_random(struct q_useful_buf    buffer,
                         size_t                 number,
                         struct q_useful_buf_c *random);

/* TBD: Generate key */
enum t_cose_err_t
t_cose_crypto_generate_key(struct t_cose_key    *ephemeral_key,
                           int32_t               cose_algorithm_id);

/**
 * \brief Exports the public key
 *
 * \param[in] key               Handle to key
 * \param[in] pk_buffer         Pointer and length of buffer into which
 *                              the resulting public key is put.
 * \param[out] pk               Public Key
 *
 * \retval T_COSE_SUCCESS
 *         Successfully exported the public key.
 * \retval T_COSE_ERR_PUBLIC_KEY_EXPORT_FAILED
 *         The public key export operation failed.
 */
enum t_cose_err_t
t_cose_crypto_export_public_key(struct t_cose_key      key,
                                struct q_useful_buf    pk_buffer,
                                size_t                *pk_len);

/**
 * \brief Exports key
 *
 * \param[in] key               Handle to key
 * \param[in] key_buffer        Pointer and length of buffer into which
 *                              the resulting key is put.
 * \param[out] key_len          Length of the returned key.
 *
 * \retval T_COSE_SUCCESS
 *         Successfully exported the key.
 * \retval T_COSE_ERR_KEY_EXPORT_FAILED
 *         The key export operation failed.
 */
enum t_cose_err_t
t_cose_crypto_export_key(struct t_cose_key      key,
                         struct q_useful_buf    key_buffer,
                         size_t                *key_len);

/**
 * \brief Uses the AES key wrap algorithm defined in RFC 3394 to
 *        encrypt the CEK.
 *
 * \param[in] algorithm_id        Algorithm id
 * \param[in] kek                 Key Encryption Key
 * \param[in] plaintext           Plaintext
 * \param[in] ciphertext_buffer   Ciphertext buffer
 * \param[out] ciphertext_result  Resulting ciphertext
 *
 * \retval T_COSE_SUCCESS
 *         Operation was successful.
 * \retval T_COSE_ERR_AES_KW_FAILED
 *         AES key wrap operation failed.
 */
enum t_cose_err_t
t_cose_crypto_aes_kw(int32_t                 algorithm_id,
                     struct q_useful_buf_c   kek,
                     struct q_useful_buf_c   plaintext,
                     struct q_useful_buf     ciphertext_buffer,
                     struct q_useful_buf_c  *ciphertext_result);

/**
 * \brief HPKE Decrypt Wrapper
 *
 * \param[in] cose_algorithm_id   COSE algorithm id
 * \param[in] pkE                 pkE buffer
 * \param[in] pkR                 pkR key
 * \param[in] ciphertext          Ciphertext buffer
 * \param[in] plaintext           Plaintext buffer
 * \param[out] plaintext_len      Length of the returned plaintext
 *
 * \retval T_COSE_SUCCESS
 *         HPKE decrypt operation was successful.
 * \retval T_COSE_ERR_UNSUPPORTED_KEY_EXCHANGE_ALG
 *         An unsupported algorithm was supplied to the function call.
 * \retval T_COSE_ERR_HPKE_DECRYPT_FAIL
 *         Decrypt operation failed.
 */
enum t_cose_err_t
t_cose_crypto_hpke_decrypt(int32_t                            cose_algorithm_id,
                           struct q_useful_buf_c              pkE,
                           struct t_cose_key                  pkR,
                           struct q_useful_buf_c              ciphertext,
                           struct q_useful_buf                plaintext,
                           size_t                            *plaintext_len);

/**
 * \brief Returns the t_cose_key given an algorithm.and a symmetric key
 *
 * \param[in] cose_algorithm_id  COSE algorithm id
 * \param[in] cek                Symmetric key
 * \param[in] cek_len            Symmetric key length
 * \param[in] flags              Key usage flags
 * \param[out] key               Key in t_cose_key structure.
 *
 * \retval T_COSE_SUCCESS
 *         The key was successfully imported and is returned in the
 *         t_cose_key format.
 * \retval T_COSE_ERR_UNKNOWN_KEY
 *         The provided symmetric key could not be imported.
 * \retval T_COSE_ERR_UNSUPPORTED_CIPHER_ALG
 *         An unsupported COSE algorithm was provided.
 * \retval T_COSE_ERR_UNSUPPORTED_KEY_USAGE_FLAGS
 *         The provided key usage flags are unsupported.
 */
enum t_cose_err_t
t_cose_crypto_get_cose_key(int32_t              cose_algorithm_id,
                           uint8_t             *cek,
                           size_t               cek_len,
                           uint8_t              flags,
                           struct t_cose_key   *key);


/**
 * \brief Decrypt a ciphertext using an AEAD cipher. Part of the
 * t_cose crypto adaptation layer.
 *
 * \param[in] cose_algorithm_id      The algorithm to use for decryption.
 *                                   The IDs are defined in [COSE (RFC 8152)]
 *                                   (https://tools.ietf.org/html/rfc8152)
 *                                    or in the [IANA COSE Registry]
 *                                   (https://www.iana.org/assignments/cose/cose.xhtml).
 * \param[in] key                    The decryption key to use.
 * \param[in] nonce                  The nonce used as input to the decryption operation.
 * \param[in] add_data               Additional data used for decryption.
 * \param[in] ciphertext             The ciphertext to decrypt.
 * \param[in] plaintext_buffer       Buffer where the plaintext will be put.
 * \param[out] plaintext_output_len  The size of the plaintext.
 *
 * The key provided must be a symmetric key of the correct type for
 * \c cose_algorithm_id.
 *
 * \retval T_COSE_SUCCESS
 *         The decryption operation was successful.
 * \retval T_COSE_ERR_UNSUPPORTED_CIPHER_ALG
 *         An unsupported cipher algorithm was provided.
 * \retval T_COSE_ERR_DECRYPT_FAIL
 *         The decryption operation failed.
 */
enum t_cose_err_t
t_cose_crypto_decrypt(int32_t                cose_algorithm_id,
                      struct t_cose_key      key,
                      struct q_useful_buf_c  nonce,
                      struct q_useful_buf_c  add_data,
                      struct q_useful_buf_c  ciphertext,
                      struct q_useful_buf    plaintext_buffer,
                      size_t                *plaintext_output_len);

/**
 * \brief Encrypt plaintext using an AEAD cipher. Part of the
 * t_cose crypto adaptation layer.
 *
 * \param[in] cose_algorithm_id      The algorithm to use for encryption.
 *                                   The IDs are defined in [COSE (RFC 8152)]
 *                                   (https://tools.ietf.org/html/rfc8152)
 *                                    or in the [IANA COSE Registry]
 *                                   (https://www.iana.org/assignments/cose/cose.xhtml).
 * \param[in] key                    The encryption key to use.
 * \param[in] nonce                  The nonce used as input to the encryption operation.
 * \param[in] add_data               Additional data used for encryption.
 * \param[in] plaintext              The plaintext to encrypt.
 * \param[in] ciphertext_buffer      Buffer where the ciphertext will be put.
 * \param[out] ciphertext_output_len The size of the ciphertext.
 *
 * The key provided must be a symmetric key of the correct type for
 * \c cose_algorithm_id.
 *
 * \retval T_COSE_SUCCESS
 *         The decryption operation was successful.
 * \retval T_COSE_ERR_UNSUPPORTED_CIPHER_ALG
 *         An unsupported cipher algorithm was provided.
 * \retval T_COSE_ERR_KEY_IMPORT_FAILED
 *         The provided key could not be imported.
 * \retval T_COSE_ERR_ENCRYPT_FAIL
 *         The encryption operation failed.
 */
enum t_cose_err_t
t_cose_crypto_encrypt(int32_t                cose_algorithm_id,
                      struct q_useful_buf_c  key,
                      struct q_useful_buf_c  nonce,
                      struct q_useful_buf_c  add_data,
                      struct q_useful_buf_c  plaintext,
                      struct q_useful_buf    ciphertext_buffer,
                      size_t                *ciphertext_output_len);

=======
static inline bool
t_cose_algorithm_is_rsassa_pss(int32_t cose_algorithm_id)
{
    /* The simple list of COSE alg IDs that use RSASSA-PSS */
    static const int32_t rsa_list[] = {
#ifndef T_COSE_DISABLE_PS256
        COSE_ALGORITHM_PS256,
#endif
#ifndef T_COSE_DISABLE_PS384
        COSE_ALGORITHM_PS384,
#endif
#ifndef T_COSE_DISABLE_PS512
        COSE_ALGORITHM_PS512,
#endif
        0}; /* 0 is a reserved COSE alg ID and will never be used */

    return t_cose_check_list(cose_algorithm_id, rsa_list);
}


>>>>>>> e7a40d25
#ifdef __cplusplus
}
#endif

#endif /* __T_COSE_CRYPTO_H__ */<|MERGE_RESOLUTION|>--- conflicted
+++ resolved
@@ -872,7 +872,27 @@
     return t_cose_check_list(cose_algorithm_id, ecdsa_list);
 }
 
-<<<<<<< HEAD
+
+static inline bool
+t_cose_algorithm_is_rsassa_pss(int32_t cose_algorithm_id)
+{
+    /* The simple list of COSE alg IDs that use RSASSA-PSS */
+    static const int32_t rsa_list[] = {
+#ifndef T_COSE_DISABLE_PS256
+        T_COSE_ALGORITHM_PS256,
+#endif
+#ifndef T_COSE_DISABLE_PS384
+        T_COSE_ALGORITHM_PS384,
+#endif
+#ifndef T_COSE_DISABLE_PS512
+        T_COSE_ALGORITHM_PS512,
+#endif
+        0}; /* 0 is a reserved COSE alg ID and will never be used */
+
+    return t_cose_check_list(cose_algorithm_id, rsa_list);
+}
+
+
 static inline size_t t_cose_tag_size(int32_t cose_alg_id)
 {
     switch(cose_alg_id) {
@@ -1115,28 +1135,7 @@
                       struct q_useful_buf    ciphertext_buffer,
                       size_t                *ciphertext_output_len);
 
-=======
-static inline bool
-t_cose_algorithm_is_rsassa_pss(int32_t cose_algorithm_id)
-{
-    /* The simple list of COSE alg IDs that use RSASSA-PSS */
-    static const int32_t rsa_list[] = {
-#ifndef T_COSE_DISABLE_PS256
-        COSE_ALGORITHM_PS256,
-#endif
-#ifndef T_COSE_DISABLE_PS384
-        COSE_ALGORITHM_PS384,
-#endif
-#ifndef T_COSE_DISABLE_PS512
-        COSE_ALGORITHM_PS512,
-#endif
-        0}; /* 0 is a reserved COSE alg ID and will never be used */
-
-    return t_cose_check_list(cose_algorithm_id, rsa_list);
-}
-
-
->>>>>>> e7a40d25
+
 #ifdef __cplusplus
 }
 #endif
