--- conflicted
+++ resolved
@@ -97,10 +97,8 @@
  * works, whether dead stripping of object code is on and such.
  */
 
-<<<<<<< HEAD
 /* Constant for the maximum key size with encryption algorithms */
 #define T_COSE_ENCRYPTION_MAX_KEY_LENGTH 32
-=======
 
 /*
  * Says where a particular algorithm is supported or not.
@@ -111,8 +109,6 @@
  */
 bool
 t_cose_crypto_is_algorithm_supported(int32_t cose_algorithm_id);
-
->>>>>>> 66beb64e
 
 #define T_COSE_EC_P256_SIG_SIZE 64  /* size for secp256r1 */
 #define T_COSE_EC_P384_SIG_SIZE 96  /* size for secp384r1 */
