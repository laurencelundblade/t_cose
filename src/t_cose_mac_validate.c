/*
 * Copyright (c) 2018-2023, Laurence Lundblade. All rights reserved.
 * Copyright (c) 2020-2023, Arm Limited. All rights reserved.
 *
 * SPDX-License-Identifier: BSD-3-Clause
 *
 * See BSD-3-Clause license in README.md
 */

#include "qcbor/qcbor_decode.h"
#include "qcbor/qcbor_spiffy_decode.h"
#include "t_cose/t_cose_mac_validate.h"
#include "t_cose_util.h"
#include "t_cose_crypto.h"

/**
 * \file t_cose_mac_validate.c
 *
 * \brief This validates t_cose MAC authentication structure without
 *        a recipient structure (COSE_Mac0).
 *        Only HMAC is supported so far.
 */



/*
 * Semi-private function. See t_cose_mac_validate.h
 */
enum t_cose_err_t
t_cose_mac_validate_private(struct t_cose_mac_validate_ctx *me,
                            struct q_useful_buf_c           cose_mac,
                            struct q_useful_buf_c           ext_sup_data,
                            bool                            payload_is_detached,
                            struct q_useful_buf_c          *payload,
                            struct t_cose_parameter       **return_params)
{
    QCBORDecodeContext            decode_context;
    struct q_useful_buf_c         protected_parameters;
    QCBORError                    qcbor_error;
    enum t_cose_err_t             return_value;
    struct q_useful_buf_c         expected_mac_tag;
    struct q_useful_buf_c         computed_mac_tag;
    struct t_cose_parameter      *decoded_params;
    struct t_cose_sign_inputs     mac_input;
    QCBORItem                     item;
    uint64_t                      message_type;
    Q_USEFUL_BUF_MAKE_STACK_UB(   mac_tag_buf, T_COSE_CRYPTO_HMAC_TAG_MAX_SIZE);
    int32_t                       cose_alg_id;

    decoded_params = NULL;

    QCBORDecode_Init(&decode_context, cose_mac, QCBOR_DECODE_MODE_NORMAL);

    /* --- The array of 4, type determination and tags --- */
    QCBORDecode_EnterArray(&decode_context, &item);
    return_value = qcbor_decode_error_to_t_cose_error(
                                        QCBORDecode_GetError(&decode_context),
                                        T_COSE_ERR_MAC0_FORMAT);
    if(return_value != T_COSE_SUCCESS) {
        goto Done;
    }

    const uint64_t mac_tag_nums[] = {T_COSE_OPT_MESSAGE_TYPE_MAC0,
                                     CBOR_TAG_INVALID64};
    return_value = t_cose_tags_and_type(mac_tag_nums,
                                        me->option_flags,
                                        &item,
                                        &decode_context,
                                        me->unprocessed_tag_nums,
                                        &message_type);
    if(return_value != T_COSE_SUCCESS) {
        goto Done;
    }


    /* --- The parameters --- */
    const struct t_cose_header_location l = {0,0};
    decoded_params = NULL;
    return_value = t_cose_headers_decode(&decode_context,
                          l,
                          me->special_param_decode_cb,
                          me->special_param_decode_ctx,
                          me->p_storage,
                          &decoded_params,
                          &protected_parameters);
    cose_alg_id = t_cose_param_find_alg_id(decoded_params, true);
    if(cose_alg_id == T_COSE_ALGORITHM_NONE) {
        return T_COSE_ERR_NO_ALG_ID;
    }


    if(return_value != T_COSE_SUCCESS) {
        goto Done;
    }

    /* --- The payload --- */
    if (payload_is_detached) {
        /* detached payload: the payload should be set by caller */
        QCBORDecode_GetNull(&decode_context);
    } else {
        QCBORDecode_GetByteString(&decode_context, payload);
    }

    /* --- The HMAC tag --- */
    QCBORDecode_GetByteString(&decode_context, &expected_mac_tag);

    /* --- Finish up the CBOR decode --- */
    QCBORDecode_ExitArray(&decode_context);

    /* This check makes sure the array only had the expected four
     * items. It works for definite and indefinte length arrays. Also
     * makes sure there were no extra bytes. Also that the payload
     * and authentication tag were decoded correctly. */
    qcbor_error = QCBORDecode_Finish(&decode_context);
    return_value = qcbor_decode_error_to_t_cose_error(qcbor_error,
                                                      T_COSE_ERR_MAC0_FORMAT);
    if(return_value != T_COSE_SUCCESS) {
        goto Done;
    }

    /* === End of the decoding of the array of four === */
    if((me->option_flags & T_COSE_OPT_REQUIRE_KID) &&
        q_useful_buf_c_is_null(t_cose_param_find_kid(decoded_params))) {
        return_value = T_COSE_ERR_NO_KID;
        goto Done;
    }

    if(return_value != T_COSE_SUCCESS) {
        goto Done;
    }

    /* -- Skip tag validation if requested --*/
    if(me->option_flags & T_COSE_OPT_DECODE_ONLY) {
        return_value = T_COSE_SUCCESS;
        goto Done;
    }

<<<<<<< HEAD
    /* -- Compute the ToBeMaced and compare -- */
    mac_input.aad            = aad;
    mac_input.payload        = *payload;
    mac_input.body_protected = protected_parameters;
    mac_input.sign_protected = NULL_Q_USEFUL_BUF_C; /* No sign-protected for MAC */

    return_value = create_tbm(cose_alg_id,
                               me->validation_key,
                               true,
                               &mac_input,
                               mac_tag_buf,
                               &computed_mac_tag);
=======
    /* -- Compute the ToBeMaced -- */
    mac_input.ext_sup_data   = ext_sup_data;
    mac_input.payload        = *payload;
    mac_input.body_protected = protected_parameters;
    mac_input.sign_protected = NULL_Q_USEFUL_BUF_C; /* Never sign-protected for MAC */
    return_value = create_tbm(&mac_input,
                              tbm_first_part_buf,
                              &tbm_first_part);
    if(return_value) {
        goto Done;
    }

    /*
     * Start the HMAC validation.
     * Calculate the tag of the first part of ToBeMaced and the wrapped
     * payload, to save a bigger buffer containing the entire ToBeMaced.
     */
    return_value = t_cose_crypto_hmac_validate_setup(&hmac_ctx,
                                  t_cose_param_find_alg_id_prot(decoded_params),
                                  me->validation_key);

>>>>>>> 00992ed8
    if(return_value) {
        goto Done;
    }

    if(q_useful_buf_compare(computed_mac_tag, expected_mac_tag)) {
        return_value = T_COSE_ERR_HMAC_VERIFY;
        goto Done;
    }


    /* --- Check for critical parameters --- */
    if(!(me->option_flags & T_COSE_OPT_NO_CRIT_PARAM_CHECK)) {
        return_value = t_cose_params_check(decoded_params);
    }

Done:
    if(return_params != NULL) {
        *return_params = decoded_params;
    }

    return return_value;
}<|MERGE_RESOLUTION|>--- conflicted
+++ resolved
@@ -45,7 +45,6 @@
     QCBORItem                     item;
     uint64_t                      message_type;
     Q_USEFUL_BUF_MAKE_STACK_UB(   mac_tag_buf, T_COSE_CRYPTO_HMAC_TAG_MAX_SIZE);
-    int32_t                       cose_alg_id;
 
     decoded_params = NULL;
 
@@ -83,10 +82,6 @@
                           me->p_storage,
                           &decoded_params,
                           &protected_parameters);
-    cose_alg_id = t_cose_param_find_alg_id(decoded_params, true);
-    if(cose_alg_id == T_COSE_ALGORITHM_NONE) {
-        return T_COSE_ERR_NO_ALG_ID;
-    }
 
 
     if(return_value != T_COSE_SUCCESS) {
@@ -135,42 +130,19 @@
         goto Done;
     }
 
-<<<<<<< HEAD
     /* -- Compute the ToBeMaced and compare -- */
-    mac_input.aad            = aad;
+    mac_input.ext_sup_data   = ext_sup_data;
     mac_input.payload        = *payload;
     mac_input.body_protected = protected_parameters;
     mac_input.sign_protected = NULL_Q_USEFUL_BUF_C; /* No sign-protected for MAC */
 
-    return_value = create_tbm(cose_alg_id,
+    return_value = create_tbm(t_cose_param_find_alg_id_prot(decoded_params),
                                me->validation_key,
                                true,
                                &mac_input,
                                mac_tag_buf,
                                &computed_mac_tag);
-=======
-    /* -- Compute the ToBeMaced -- */
-    mac_input.ext_sup_data   = ext_sup_data;
-    mac_input.payload        = *payload;
-    mac_input.body_protected = protected_parameters;
-    mac_input.sign_protected = NULL_Q_USEFUL_BUF_C; /* Never sign-protected for MAC */
-    return_value = create_tbm(&mac_input,
-                              tbm_first_part_buf,
-                              &tbm_first_part);
-    if(return_value) {
-        goto Done;
-    }
 
-    /*
-     * Start the HMAC validation.
-     * Calculate the tag of the first part of ToBeMaced and the wrapped
-     * payload, to save a bigger buffer containing the entire ToBeMaced.
-     */
-    return_value = t_cose_crypto_hmac_validate_setup(&hmac_ctx,
-                                  t_cose_param_find_alg_id_prot(decoded_params),
-                                  me->validation_key);
-
->>>>>>> 00992ed8
     if(return_value) {
         goto Done;
     }
