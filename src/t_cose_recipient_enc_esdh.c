--- conflicted
+++ resolved
@@ -77,11 +77,6 @@
                                         QCBOREncodeContext           *cbor_encoder)
 {
     uint8_t                 kek[T_COSE_CIPHER_ENCRYPT_OUTPUT_MAX_SIZE(T_COSE_MAX_SYMMETRIC_KEY_LENGTH)];
-<<<<<<< HEAD
-=======
-    size_t                  pkR_len = T_COSE_EXPORT_PUBLIC_KEY_MAX_SIZE;
-    uint8_t                 pkR[T_COSE_EXPORT_PUBLIC_KEY_MAX_SIZE] = {0};
->>>>>>> b8ee1934
     enum t_cose_err_t       return_value;
     struct t_cose_key       ephemeral_key;
     MakeUsefulBufOnStack(   info_struct_buf, 200); // TODO: allow this to be
@@ -149,7 +144,6 @@
         params[1].next = &params[2];
     }
 
-<<<<<<< HEAD
     /* Custom params from caller */
     params2 = params;
     t_cose_params_append(&params2, context->added_params);
@@ -159,39 +153,9 @@
                                          &protected_hdr);
 
 
+#if 0
+
     /* --- Make Info structure ---- */
-#if 0
-=======
-
-    /* Create COSE_recipient array */
-    QCBOREncode_OpenArray(cbor_encoder);
-
-    /* ---- Make linked list of parameters and encode them ---- */
-    params[0]  = t_cose_param_make_alg_id(context->esdh_suite.ckd_id);
-
-    params[1].value_type = T_COSE_PARAMETER_TYPE_SPECIAL;
-    params[1].value.special_encode.data.key = ephemeral_key;
-    params[1].value.special_encode.encode_cb = ephem_special_encode_cb;
-    params[1].label = T_COSE_HEADER_ALG_PARAM_EPHEMERAL_KEY;
-    params[0].next = &params[1];
-
-    if(!q_useful_buf_c_is_null(context->kid)) {
-        params[2] = t_cose_param_make_kid(context->kid);
-        params[1].next = &params[2];
-    }
-
-    params2 = params;
-    t_cose_params_append(&params2, context->added_params);
-
-    return_value = t_cose_headers_encode(cbor_encoder,
-                                         &params[0],
-                                         &protected_hdr);
-
-
-
-    /* --- Make Info structure ---- */
-
->>>>>>> b8ee1934
     (void)ce_alg; // TODO: put this to use
     return_value = create_info_structure(context->info->enc_alg,
                                          context->info->sender_identity_type_id,
