/*
 * t_cose_sign1_sign.h
 *
 * Copyright (c) 2018-2019, Laurence Lundblade. All rights reserved.
 * Copyright 2020, Michael Eckel
 *
 * SPDX-License-Identifier: BSD-3-Clause
 *
 * See BSD-3-Clause license in README.md
 */

<<<<<<< HEAD
#include "t_cose/t_cose_sign1_sign.h"
=======
#ifndef __T_COSE_SIGN1_H__
#define __T_COSE_SIGN1_H__

#include <stdint.h>
#include <stdbool.h>
#include "qcbor.h"
#include "t_cose_common.h"

#ifdef __cplusplus
extern "C" {
#endif


/**
 * \file t_cose_sign1_sign.h
 *
 * \brief Create a \c COSE_Sign1 message, usually for EAT or CWT Token.
 *
 * This creates a \c COSE_Sign1 message in compliance with
 * [COSE (RFC 8152)](https://tools.ietf.org/html/rfc8152).
 * A \c COSE_Sign1 message is a CBOR encoded binary blob that contains
 * header parameters, a payload and a signature. Usually the signature is made
 * with an EC signing algorithm like ECDSA.
 *
 * This implementation is intended to be small and portable to
 * different OS's and platforms. Its dependencies are:
 * - [QCBOR](https://github.com/laurencelundblade/QCBOR)
 * - <stdint.h>, <string.h>, <stddef.h>
 * - Hash functions like SHA-256
 * - Signing functions like ECDSA
 *
 * There is a cryptographic adaptation layer defined in
 * t_cose_crypto.h.  An implementation can be made of the functions in
 * it for different cryptographic libraries. This means that different
 * integrations with different cryptographic libraries may support
 * only signing with a particular set of algorithms. Integration with
 * [OpenSSL](https://www.openssl.org) is supported.  Key ID look up
 * also varies by different cryptographic library integrations.
 *
 * This implementation has a mode where a CBOR-format payload can be
 * output directly into the output buffer. This saves having two
 * copies of the payload in memory. For this mode use
 * t_cose_sign1_encode_parameters() and
 * t_cose_sign1_encode_signature(). For a simpler API that just takes
 * the payload as an input buffer use t_cose_sign1_sign().
 *
 * See t_cose_common.h for preprocessor defines to reduce object code
 * and stack use by disabling features.
 */


/**
 * This is the context for creating a \c COSE_Sign1 structure. The
 * caller should allocate it and pass it to the functions here.  This
 * is about 100 bytes so it fits easily on the stack.
 */
struct t_cose_sign1_sign_ctx {
    /* Private data structure */
    struct q_useful_buf_c protected_parameters; /* The encoded protected parameters */
    int32_t               cose_algorithm_id;
    struct t_cose_key     signing_key;
    int32_t               option_flags;
    struct q_useful_buf_c kid;
#ifndef T_COSE_DISABLE_CONTENT_TYPE
    uint32_t              content_type_uint;
    const char *          content_type_tstr;
#endif
};


/**
 * This selects a signing test mode called _short_ _circuit_
 * _signing_. This mode is useful when there is no signing key
 * available, perhaps because it has not been provisioned or
 * configured for the particular device. It may also be because the
 * public key cryptographic functions have not been connected up in
 * the cryptographic adaptation layer.
 *
 * It has no value for security at all. Data signed this way MUST NOT
 * be trusted as anyone can sign like this.
 *
 * In this mode, the signature is the hash of that which would
 * normally be signed by the public key algorithm. To make the
 * signature the correct size for the particular algorithm, instances
 * of the hash are concatenated to pad it out.
 *
 * This mode is very useful for testing because all the code except
 * the actual signing algorithm is run exactly as it would if a proper
 * signing algorithm was run. This can be used for end-end system
 * testing all the way to a server or relying party, not just for
 * testing device code as t_cose_sign1_verify() supports it too.
 */
#define T_COSE_OPT_SHORT_CIRCUIT_SIG 0x00000001


/**
 * An \c option_flag for t_cose_sign1_sign_init() to not add the CBOR
 * type 6 tag for \c COSE_Sign1 whose value is 18. Some uses of COSE
 * may require this tag be absent because it is known that it is a \c
 * COSE_Sign1 from surrounding context.
 *
 * Or said another way, per the COSE RFC, this code produces a \c
 * COSE_Sign1_Tagged by default and a \c COSE_Sign1 when this flag is
 * set.  The only difference between these two is the CBOR tag.
 */
#define T_COSE_OPT_OMIT_CBOR_TAG 0x00000002




/**
 * \brief  Initialize to start creating a \c COSE_Sign1.
 *
 * \param[in] context            The t_cose signing context.
 * \param[in] option_flags       One of \c T_COSE_OPT_XXXX.
 * \param[in] cose_algorithm_id  The algorithm to sign with, for example
 *                               \ref T_COSE_ALGORITHM_ES256.
 *
 * Initialize the \ref t_cose_sign1_ctx context. Typically, no
 * \c option_flags are needed and 0 is passed. A \c cose_algorithm_id
 * must always be given. See \ref T_COSE_OPT_SHORT_CIRCUIT_SIG and
 * related for possible option flags.
 *
 * The algorithm ID space is from
 * [COSE (RFC8152)](https://tools.ietf.org/html/rfc8152) and the
 * [IANA COSE Registry](https://www.iana.org/assignments/cose/cose.xhtml).
 * \ref T_COSE_ALGORITHM_ES256 and a few others are defined here for
 * convenience. The signing algorithms supported depends on the
 * cryptographic library that t_cose is integrated with.
 *
 * Errors such as the passing of an unsupported \c cose_algorithm_id
 * are reported when t_cose_sign1_sign() or
 * t_cose_sign1_encode_parameters() is called.
 */
static void
t_cose_sign1_sign_init(struct t_cose_sign1_sign_ctx *context,
                       int32_t                       option_flags,
                       int32_t                       cose_algorithm_id);


/**
 * \brief  Set the key and kid (key ID) for signing.
 *
 * \param[in] context      The t_cose signing context.
 * \param[in] signing_key  The signing key to use or \ref T_COSE_NULL_KEY.
 * \param[in] kid          COSE kid (key ID) parameter or \c NULL_Q_USEFUL_BUF_C.
 *
 * This needs to be called to set the signing key to use. The \c kid
 * may be omitted by giving \c NULL_Q_USEFUL_BUF_C.
 *
 * If short-circuit signing is used,
 * \ref T_COSE_OPT_SHORT_CIRCUIT_SIG, then this does not need to be
 * called. If it is called the \c kid given will be used, but the \c
 * signing_key is never used. When the \c kid is given with a
 * short-circuit signature, the internally fixed kid for short circuit
 * will not be used and this \c COSE_Sign1 message can not be verified
 * by t_cose_sign1_verify().
 */
static void
t_cose_sign1_set_signing_key(struct t_cose_sign1_sign_ctx *context,
                             struct t_cose_key             signing_key,
                             struct q_useful_buf_c         kid);



#ifndef T_COSE_DISABLE_CONTENT_TYPE
/**
 * \brief Set the payload content type using CoAP content types.
 *
 * \param[in] context      The t_cose signing context.
 * \param[in] content_type The content type of the payload as defined
 *                         in the IANA CoAP Content-Formats registry.
 *
 * It is not allowed to have both a CoAP and MIME content type. This
 * error will show up when t_cose_sign1_sign() or
 * t_cose_sign1_encode_parameters() is called as no error is returned by
 * this function.
 *
 * The IANA CoAP Content-Formats registry is found
 * [here](https://www.iana.org/assignments/core-parameters/core-parameters.xhtml#content-formats).
 */
static inline void
t_cose_sign1_set_content_type_uint(struct t_cose_sign1_sign_ctx *context,
                                   uint16_t                      content_type);

/**
 * \brief Set the payload content type using MIME content types.
 *
 * \param[in] context      The t_cose signing context.
 * \param[in] content_type The content type of the payload as defined
 *                         in the IANA Media Types registry.

 *
 * It is not allowed to have both a CoAP and MIME content type. This
 * error will show up when t_cose_sign1_sign() or
 * t_cose_sign1_encode_parameters() is called.
 *
 * The IANA Media Types registry can be found
 * [here](https://www.iana.org/assignments/media-types/media-types.xhtml).
 * These have been known as MIME types in the past.
 */
static inline void
t_cose_sign1_set_content_type_tstr(struct t_cose_sign1_sign_ctx *context,
                                   const char                   *content_type);
#endif /* T_COSE_DISABLE_CONTENT_TYPE */



/**
 * \brief  Create and sign a \c COSE_Sign1 message with a payload.
 *
 * \param[in] context  The t_cose signing context.
 * \param[in] payload  Pointer and length of payload to sign.
 * \param[in] out_buf  Pointer and length of buffer to output to.
 * \param[out] result  Pointer and length of the resulting \c COSE_Sign1.
 *
 * The \c context must have been initialized with
 * t_cose_sign1_sign_init() and the key set with
 * t_cose_sign1_set_signing_key() before this is called.
 *
 * This creates the COSE header parameter, hashes and signs the
 * payload and creates the signature. \c out_buf gives the pointer and
 * length memory into which the output is written. The pointer and
 * length of the actual \c COSE_Sign1 is returned in \c result.
 *
 * Typically, the required size of \c out_buf is about 30 bytes plus
 * the size of the signature and the size of the key ID. This is about
 * 150 bytes for ECDSA 256 with a 32-byte key ID.
 *
 * To compute the size of the buffer needed before it is allocated
 * call this with \c out_buf containing a \c NULL pointer and large
 * length like \c UINT32_MAX.  The algorithm and key, kid and such
 * must be set up just as if the real \c COSE_Sign1 were to be created
 * as these values are needed to compute the size correctly.  The
 * contents of \c result will be a \c NULL pointer and the length of
 * the \c COSE_Sign1. When this is run like this, the cryptographic
 * functions will not actually run, but the size of their output will
 * be taken into account to give an exact size.
 *
 * This function requires the payload be complete and formatted in a
 * contiguous buffer. The resulting \c COSE_Sign1 message also
 * contains the payload preceded by the header parameters and followed
 * by the signature, all CBOR formatted. This function thus requires
 * two copies of the payload to be in memory.  Alternatively
 * t_cose_sign1_encode_parameters() and
 * t_cose_sign1_encode_signature() can be used. They are more complex
 * to use, but avoid the two copies of the payload.
 */
enum t_cose_err_t
t_cose_sign1_sign(struct t_cose_sign1_sign_ctx *context,
                  struct q_useful_buf_c         payload,
                  struct q_useful_buf           out_buf,
                  struct q_useful_buf_c        *result);


/**
 * \brief  Output first part and parameters for a \c COSE_Sign1 message.
 *
 * \param[in] context          The t_cose signing context.
 * \param[in] cbor_encode_ctx  Encoding context to output to.
 *
 * This is the more complex and more memory efficient alternative to
 * t_cose_sign1_sign(). Like t_cose_sign1_sign(),
 * t_cose_sign1_sign_init() and t_cose_sign1_set_signing_key() must be
 * called before calling this.
 *
 * When this is called, the opening parts of the \c COSE_Sign1 message
 * are output to the \c cbor_encode_ctx.
 *
 * After this is called, the CBOR-formatted payload must be written to
 * the \c cbor_encode_ctx by calling all the various
 * \c QCBOREncode_AddXxx calls. It can be as simple or complex as needed.
 *
 * To complete the \c COSE_Sign1 call t_cose_sign1_encode_signature().
 *
 * The \c cbor_encode_ctx must have been initialized with an output
 * buffer to hold the \c COSE_Sign1 header parameters, the payload and the
 * signature.
 *
 * This and t_cose_sign1_encode_signature() can be used to calculate
 * the size of the \c COSE_Sign1 in the way \c QCBOREncode is usually
 * used to calculate sizes. In this case the \c t_cose_sign1_ctx must
 * be initialized with the options, algorithm, key and kid just as
 * normal as these are needed to calculate the size. Then set up the
 * QCBOR encoder context with a \c NULL pointer and large length like
 * \c UINT32_MAX.  Call t_cose_sign1_encode_parameters(), then format
 * the payload into the encoder context, then call
 * t_cose_sign1_encode_signature().  Finally call \c
 * QCBOREncode_FinishGetSize() to get the length.
 */
enum t_cose_err_t
t_cose_sign1_encode_parameters(struct t_cose_sign1_sign_ctx *context,
                               QCBOREncodeContext           *cbor_encode_ctx);


/**
 * \brief Finish a \c COSE_Sign1 message by outputting the signature.
 *
 * \param[in] context          The t_cose signing context.
 * \param[in] cbor_encode_ctx  Encoding context to output to.
 *
 * \return This returns one of the error codes defined by \ref t_cose_err_t.
 *
 * Call this to complete creation of a signed \c COSE_Sign1 started
 * with t_cose_sign1_encode_parameters().
 *
 * This is when the cryptographic signature algorithm is run.
 *
 * The completed \c COSE_Sign1 message is retrieved from the
 * \c cbor_encode_ctx by calling \c QCBOREncode_Finish().
 */
enum t_cose_err_t
t_cose_sign1_encode_signature(struct t_cose_sign1_sign_ctx *context,
                              QCBOREncodeContext           *cbor_encode_ctx);






/* ------------------------------------------------------------------------
 * Inline implementations of public functions defined above.
 */
static inline void
t_cose_sign1_sign_init(struct t_cose_sign1_sign_ctx *me,
                       int32_t                       option_flags,
                       int32_t                       cose_algorithm_id)
{
    memset(me, 0, sizeof(*me));
#ifndef T_COSE_DISABLE_CONTENT_TYPE
    /* Only member for which 0 is not the empty state */
    me->content_type_uint = T_COSE_EMPTY_UINT_CONTENT_TYPE;
#endif

    me->cose_algorithm_id = cose_algorithm_id;
    me->option_flags      = option_flags;
}


static inline void
t_cose_sign1_set_signing_key(struct t_cose_sign1_sign_ctx *me,
                             struct t_cose_key             signing_key,
                             struct q_useful_buf_c         kid)
{
    me->kid         = kid;
    me->signing_key = signing_key;
}


#ifndef T_COSE_DISABLE_CONTENT_TYPE
static inline void
t_cose_sign1_set_content_type_uint(struct t_cose_sign1_sign_ctx *me,
                                   uint16_t                     content_type)
{
    me->content_type_uint = content_type;
}


static inline void
t_cose_sign1_set_content_type_tstr(struct t_cose_sign1_sign_ctx *me,
                                   const char                   *content_type)
{
    me->content_type_tstr = content_type;
}
#endif

#ifdef __cplusplus
}
#endif

#endif /* __T_COSE_SIGN1_H__ */
>>>>>>> ff3a7c90
<|MERGE_RESOLUTION|>--- conflicted
+++ resolved
@@ -1,7 +1,7 @@
 /*
  * t_cose_sign1_sign.h
  *
- * Copyright (c) 2018-2019, Laurence Lundblade. All rights reserved.
+ * Copyright 2019, Laurence Lundblade
  * Copyright 2020, Michael Eckel
  *
  * SPDX-License-Identifier: BSD-3-Clause
@@ -9,378 +9,4 @@
  * See BSD-3-Clause license in README.md
  */
 
-<<<<<<< HEAD
 #include "t_cose/t_cose_sign1_sign.h"
-=======
-#ifndef __T_COSE_SIGN1_H__
-#define __T_COSE_SIGN1_H__
-
-#include <stdint.h>
-#include <stdbool.h>
-#include "qcbor.h"
-#include "t_cose_common.h"
-
-#ifdef __cplusplus
-extern "C" {
-#endif
-
-
-/**
- * \file t_cose_sign1_sign.h
- *
- * \brief Create a \c COSE_Sign1 message, usually for EAT or CWT Token.
- *
- * This creates a \c COSE_Sign1 message in compliance with
- * [COSE (RFC 8152)](https://tools.ietf.org/html/rfc8152).
- * A \c COSE_Sign1 message is a CBOR encoded binary blob that contains
- * header parameters, a payload and a signature. Usually the signature is made
- * with an EC signing algorithm like ECDSA.
- *
- * This implementation is intended to be small and portable to
- * different OS's and platforms. Its dependencies are:
- * - [QCBOR](https://github.com/laurencelundblade/QCBOR)
- * - <stdint.h>, <string.h>, <stddef.h>
- * - Hash functions like SHA-256
- * - Signing functions like ECDSA
- *
- * There is a cryptographic adaptation layer defined in
- * t_cose_crypto.h.  An implementation can be made of the functions in
- * it for different cryptographic libraries. This means that different
- * integrations with different cryptographic libraries may support
- * only signing with a particular set of algorithms. Integration with
- * [OpenSSL](https://www.openssl.org) is supported.  Key ID look up
- * also varies by different cryptographic library integrations.
- *
- * This implementation has a mode where a CBOR-format payload can be
- * output directly into the output buffer. This saves having two
- * copies of the payload in memory. For this mode use
- * t_cose_sign1_encode_parameters() and
- * t_cose_sign1_encode_signature(). For a simpler API that just takes
- * the payload as an input buffer use t_cose_sign1_sign().
- *
- * See t_cose_common.h for preprocessor defines to reduce object code
- * and stack use by disabling features.
- */
-
-
-/**
- * This is the context for creating a \c COSE_Sign1 structure. The
- * caller should allocate it and pass it to the functions here.  This
- * is about 100 bytes so it fits easily on the stack.
- */
-struct t_cose_sign1_sign_ctx {
-    /* Private data structure */
-    struct q_useful_buf_c protected_parameters; /* The encoded protected parameters */
-    int32_t               cose_algorithm_id;
-    struct t_cose_key     signing_key;
-    int32_t               option_flags;
-    struct q_useful_buf_c kid;
-#ifndef T_COSE_DISABLE_CONTENT_TYPE
-    uint32_t              content_type_uint;
-    const char *          content_type_tstr;
-#endif
-};
-
-
-/**
- * This selects a signing test mode called _short_ _circuit_
- * _signing_. This mode is useful when there is no signing key
- * available, perhaps because it has not been provisioned or
- * configured for the particular device. It may also be because the
- * public key cryptographic functions have not been connected up in
- * the cryptographic adaptation layer.
- *
- * It has no value for security at all. Data signed this way MUST NOT
- * be trusted as anyone can sign like this.
- *
- * In this mode, the signature is the hash of that which would
- * normally be signed by the public key algorithm. To make the
- * signature the correct size for the particular algorithm, instances
- * of the hash are concatenated to pad it out.
- *
- * This mode is very useful for testing because all the code except
- * the actual signing algorithm is run exactly as it would if a proper
- * signing algorithm was run. This can be used for end-end system
- * testing all the way to a server or relying party, not just for
- * testing device code as t_cose_sign1_verify() supports it too.
- */
-#define T_COSE_OPT_SHORT_CIRCUIT_SIG 0x00000001
-
-
-/**
- * An \c option_flag for t_cose_sign1_sign_init() to not add the CBOR
- * type 6 tag for \c COSE_Sign1 whose value is 18. Some uses of COSE
- * may require this tag be absent because it is known that it is a \c
- * COSE_Sign1 from surrounding context.
- *
- * Or said another way, per the COSE RFC, this code produces a \c
- * COSE_Sign1_Tagged by default and a \c COSE_Sign1 when this flag is
- * set.  The only difference between these two is the CBOR tag.
- */
-#define T_COSE_OPT_OMIT_CBOR_TAG 0x00000002
-
-
-
-
-/**
- * \brief  Initialize to start creating a \c COSE_Sign1.
- *
- * \param[in] context            The t_cose signing context.
- * \param[in] option_flags       One of \c T_COSE_OPT_XXXX.
- * \param[in] cose_algorithm_id  The algorithm to sign with, for example
- *                               \ref T_COSE_ALGORITHM_ES256.
- *
- * Initialize the \ref t_cose_sign1_ctx context. Typically, no
- * \c option_flags are needed and 0 is passed. A \c cose_algorithm_id
- * must always be given. See \ref T_COSE_OPT_SHORT_CIRCUIT_SIG and
- * related for possible option flags.
- *
- * The algorithm ID space is from
- * [COSE (RFC8152)](https://tools.ietf.org/html/rfc8152) and the
- * [IANA COSE Registry](https://www.iana.org/assignments/cose/cose.xhtml).
- * \ref T_COSE_ALGORITHM_ES256 and a few others are defined here for
- * convenience. The signing algorithms supported depends on the
- * cryptographic library that t_cose is integrated with.
- *
- * Errors such as the passing of an unsupported \c cose_algorithm_id
- * are reported when t_cose_sign1_sign() or
- * t_cose_sign1_encode_parameters() is called.
- */
-static void
-t_cose_sign1_sign_init(struct t_cose_sign1_sign_ctx *context,
-                       int32_t                       option_flags,
-                       int32_t                       cose_algorithm_id);
-
-
-/**
- * \brief  Set the key and kid (key ID) for signing.
- *
- * \param[in] context      The t_cose signing context.
- * \param[in] signing_key  The signing key to use or \ref T_COSE_NULL_KEY.
- * \param[in] kid          COSE kid (key ID) parameter or \c NULL_Q_USEFUL_BUF_C.
- *
- * This needs to be called to set the signing key to use. The \c kid
- * may be omitted by giving \c NULL_Q_USEFUL_BUF_C.
- *
- * If short-circuit signing is used,
- * \ref T_COSE_OPT_SHORT_CIRCUIT_SIG, then this does not need to be
- * called. If it is called the \c kid given will be used, but the \c
- * signing_key is never used. When the \c kid is given with a
- * short-circuit signature, the internally fixed kid for short circuit
- * will not be used and this \c COSE_Sign1 message can not be verified
- * by t_cose_sign1_verify().
- */
-static void
-t_cose_sign1_set_signing_key(struct t_cose_sign1_sign_ctx *context,
-                             struct t_cose_key             signing_key,
-                             struct q_useful_buf_c         kid);
-
-
-
-#ifndef T_COSE_DISABLE_CONTENT_TYPE
-/**
- * \brief Set the payload content type using CoAP content types.
- *
- * \param[in] context      The t_cose signing context.
- * \param[in] content_type The content type of the payload as defined
- *                         in the IANA CoAP Content-Formats registry.
- *
- * It is not allowed to have both a CoAP and MIME content type. This
- * error will show up when t_cose_sign1_sign() or
- * t_cose_sign1_encode_parameters() is called as no error is returned by
- * this function.
- *
- * The IANA CoAP Content-Formats registry is found
- * [here](https://www.iana.org/assignments/core-parameters/core-parameters.xhtml#content-formats).
- */
-static inline void
-t_cose_sign1_set_content_type_uint(struct t_cose_sign1_sign_ctx *context,
-                                   uint16_t                      content_type);
-
-/**
- * \brief Set the payload content type using MIME content types.
- *
- * \param[in] context      The t_cose signing context.
- * \param[in] content_type The content type of the payload as defined
- *                         in the IANA Media Types registry.
-
- *
- * It is not allowed to have both a CoAP and MIME content type. This
- * error will show up when t_cose_sign1_sign() or
- * t_cose_sign1_encode_parameters() is called.
- *
- * The IANA Media Types registry can be found
- * [here](https://www.iana.org/assignments/media-types/media-types.xhtml).
- * These have been known as MIME types in the past.
- */
-static inline void
-t_cose_sign1_set_content_type_tstr(struct t_cose_sign1_sign_ctx *context,
-                                   const char                   *content_type);
-#endif /* T_COSE_DISABLE_CONTENT_TYPE */
-
-
-
-/**
- * \brief  Create and sign a \c COSE_Sign1 message with a payload.
- *
- * \param[in] context  The t_cose signing context.
- * \param[in] payload  Pointer and length of payload to sign.
- * \param[in] out_buf  Pointer and length of buffer to output to.
- * \param[out] result  Pointer and length of the resulting \c COSE_Sign1.
- *
- * The \c context must have been initialized with
- * t_cose_sign1_sign_init() and the key set with
- * t_cose_sign1_set_signing_key() before this is called.
- *
- * This creates the COSE header parameter, hashes and signs the
- * payload and creates the signature. \c out_buf gives the pointer and
- * length memory into which the output is written. The pointer and
- * length of the actual \c COSE_Sign1 is returned in \c result.
- *
- * Typically, the required size of \c out_buf is about 30 bytes plus
- * the size of the signature and the size of the key ID. This is about
- * 150 bytes for ECDSA 256 with a 32-byte key ID.
- *
- * To compute the size of the buffer needed before it is allocated
- * call this with \c out_buf containing a \c NULL pointer and large
- * length like \c UINT32_MAX.  The algorithm and key, kid and such
- * must be set up just as if the real \c COSE_Sign1 were to be created
- * as these values are needed to compute the size correctly.  The
- * contents of \c result will be a \c NULL pointer and the length of
- * the \c COSE_Sign1. When this is run like this, the cryptographic
- * functions will not actually run, but the size of their output will
- * be taken into account to give an exact size.
- *
- * This function requires the payload be complete and formatted in a
- * contiguous buffer. The resulting \c COSE_Sign1 message also
- * contains the payload preceded by the header parameters and followed
- * by the signature, all CBOR formatted. This function thus requires
- * two copies of the payload to be in memory.  Alternatively
- * t_cose_sign1_encode_parameters() and
- * t_cose_sign1_encode_signature() can be used. They are more complex
- * to use, but avoid the two copies of the payload.
- */
-enum t_cose_err_t
-t_cose_sign1_sign(struct t_cose_sign1_sign_ctx *context,
-                  struct q_useful_buf_c         payload,
-                  struct q_useful_buf           out_buf,
-                  struct q_useful_buf_c        *result);
-
-
-/**
- * \brief  Output first part and parameters for a \c COSE_Sign1 message.
- *
- * \param[in] context          The t_cose signing context.
- * \param[in] cbor_encode_ctx  Encoding context to output to.
- *
- * This is the more complex and more memory efficient alternative to
- * t_cose_sign1_sign(). Like t_cose_sign1_sign(),
- * t_cose_sign1_sign_init() and t_cose_sign1_set_signing_key() must be
- * called before calling this.
- *
- * When this is called, the opening parts of the \c COSE_Sign1 message
- * are output to the \c cbor_encode_ctx.
- *
- * After this is called, the CBOR-formatted payload must be written to
- * the \c cbor_encode_ctx by calling all the various
- * \c QCBOREncode_AddXxx calls. It can be as simple or complex as needed.
- *
- * To complete the \c COSE_Sign1 call t_cose_sign1_encode_signature().
- *
- * The \c cbor_encode_ctx must have been initialized with an output
- * buffer to hold the \c COSE_Sign1 header parameters, the payload and the
- * signature.
- *
- * This and t_cose_sign1_encode_signature() can be used to calculate
- * the size of the \c COSE_Sign1 in the way \c QCBOREncode is usually
- * used to calculate sizes. In this case the \c t_cose_sign1_ctx must
- * be initialized with the options, algorithm, key and kid just as
- * normal as these are needed to calculate the size. Then set up the
- * QCBOR encoder context with a \c NULL pointer and large length like
- * \c UINT32_MAX.  Call t_cose_sign1_encode_parameters(), then format
- * the payload into the encoder context, then call
- * t_cose_sign1_encode_signature().  Finally call \c
- * QCBOREncode_FinishGetSize() to get the length.
- */
-enum t_cose_err_t
-t_cose_sign1_encode_parameters(struct t_cose_sign1_sign_ctx *context,
-                               QCBOREncodeContext           *cbor_encode_ctx);
-
-
-/**
- * \brief Finish a \c COSE_Sign1 message by outputting the signature.
- *
- * \param[in] context          The t_cose signing context.
- * \param[in] cbor_encode_ctx  Encoding context to output to.
- *
- * \return This returns one of the error codes defined by \ref t_cose_err_t.
- *
- * Call this to complete creation of a signed \c COSE_Sign1 started
- * with t_cose_sign1_encode_parameters().
- *
- * This is when the cryptographic signature algorithm is run.
- *
- * The completed \c COSE_Sign1 message is retrieved from the
- * \c cbor_encode_ctx by calling \c QCBOREncode_Finish().
- */
-enum t_cose_err_t
-t_cose_sign1_encode_signature(struct t_cose_sign1_sign_ctx *context,
-                              QCBOREncodeContext           *cbor_encode_ctx);
-
-
-
-
-
-
-/* ------------------------------------------------------------------------
- * Inline implementations of public functions defined above.
- */
-static inline void
-t_cose_sign1_sign_init(struct t_cose_sign1_sign_ctx *me,
-                       int32_t                       option_flags,
-                       int32_t                       cose_algorithm_id)
-{
-    memset(me, 0, sizeof(*me));
-#ifndef T_COSE_DISABLE_CONTENT_TYPE
-    /* Only member for which 0 is not the empty state */
-    me->content_type_uint = T_COSE_EMPTY_UINT_CONTENT_TYPE;
-#endif
-
-    me->cose_algorithm_id = cose_algorithm_id;
-    me->option_flags      = option_flags;
-}
-
-
-static inline void
-t_cose_sign1_set_signing_key(struct t_cose_sign1_sign_ctx *me,
-                             struct t_cose_key             signing_key,
-                             struct q_useful_buf_c         kid)
-{
-    me->kid         = kid;
-    me->signing_key = signing_key;
-}
-
-
-#ifndef T_COSE_DISABLE_CONTENT_TYPE
-static inline void
-t_cose_sign1_set_content_type_uint(struct t_cose_sign1_sign_ctx *me,
-                                   uint16_t                     content_type)
-{
-    me->content_type_uint = content_type;
-}
-
-
-static inline void
-t_cose_sign1_set_content_type_tstr(struct t_cose_sign1_sign_ctx *me,
-                                   const char                   *content_type)
-{
-    me->content_type_tstr = content_type;
-}
-#endif
-
-#ifdef __cplusplus
-}
-#endif
-
-#endif /* __T_COSE_SIGN1_H__ */
->>>>>>> ff3a7c90
