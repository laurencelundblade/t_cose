/*
 *  t_cose_sign1_verify.h
 *
 * Copyright 2019-2022, Laurence Lundblade
 *
 * SPDX-License-Identifier: BSD-3-Clause
 *
 * See BSD-3-Clause license in README.md
 */


#ifndef __T_COSE_SIGN1_VERIFY_H__
#define __T_COSE_SIGN1_VERIFY_H__

#include <stdint.h>
#include <stdbool.h>
#include "t_cose/q_useful_buf.h"
#include "t_cose/t_cose_common.h"
#include "t_cose/t_cose_parameters.h"
#include "qcbor/qcbor_common.h"

#include "t_cose/t_cose_sign_verify.h"
#include "t_cose/t_cose_signature_verify_ecdsa.h"
#include "t_cose/t_cose_signature_verify_short.h"



#ifdef __cplusplus
extern "C" {
#if 0
} /* Keep editor indention formatting happy */
#endif
#endif

#ifndef QCBOR_SPIFFY_DECODE
#error This version of t_cose requires a version of QCBOR that supports spiffy decode
#endif

/**
 * \file t_cose_sign1_verify.h
 *
 * \brief Verify a COSE_Sign1 Message
 *
 * This verifies a \c COSE_Sign1 message in compliance with [COSE (RFC 8152)]
 * (https://tools.ietf.org/html/rfc8152). A \c COSE_Sign1 message is a CBOR
 * encoded binary blob that contains header parameters, a payload and a
 * signature. Usually the signature is made with an EC signing
 * algorithm like ECDSA.
 *
 * This implementation is intended to be small and portable to
 * different OS's and platforms. Its dependencies are:
 * - [QCBOR](https://github.com/laurencelundblade/QCBOR)
 * - <stdint.h>, <string.h>, <stddef.h>
 * - Hash functions like SHA-256
 * - Signing functions like ECDSA
 *
 * There is a cryptographic adaptation layer defined in
 * t_cose_crypto.h.  An implementation can be made of the functions in
 * it for different cryptographic libraries. This means that different
 * integrations with different cryptographic libraries may support
 * only signing with a particular set of algorithms. Integration with
 * [OpenSSL](https://www.openssl.org) is supported.  Key ID look up
 * also varies by different cryptographic library integrations.
 *
 * See t_cose_common.h for preprocessor defines to reduce object code
 * and stack use by disabling features.
 */




/**
<<<<<<< HEAD
 * Context for signature verification.
 */
struct t_cose_sign1_verify_ctx {
    /* Private data structure */
    struct t_cose_sign_verify_ctx        me2;

    struct t_cose_signature_verify_ecdsa verifier;
    struct t_cose_signature_verify_short verifier_sc;

    uint32_t                             option_flags;
    uint64_t                             auTags[T_COSE_MAX_TAGS_TO_RETURN];
=======
 * The maximum number of unprocessed tags that can be returned by
 * t_cose_sign1_get_nth_tag(). The CWT
 * tag is an example of the tags that might returned. The COSE tags
 * that are processed, don't count here.
 */
#define T_COSE_MAX_TAGS_TO_RETURN 4


/**
 * Context for signature verification.  It is about 80 bytes on a
 * 64-bit machine and 54 bytes on a 32-bit machine, or less if
 * certain features are disabled.
 */
struct t_cose_sign1_verify_ctx {
    /* Private data structure */
    struct t_cose_key     verification_key;
    uint32_t              option_flags;
    uint64_t              auTags[T_COSE_MAX_TAGS_TO_RETURN];

#ifndef T_COSE_DISABLE_EDDSA
    /**
     * A auxiliary buffer provided by the caller, used to serialize
     * the Sig_Structure. This is only needed when using EdDSA, as
     * otherwise the Sig_Structure is hashed incrementally.
     */
    struct q_useful_buf  auxiliary_buffer;

    /* The size of the serialized Sig_Structure used in the last
     * verification. This can be used by the user to determine a
     * suitable auxiliary buffer size.
     */
    size_t               auxiliary_buffer_size;
#endif
>>>>>>> e7a40d25
};


/**
 * \brief Initialize for \c COSE_Sign1 message verification.
 *
 * \param[in,out]  context       The context to initialize.
 * \param[in]      option_flags  Options controlling the verification.
 *
 * This must be called before using the verification context.
 */
void
t_cose_sign1_verify_init(struct t_cose_sign1_verify_ctx *context,
                         uint32_t                        option_flags);


/**
 * \brief Set key for \c COSE_Sign1 message verification.
 *
 * \param[in,out] context   The t_cose signature verification context.
 * \param[in] verification_key  The verification key to use.
 *
 * There are four ways that the verification key is found and
 * supplied to t_cose so that t_cose_sign1_verify() succeeds.
 *
 * -# Look up by kid parameter and set by t_cose_sign1_set_verification_key()
 * -# Look up by other and set by t_cose_sign1_set_verification_key()
 * -# Determination by kid that short circuit signing is used (test only)
 * -# Look up by kid parameter in cryptographic adaptation  layer
 *
 * Note that there is no means where certificates, like X.509
 * certificates, are provided in the COSE parameters. Perhaps there
 * will be in the future but that is not in common use or supported by
 * this implementation.
 *
 * To use 1, it is necessary to call t_cose_sign1_verify_init() and
 * t_cose_sign1_verify() twice.  The first time
 * t_cose_sign1_verify_init() is called, give the \ref
 * T_COSE_OPT_DECODE_ONLY option.  Then call t_cose_sign1_verify() and
 * the kid will be returned in \c parameters. The caller finds the kid on
 * their own. Then call this to set the key. Last call
 * t_cose_sign1_verify(), again without the \ref T_COSE_OPT_DECODE_ONLY
 * option.
 *
 * To use 2, the key is somehow determined without the kid and
 * t_cose_sign1_set_verification_key() is called with it. Then
 * t_cose_sign1_verify() is called. Note that this implementation
 * cannot return non-standard header parameters, at least not yet.
 *
 * To use 3, initialize with \ref T_COSE_OPT_ALLOW_SHORT_CIRCUIT.  No
 * call to t_cose_sign1_set_verification_key() is necessary. If you do
 * call t_cose_sign1_set_verification_key(), the kid for short circuit
 * signing will be recognized and the set key will be ignored.
 *
 * To use 4, first be sure that the cryptographic adapter supports
 * look up by kid.  There's no API to determine this, so it is
 * probably determined by other system documentation (aka source
 * code).  In this mode, all that is necessary is to call
 * t_cose_sign1_verify().
 *
 * 3 always works no matter what is done in the cryptographic
 * adaptation layer because it never calls out to it. The OpenSSL
 * adaptor supports 1 and 2.
 */
void
t_cose_sign1_set_verification_key(struct t_cose_sign1_verify_ctx *context,
                                  struct t_cose_key               verification_key);


/**
 * \brief Configure a buffer used to serialize the Sig_Structure.
 *
 * \param[in,out] context       The t_cose signature verification context.
 * \param[in] auxiliary_buffer  The auxiliary buffer to be used.
 *
 * Some signature algorithms (namely EdDSA), require two passes over
 * their input. In order to achieve this, the library needs to serialize
 * a temporary to-be-signed structure into an auxiliary buffer. This function
 * allows the user to configure such a buffer.
 *
 * The buffer must be big enough to accomodate the Sig_Structure type,
 * which is roughly the sum of sizes of the encoded protected parameters,
 * aad and payload, along with a few dozen bytes of overhead.
 *
 * To compute the exact size needed, initialize the context with
 * the \ref T_COSE_OPT_DECODE_ONLY option, and call the
 * \ref t_cose_sign1_verify (or similar). After the message decoding,
 * the necessary auxiliary buffer size is available by calling
 * \ref t_cose_sign1_verify_auxiliary_buffer_size.
 *
 */
static void
t_cose_sign1_verify_set_auxiliary_buffer(struct t_cose_sign1_verify_ctx *context,
                                         struct q_useful_buf             auxiliary_buffer);

/**
 * \brief Get the required auxiliary buffer size for the most recent
 * verification operation.
 *
 * \param[in,out] context       The t_cose signature verification context.
 *
 * \return The number of bytes of auxiliary buffer used by the most
 *         recent verification operation.
 *
 * This function can be called after \ref t_cose_sign1_verify (or
 * equivalent) was called. If the context was initialized with the
 * DECODE_ONLY flag, it returns the number of bytes that would have
 * been used by the signing operation. This allows the caller to
 * allocate an appropriately sized buffer before performing the
 * actual verification.
 *
 * This function returns zero if the signature algorithm used does not
 * need an auxiliary buffer.
 */
static size_t
t_cose_sign1_verify_auxiliary_buffer_size(struct t_cose_sign1_verify_ctx *context);

/**
 * \brief Verify a \c COSE_Sign1.
 *
 * \param[in,out] context   The t_cose signature verification context.
 * \param[in] sign1         Pointer and length of CBOR encoded \c COSE_Sign1
 *                          message that is to be verified.
 * \param[out] payload      Pointer and length of the payload.
 * \param[out] parameters   Place to return parsed parameters. May be \c NULL.
 *
 * \return This returns one of the error codes defined by \ref t_cose_err_t.
 *
 * See t_cose_sign1_set_verification_key() for discussion on where
 * the verification key comes from.
 *
 * Verification involves the following steps.
 *
 * - The CBOR-format \c COSE_Sign1 structure is parsed. This makes
 * sure \c COSE_Sign1 is valid CBOR and follows the required structure
 * for \c COSE_Sign1.
 *
 * - The protected header parameters are decoded, particular the algorithm id.
 *
 * - The unprotected headers parameters are decoded, particularly the kid.
 *
 * - The payload is identified. The internals of the payload are not decoded.
 *
 * - The expected hash, the "to-be-signed" bytes are computed. The hash
 * algorithm used comes from the signing algorithm. If the algorithm is
 * unknown or not supported this will error out.
 *
 * - Finally, the signature verification is performed.
 *
 * If verification is successful, the pointer to the CBOR-encoded payload is
 * returned. The parameters are returned if requested. All pointers
 * returned are to memory in the \c sign1 passed in.
 *
 * Note that this only handles standard COSE header parameters. There
 * are no facilities for custom header parameters, even though they
 * are allowed by the COSE standard.
 *
 * This will recognize the special key ID for short-circuit signing
 * and verify it if the \ref T_COSE_OPT_ALLOW_SHORT_CIRCUIT is set.
 *
 * Indefinite length CBOR strings are not supported by this
 * implementation.  \ref T_COSE_ERR_SIGN1_FORMAT will be returned if
 * they are in the input \c COSE_Sign1 messages. For example, if the
 * payload is an indefinite-length byte string, this error will be
 * returned.
 */
static enum t_cose_err_t
t_cose_sign1_verify(struct t_cose_sign1_verify_ctx *context,
                    struct q_useful_buf_c           sign1,
                    struct q_useful_buf_c          *payload,
                    struct t_cose_parameters       *parameters);


/**
 * \brief Verify a COSE_Sign1 with Additional Authenticated Data.
 *
 * \param[in,out] context   The t_cose signature verification context.
 * \param[in] sign1         Pointer and length of CBOR encoded \c COSE_Sign1
 *                          message that is to be verified.
 * \param[in] aad           The Additional Authenticated Data or \c NULL_Q_USEFUL_BUF_C.
 * \param[out] payload      Pointer and length of the payload.
 * \param[out] parameters   Place to return parsed parameters. May be \c NULL.
 *
 * \return This returns one of the error codes defined by \ref t_cose_err_t.
 *
 * This is just like t_cose_sign1_verify(), but allows passing AAD
 * (Additional Authenticated Data) for verification.
 *
 * AAD is some additional bytes that are covered by the signature in
 * addition to the payload. They may be any bytes, but are often some
 * options or commands that are sent along with the \c COSE_Sign1. If
 * a \c COSE_Sign1 was created with AAD, that AAD must be passed in
 * here to successfully verify the signature.  If it is not, a \ref
 * T_COSE_ERR_SIG_VERIFY will occur. There is no indication in the \c
 * COSE_Sign1 to know whether there was AAD input when it was
 * created. It has to be known by context.
 *
 * Calling this with \c aad as \c NULL_Q_USEFUL_BUF_C is the same as
 * calling t_cose_sign1_verify().
 */
static enum t_cose_err_t
t_cose_sign1_verify_aad(struct t_cose_sign1_verify_ctx *context,
                        struct q_useful_buf_c           sign1,
                        struct q_useful_buf_c           aad,
                        struct q_useful_buf_c          *payload,
                        struct t_cose_parameters       *parameters);


/**
 * \brief Verify a COSE_Sign1 with detached payload.
 *
 * \param[in,out] context   The t_cose signature verification context.
 * \param[in] cose_sign1         Pointer and length of CBOR encoded \c COSE_Sign1
 *                          message that is to be verified.
 * \param[in] aad           The Additional Authenticated Data or \c NULL_Q_USEFUL_BUF_C.
 * \param[in] detached_payload      Pointer and length of the payload.
 * \param[out] parameters   Place to return parsed parameters. May be \c NULL.
 *
 * \return This returns one of the error codes defined by \ref t_cose_err_t.
 *
 * A detached payload is one that is not inside the \c COSE_Sign1, but
 * is conveyed separately. It is still covered by the signature
 * exactly as if it was the payload inside the \c COSE_Sign1.
 *
 * This function is the same as t_cose_sign1_verify_aad(), but for use
 * with a detached payload. Instead of the payload being returned, it
 * must be passed in as it must have arrived separately from the
 * \c COSE_Sign1.  The signature covers it so it must be passed in to
 * complete the verification.
 *
 * \c aad may be \c NULL_Q_USEFUL_BUF_C if there is no AAD.
 */
static inline enum t_cose_err_t
t_cose_sign1_verify_detached(struct t_cose_sign1_verify_ctx *context,
                             struct q_useful_buf_c           cose_sign1,
                             struct q_useful_buf_c           aad,
                             struct q_useful_buf_c           detached_payload,
                             struct t_cose_parameters       *parameters);


/**
 * \brief Return unprocessed tags from most recent signature verify.
 *
 * \param[in] context   The t_cose signature verification context.
 * \param[in] n         Index of the tag to return.
 *
 * \return  The tag value or \ref CBOR_TAG_INVALID64 if there is no tag
 *          at the index or the index is too large.
 *
 * The 0th tag is the one for which the COSE message is the content. Loop
 * from 0 up until \ref CBOR_TAG_INVALID64 is returned. The maximum
 * is \ref T_COSE_MAX_TAGS_TO_RETURN.
 *
 * It will be necessary to call this for a general implementation
 * of a CWT since sometimes the CWT tag is required. This is also
 * needed for recursive processing of nested COSE signing and/or
 * encryption.
 */
static uint64_t
t_cose_sign1_get_nth_tag(const struct t_cose_sign1_verify_ctx *context,
                         size_t                                n);




/* ------------------------------------------------------------------------
 * Inline implementations of public functions defined above.
 */
<<<<<<< HEAD
=======
static inline void
t_cose_sign1_verify_init(struct t_cose_sign1_verify_ctx *me,
                         uint32_t                        option_flags)
{
    memset(me, 0, sizeof(*me));
    me->option_flags = option_flags;

#ifndef T_COSE_DISABLE_EDDSA
    /* Start with large (but NULL) auxiliary buffer. If EdDSA is used,
     * the Sig_Structure data will be serialized here.
     */
    me->auxiliary_buffer.len = SIZE_MAX;
#endif
}


static inline void
t_cose_sign1_set_verification_key(struct t_cose_sign1_verify_ctx *me,
                                  struct t_cose_key               verification_key)
{
    me->verification_key = verification_key;
}

static inline void
t_cose_sign1_verify_set_auxiliary_buffer(struct t_cose_sign1_verify_ctx *me,
                                         struct q_useful_buf             auxiliary_buffer)
{
#ifndef T_COSE_DISABLE_EDDSA
    me->auxiliary_buffer = auxiliary_buffer;
#else
    (void)me;
    (void)auxiliary_buffer;
#endif
}

static inline size_t
t_cose_sign1_verify_auxiliary_buffer_size(struct t_cose_sign1_verify_ctx *me)
{
#ifndef T_COSE_DISABLE_EDDSA
    return me->auxiliary_buffer_size;
#else
    /* If EdDSA is disabled we don't ever need an auxiliary buffer. */
    (void)me;
    return 0;
#endif
}

>>>>>>> e7a40d25

static inline uint64_t
t_cose_sign1_get_nth_tag(const struct t_cose_sign1_verify_ctx *context,
                         size_t                                n)
{
    if(n > T_COSE_MAX_TAGS_TO_RETURN) {
        return CBOR_TAG_INVALID64;
    }
    return context->auTags[n];
}



static inline enum t_cose_err_t
t_cose_sign1_verify(struct t_cose_sign1_verify_ctx *me,
                    struct q_useful_buf_c           cose_sign1,
                    struct q_useful_buf_c          *payload,
                    struct t_cose_parameters       *parameters)
{
    enum t_cose_err_t           return_value;
    struct t_cose_parameter *decoded_params;

    return_value = t_cose_sign_verify(&(me->me2),
                                      cose_sign1,
                                      NULL_Q_USEFUL_BUF_C,
                                      payload,
                                     &decoded_params);
    if(return_value != T_COSE_SUCCESS) {
        goto Done;
    }

    if(parameters != NULL) {
        return_value = t_cose_common_header_parameters(decoded_params,
                                                       parameters);
    }

    memcpy(me->auTags, me->me2.auTags, sizeof(me->auTags));

   Done:
    return return_value;
}


static inline enum t_cose_err_t
t_cose_sign1_verify_aad(struct t_cose_sign1_verify_ctx *me,
                        struct q_useful_buf_c           cose_sign1,
                        struct q_useful_buf_c           aad,
                        struct q_useful_buf_c          *payload,
                        struct t_cose_parameters       *parameters)
{
     enum t_cose_err_t           return_value;
     struct t_cose_parameter *decoded_params;

     return_value = t_cose_sign_verify(&(me->me2),
                                       cose_sign1,
                                       aad,
                                       payload,
                                      &decoded_params);
     if(parameters != NULL) {
         t_cose_common_header_parameters(decoded_params, parameters);
     }

     return return_value;
}


static inline enum t_cose_err_t
t_cose_sign1_verify_detached(struct t_cose_sign1_verify_ctx *me,
                             struct q_useful_buf_c           cose_sign1,
                             struct q_useful_buf_c           aad,
                             struct q_useful_buf_c           detached_payload,
                             struct t_cose_parameters       *parameters)
{
    enum t_cose_err_t           return_value;
    struct t_cose_parameter *decoded_params;

    return_value = t_cose_sign_verify_detached(&(me->me2),
                                               cose_sign1,
                                               aad,
                                               detached_payload,
                                              &decoded_params);

    if(parameters != NULL) {
        return_value = t_cose_common_header_parameters(decoded_params,
                                                       parameters);
    }

    return return_value;
}


#ifdef __cplusplus
}
#endif

#endif /* __T_COSE_SIGN1_VERIFY_H__ */<|MERGE_RESOLUTION|>--- conflicted
+++ resolved
@@ -21,6 +21,7 @@
 
 #include "t_cose/t_cose_sign_verify.h"
 #include "t_cose/t_cose_signature_verify_ecdsa.h"
+#include "t_cose/t_cose_signature_verify_eddsa.h"
 #include "t_cose/t_cose_signature_verify_short.h"
 
 
@@ -70,53 +71,18 @@
 
 
 /**
-<<<<<<< HEAD
  * Context for signature verification.
  */
 struct t_cose_sign1_verify_ctx {
     /* Private data structure */
     struct t_cose_sign_verify_ctx        me2;
 
-    struct t_cose_signature_verify_ecdsa verifier;
-    struct t_cose_signature_verify_short verifier_sc;
+    struct t_cose_signature_verify_ecdsa general_verifier;
+    struct t_cose_signature_verify_eddsa eddsa_verifier;
+    struct t_cose_signature_verify_short short_circuit_verifier;
 
     uint32_t                             option_flags;
     uint64_t                             auTags[T_COSE_MAX_TAGS_TO_RETURN];
-=======
- * The maximum number of unprocessed tags that can be returned by
- * t_cose_sign1_get_nth_tag(). The CWT
- * tag is an example of the tags that might returned. The COSE tags
- * that are processed, don't count here.
- */
-#define T_COSE_MAX_TAGS_TO_RETURN 4
-
-
-/**
- * Context for signature verification.  It is about 80 bytes on a
- * 64-bit machine and 54 bytes on a 32-bit machine, or less if
- * certain features are disabled.
- */
-struct t_cose_sign1_verify_ctx {
-    /* Private data structure */
-    struct t_cose_key     verification_key;
-    uint32_t              option_flags;
-    uint64_t              auTags[T_COSE_MAX_TAGS_TO_RETURN];
-
-#ifndef T_COSE_DISABLE_EDDSA
-    /**
-     * A auxiliary buffer provided by the caller, used to serialize
-     * the Sig_Structure. This is only needed when using EdDSA, as
-     * otherwise the Sig_Structure is hashed incrementally.
-     */
-    struct q_useful_buf  auxiliary_buffer;
-
-    /* The size of the serialized Sig_Structure used in the last
-     * verification. This can be used by the user to determine a
-     * suitable auxiliary buffer size.
-     */
-    size_t               auxiliary_buffer_size;
-#endif
->>>>>>> e7a40d25
 };
 
 
@@ -208,7 +174,7 @@
  * \ref t_cose_sign1_verify_auxiliary_buffer_size.
  *
  */
-static void
+void
 t_cose_sign1_verify_set_auxiliary_buffer(struct t_cose_sign1_verify_ctx *context,
                                          struct q_useful_buf             auxiliary_buffer);
 
@@ -231,8 +197,10 @@
  * This function returns zero if the signature algorithm used does not
  * need an auxiliary buffer.
  */
-static size_t
+size_t
 t_cose_sign1_verify_auxiliary_buffer_size(struct t_cose_sign1_verify_ctx *context);
+
+
 
 /**
  * \brief Verify a \c COSE_Sign1.
@@ -385,56 +353,6 @@
 /* ------------------------------------------------------------------------
  * Inline implementations of public functions defined above.
  */
-<<<<<<< HEAD
-=======
-static inline void
-t_cose_sign1_verify_init(struct t_cose_sign1_verify_ctx *me,
-                         uint32_t                        option_flags)
-{
-    memset(me, 0, sizeof(*me));
-    me->option_flags = option_flags;
-
-#ifndef T_COSE_DISABLE_EDDSA
-    /* Start with large (but NULL) auxiliary buffer. If EdDSA is used,
-     * the Sig_Structure data will be serialized here.
-     */
-    me->auxiliary_buffer.len = SIZE_MAX;
-#endif
-}
-
-
-static inline void
-t_cose_sign1_set_verification_key(struct t_cose_sign1_verify_ctx *me,
-                                  struct t_cose_key               verification_key)
-{
-    me->verification_key = verification_key;
-}
-
-static inline void
-t_cose_sign1_verify_set_auxiliary_buffer(struct t_cose_sign1_verify_ctx *me,
-                                         struct q_useful_buf             auxiliary_buffer)
-{
-#ifndef T_COSE_DISABLE_EDDSA
-    me->auxiliary_buffer = auxiliary_buffer;
-#else
-    (void)me;
-    (void)auxiliary_buffer;
-#endif
-}
-
-static inline size_t
-t_cose_sign1_verify_auxiliary_buffer_size(struct t_cose_sign1_verify_ctx *me)
-{
-#ifndef T_COSE_DISABLE_EDDSA
-    return me->auxiliary_buffer_size;
-#else
-    /* If EdDSA is disabled we don't ever need an auxiliary buffer. */
-    (void)me;
-    return 0;
-#endif
-}
-
->>>>>>> e7a40d25
 
 static inline uint64_t
 t_cose_sign1_get_nth_tag(const struct t_cose_sign1_verify_ctx *context,
