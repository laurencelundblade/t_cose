/*
 * t_cose_sign_sign.h
 *
 * Copyright (c) 2018-2023, Laurence Lundblade. All rights reserved.
 * Copyright (c) 2020, Michael Eckel
 *
 * SPDX-License-Identifier: BSD-3-Clause
 *
 * See BSD-3-Clause license in README.md
 */

#ifndef __T_COSE_SIGN_SIGN_H__
#define __T_COSE_SIGN_SIGN_H__

#include <stdint.h>
#include <stdbool.h>
#include "qcbor/qcbor.h"
#include "t_cose/q_useful_buf.h"
#include "t_cose/t_cose_common.h"
#include "t_cose/t_cose_signature_sign.h"
#include "t_cose/t_cose_parameters.h"

#ifdef __cplusplus
extern "C" {
#endif


/**
 * \file t_cose_sign_sign.h
 *
 * \brief Create a \c COSE_Sign or \c COSE_Sign1 message.
 *
 * This creates a \c COSE_Sign1 or \c COSE_Sign message in compliance with
 * [COSE (RFC 8052)](https://tools.ietf.org/html/rfc9052).
 * A \c COSE_Sign1 or \c COSE_Sign message is a CBOR encoded binary blob that contains
 * header parameters, a payload and a signature or signatures.
 *
 * This must be configured with a signer, an instance of \ref t_cose_signature_sign,
 * to function. This signer is what runs the cryptographic algorithms and produces the actual signature. An example
 * of a signer is \ref t_cose_signature_sign_main. See t_cose_sign_add_signer().
 *
 * This implementation has a mode where a CBOR-format payload can be
 * output directly into the output buffer. This saves having two
 * copies of the payload in memory. For this mode use
 * t_cose_sign_encode_start() and
 * t_cose_sign_encode_finish(). For a simpler API that just takes
 * the payload as an input buffer use t_cose_sign_sign().
 *
 * This replaces t_cose_sign1_sign which supported only COSE_Sign1.
 */


/**
 * The context for creating a \c COSE_Sign1 or \c COSE_Sign message. The
 * allocates it and pass it to the functions here.  At
 * about 40  bytes it fits easily on the stack.
 */
struct t_cose_sign_sign_ctx {
    /* Private data structure */
    struct q_useful_buf_c          encoded_prot_params;
    uint32_t                       option_flags;
    struct t_cose_signature_sign  *signers;
    struct t_cose_parameter       *added_body_parameters;
};


/**
 * TODO: maybe move support for this to the test signer object.
 * This selects a signing test mode called _short_ _circuit_
 * _signing_. This mode is useful when there is no signing key
 * available, perhaps because it has not been provisioned or
 * configured for the particular device. It may also be because the
 * public key cryptographic functions have not been connected up in
 * the cryptographic adaptation layer.
 *
 * It has no value for security at all. Data signed this way MUST NOT
 * be trusted as anyone can sign like this.
 *
 * In this mode, the signature is the hash of that which would
 * normally be signed by the public key algorithm. To make the
 * signature the correct size for the particular algorithm, instances
 * of the hash are concatenated to pad it out.
 *
 * This mode is very useful for testing because all the code except
 * the actual signing algorithm is run exactly as it would if a proper
 * signing algorithm was run. This can be used for end-end system
 * testing all the way to a server or relying party, not just for
 * testing device code as t_cose_sign1_verify() supports it too.
 */
#define T_COSE_OPT_SHORT_CIRCUIT_SIG 0x00002000



/**
 * \brief  Initialize to start creating a \c COSE_Sign1 or \c COSE_Sign.
 *
 * \param[in] context            The t_cose signing context.
 * \param[in] option_flags       One of \c T_COSE_OPT_XXXX.
 *
 * Initialize the \ref t_cose_sign_sign_ctx context. Usually
 * either \ref T_COSE_OPT_MESSAGE_TYPE_SIGN1 or
 * \ref T_COSE_OPT_MESSAGE_TYPE_SIGN is given
 * for \c option_flags to indicate which COSE message to
 * produce. If none is give, 0 is passed, it will default to
 * \c COSE_Sign1.
 *
 * A \c COSE_Sign1 is simple and has only one signature.
 * t_cose_sign_add_signer() should be called only once for it.
 * A \c COSE_Sign can have multiple signatures using
 * different algorithms for different recipients. t_cose_sign_add_signer
 * can be called one more more times.
 *
 * \ref T_COSE_OPT_OMIT_CBOR_TAG can be or'd into
 * \c option_flags if the CBOR tag for \c COSE_Sign1, 18,
 * or the tag for \c COSE_SIgn, 98, is to be omitted.
 *
 * The signature algorithm ID(s) is(are) set in the t_cose_signature_sign instance(s).
 */
static void
t_cose_sign_sign_init(struct t_cose_sign_sign_ctx *context,
                      uint32_t                     option_flags);


/**
 * \brief  Add a signer that is configured with a key and algorithm ID.
 *
 * \param[in] context    The t_cose signing context.
 * \param[in] signer     An initialized instance of \ref t_cose_signature_sign.
 *
 * Call this at least once to configure one or more signers. The
 * signer, an instance of \ref t_cose_signature_sign, is an object
 * that is configured with the signing algorithm, signing key and
 * related.
 *
 * When producing a \c COSE_Sign1, this must be called only
 * once.  When producing a \c COSE_Sign, this must be called at least
 * once, but can be called many more times if there are to be multiple
 * signatures. Note that each call can be with a different key and/or
 * different signer implementations for different algorithm entirely.
 *
 * This must be called with a concrete instance, such as a \ref
 * t_cose_signature_sign_main. The concrete instance must be
 * configured with a key and algorithm ID before this is called.
 */
static void
t_cose_sign_add_signer(struct t_cose_sign_sign_ctx   *context,
                       struct t_cose_signature_sign  *signer);


/**
 * \brief Add header parameters to the \c COSE_Sign or \c COSE_Sign1 main body.
 *
 * \param[in] context     The t_cose signing context.
 * \param[in] parameters  Linked list of parameters to add.
 *
 * For simple use cases it is not necessary to call this as the
 * algorithm ID, the only mandatory parameter, is automatically
 * added.
 *
 * It is not necessary to call this to add the kid either as that
 * is handled by configuring the \ref t_cose_signature_sign with the kid.
 *
 * This adds parameters to the \c COSE_Sign1 \c COSE_Sign
 * body. Parameters in \c COSE_Signatures in \c COSE_Sign are handed
 * through \ref t_cose_signature_sign.
 *
 * This is called only once to add a linked list of \ref t_cose_parameter.
 * Each node is filled in with the type, value, criticality and protected ness
 * of the parameter. Integer and strings values go in the node.
 * Other types are allowed through a parameter encode callback.
 * Only integer parameter labels are supported (so far).
 *
 * This mechanism replaces t_cose_sign1_set_content_type_uint() and
 * t_cose_sign1_set_content_type_tstr() that is used by t_cose_sign1.
 */
static void
t_cose_sign_add_body_header_params(struct t_cose_sign_sign_ctx   *context,
                                   struct t_cose_parameter *parameters);


/**
 * \brief  Create and sign a \c COSE_Sign1 or \c COSE_Sign message with a payload in one call.
 *
 * \param[in] context  The \ref t_cose signing context.
 * \param[in] aad      The Additional Authenticated Data or \c NULL_Q_USEFUL_BUF_C.
 * \param[in] payload  Pointer and length of payload to sign.
 * \param[in] out_buf  Pointer and length of buffer to output to.
 * \param[out] result  Pointer and length of the resulting \c COSE_Sign1 or \c COSE_Sign.
 *
 * The \c context must have been initialized with
 * t_cose_sign_sign_init() and the key set through
 * t_cose_sign_add_signer() before this is called.
 *
 * This creates the COSE header parameter, hashes and signs the
 * payload and creates the signature all in one go. \c out_buf gives
 * the pointer and length of the memory into which the output is
 * written. The pointer and length of the completed \c COSE_Sign1 is
 * returned in \c result.  (\c out_buf and \c result are used instead
 * of the usual in/out parameter for length because it is the
 * convention for q_useful_buf and is more const correct.)
 *
 * The size of \c out_buf must be the size of the payload plus
 * overhead for formating, the signature and the key id (if used). The
 * formatting overhead is minimal at about 30 bytes.The total overhead
 * is about 150 bytes for ECDSA 256 with a 32-byte key ID.
 *
 * To compute the size of the buffer needed before it is allocated
 * call this with \c out_buf containing a \c NULL pointer and large
 * length like \c UINT32_MAX.  The algorithm and key, kid and such
 * must be set up just as if the real COSE message were to be created
 * as these values are needed to compute the size correctly.  The
 * contents of \c result will be a \c NULL pointer and the length of
 * the COSE message. When run like this, the cryptographic
 * functions will not actually run, but the size of their output will
 * be taken into account to give an exact size.
 *
 * This function requires the payload be complete and formatted in a
 * contiguous buffer. The resulting COSE message also
 * contains the payload preceded by the header parameters and followed
 * by the signature, all CBOR formatted. This function thus requires
 * two copies of the payload to be in memory.  Alternatively
 * t_cose_sign_encode_start() and
 * t_cose_sign_encode_finish() can be used. They are more complex
 * to use, but avoid the two copies of the payload and can reduce
 * memory requirements by close to half.
 *
 * TODO: rename to externally supplied data, reference section 4.3
 * See t_cose_sign_encode_finish() for more details
 * about AAD.  For many use cases there is no AAD and \c aad is \c NULL_Q_USEFUL_BUF_C.
 */
static enum t_cose_err_t
t_cose_sign_sign(struct t_cose_sign_sign_ctx *context,
                 struct q_useful_buf_c        aad,
                 struct q_useful_buf_c        payload,
                 struct q_useful_buf          out_buf,
                 struct q_useful_buf_c       *result);


/**
 * \brief Create and sign a \c COSE_Sign1 or \c COSE_Sign message with detached payload in one call.
 *
 * \param[in] context  The t_cose signing context.
 * \param[in] aad      The Additional Authenticated Data or \c NULL_Q_USEFUL_BUF_C.
 * \param[in] detached_payload  Pointer and length of the detached payload to sign.
 * \param[in] out_buf  Pointer and length of buffer to output to.
 * \param[out] result  Pointer and length of the resulting \c COSE_Sign1 or \c COSE_Sign.
 *
 * This is similar to, but not the same as t_cose_sign_sign(). Here
 * the payload is detached and conveyed separately.  The signature is
 * still over the payload as with t_cose_sign_sign(). The payload
 * must be conveyed to recipient by some other means than by being
 * inside the \c COSE_Sign1 or \c COSE_Sign. The recipient will be
 * unable to verify the received message without it.
 */
static enum t_cose_err_t
t_cose_sign_sign_detached(struct t_cose_sign_sign_ctx *context,
                          struct q_useful_buf_c        aad,
                          struct q_useful_buf_c        detached_payload,
                          struct q_useful_buf          out_buf,
                          struct q_useful_buf_c       *result);


/**
 * \brief  Output first part and parameters for a \c COSE_Sign1 or \c COSE_Sign message.
 *
 * \param[in] context          The t_cose signing context.
 * \param[in] payload_is_detached  If the payload is to be detached, this
 *                                 is \c true.
 * \param[in] cbor_encoder  Encoding context to output to.
 *
 * This is the more complex and more memory efficient alternative to
 * t_cose_sign_sign(). Like t_cose_sign_sign(),
 * t_cose_sign_sign_init() and t_cose_sign_add_signer() must be called
 * before calling this.
 *
 * When this is called, the opening parts of the \c COSE_Sign1 or \c
 * COSE_Sign message are output to the \c cbor_encoder.
 *
 * After this is called, the CBOR-formatted payload must be written to
 * the \c cbor_encoder by calling all the various \c
 * QCBOREncode_AddXxx calls. It can be as simple or complex as needed.
 *
 * To complete the COSE message call t_cose_sign_encode_finish().
 *
 * The \c cbor_encoder must have been initialized with an output
 * buffer to hold the \c COSE_Sign1 or \c COSE_Sign header parameters,
 * the payload and the signature.
 *
 * This and t_cose_sign_encode_finish() can be used to calculate the
 * size of the output message n the way \c QCBOREncode is usually used
 * to calculate sizes. In this case the \c t_cose_sign_ctx must be
 * initialized with the options, signer and additional header
 * parameters just as normal as these are needed to calculate the
 * size. Then set up the output buffer for \c cbor_encoder with a
 * \c NULL pointer and large length like \c UINT32_MAX.  Call
 * t_cose_sign_encode_start(), then format the payload into the
 * encoder context, then call t_cose_sign_encode_finish().  Finally
 * call \c QCBOREncode_FinishGetSize() to get the length.
 */
enum t_cose_err_t
t_cose_sign_encode_start(struct t_cose_sign_sign_ctx *context,
<<<<<<< HEAD
                         bool                         payload_is_detached,
                         QCBOREncodeContext          *cbor_encoder);
=======
                         QCBOREncodeContext          *cbor_encode_ctx);
>>>>>>> baa60012


/**
 * \brief Finish a \c COSE_Sign1 message by outputting the signature.
 *
 * \param[in] context           The t_cose signing context.
 * \param[in] aad               The Additional Authenticated Data or \c NULL_Q_USEFUL_BUF_C.
 * \param[in] detached_payload  The detached payload or \c NULL_Q_USEFUL_BUF_C.
 * \param[in] cbor_encoder   Encoding context to output to.
 *
 * \return This returns one of the error codes defined by \ref t_cose_err_t.
 *
 * Call this to complete creation of a signed \c COSE_Sign1 or \c
 * COSE_Sign started with t_cose_sign_encode_start().
 *
 * This is when the callback into the t_cose_signature_sign object(s)
 * is(are) called and when cryptographic signature algorithm is run.
 *
 * AAD is simply any data that should also be covered by the
 * signature.  The verifier of the \c COSE_Sign1 or \c COSE_Sign must
 * also have exactly this data to be able to successfully verify the
 * signature. Often this data is some parameters or fields in the
 * protocol carrying the COSE message.
 *
 * The completed \c COSE_Sign1 or \c COSE_Sign message is retrieved from the
 * \c cbor_encoder by calling \c QCBOREncode_Finish().
 */
enum t_cose_err_t
t_cose_sign_encode_finish(struct t_cose_sign_sign_ctx *context,
                          struct q_useful_buf_c        aad,
<<<<<<< HEAD
                          struct q_useful_buf_c        detached_payload,
                          QCBOREncodeContext          *cbor_encoder);
=======
                          struct q_useful_buf_c        signed_payload,
                          QCBOREncodeContext          *cbor_encode_ctx);
>>>>>>> baa60012



/* ------------------------------------------------------------------------
 * Inline implementations of public functions defined above.
 */
static inline void
t_cose_sign_sign_init(struct t_cose_sign_sign_ctx *me,
                      uint32_t                     option_flags)
{
    memset(me, 0, sizeof(*me));
    me->option_flags = option_flags;
}


/**
 * \brief Semi-private function that does a complete signing in one call.
 *
 * \param[in] context              The t_cose signing context.
 * \param[in] payload_is_detached  If \c true, then \c payload is detached.
 * \param[in] payload              The payload, inline or detached.
 * \param[in] aad                  The Additional Authenticated Data or
 *                                 \c NULL_Q_USEFUL_BUF_C.
 * \param[in] out_buf              Pointer and length of buffer to output to.
 * \param[out] result              Pointer and length of the resulting
 *                                 \c COSE_Sign1.
 *
 * \return This returns one of the error codes defined by \ref t_cose_err_t.
 *
 * This is where the work actually gets done for signing that is done
 * all in one call with or without AAD and for included or detached
 * payloads.
 *
 * This is a private function internal to the implementation. Call
 * t_cose_sign_sign_aad() instead of this.
 */
enum t_cose_err_t
t_cose_sign_one_shot(struct t_cose_sign_sign_ctx *context,
                     bool                         payload_is_detached,
                     struct q_useful_buf_c        aad,
                     struct q_useful_buf_c        payload,
                     struct q_useful_buf          out_buf,
                     struct q_useful_buf_c       *result);


static inline enum t_cose_err_t
t_cose_sign_sign(struct t_cose_sign_sign_ctx *me,
                 struct q_useful_buf_c        aad,
                 struct q_useful_buf_c        payload,
                 struct q_useful_buf          out_buf,
                 struct q_useful_buf_c       *result)
{
    return t_cose_sign_one_shot(me,
                                false,
                                payload,
                                aad,
                                out_buf,
                                result);
}


static inline enum t_cose_err_t
t_cose_sign_sign_detached(struct t_cose_sign_sign_ctx *me,
                          struct q_useful_buf_c        aad,
                          struct q_useful_buf_c        detached_payload,
                          struct q_useful_buf          out_buf,
                          struct q_useful_buf_c       *result)
{
    return t_cose_sign_one_shot(me,
                                true,
                                detached_payload,
                                aad,
                                out_buf,
                                result);
}


static inline void
t_cose_sign_add_body_header_params(struct t_cose_sign_sign_ctx *me,
                                   struct t_cose_parameter     *parameters)
{
    me->added_body_parameters = parameters;
}


static inline void
t_cose_sign_add_signer(struct t_cose_sign_sign_ctx  *context,
                       struct t_cose_signature_sign *signer)
{
    /* Use base class function to add a signer/recipient to the linked list. */
    t_cose_link_rs((struct t_cose_rs_obj **)&context->signers, (struct t_cose_rs_obj *)signer);
}

#ifdef __cplusplus
}
#endif

#endif /* __T_COSE_SIGN_SIGN_H__ */<|MERGE_RESOLUTION|>--- conflicted
+++ resolved
@@ -30,14 +30,17 @@
  *
  * \brief Create a \c COSE_Sign or \c COSE_Sign1 message.
  *
- * This creates a \c COSE_Sign1 or \c COSE_Sign message in compliance with
- * [COSE (RFC 8052)](https://tools.ietf.org/html/rfc9052).
- * A \c COSE_Sign1 or \c COSE_Sign message is a CBOR encoded binary blob that contains
- * header parameters, a payload and a signature or signatures.
- *
- * This must be configured with a signer, an instance of \ref t_cose_signature_sign,
- * to function. This signer is what runs the cryptographic algorithms and produces the actual signature. An example
- * of a signer is \ref t_cose_signature_sign_main. See t_cose_sign_add_signer().
+ * This creates a \c COSE_Sign1 or \c COSE_Sign message in compliance
+ * with [COSE (RFC 9052)](https://tools.ietf.org/html/rfc9052).  A 
+ * \c COSE_Sign1 or \c COSE_Sign message is a CBOR-encoded binary blob
+ * that contains header parameters, a payload and a signature or
+ * signatures.
+ *
+ * This must be configured with a signer, an instance of
+ * \ref t_cose_signature_sign, to function. This signer is what runs
+ * the cryptographic algorithms and produces the actual signature. An
+ * example of a signer is \ref t_cose_signature_sign_main. See
+ * t_cose_sign_add_signer().
  *
  * This implementation has a mode where a CBOR-format payload can be
  * output directly into the output buffer. This saves having two
@@ -64,8 +67,8 @@
 };
 
 
-/**
- * TODO: maybe move support for this to the test signer object.
+/*
+ * TODO: move support for this to the test signer object.
  * This selects a signing test mode called _short_ _circuit_
  * _signing_. This mode is useful when there is no signing key
  * available, perhaps because it has not been provisioned or
@@ -97,24 +100,23 @@
  * \param[in] context            The t_cose signing context.
  * \param[in] option_flags       One of \c T_COSE_OPT_XXXX.
  *
- * Initialize the \ref t_cose_sign_sign_ctx context. Usually
- * either \ref T_COSE_OPT_MESSAGE_TYPE_SIGN1 or
- * \ref T_COSE_OPT_MESSAGE_TYPE_SIGN is given
- * for \c option_flags to indicate which COSE message to
- * produce. If none is give, 0 is passed, it will default to
- * \c COSE_Sign1.
+ * This initializes the \ref t_cose_sign_sign_ctx context. 
+ * Either \ref T_COSE_OPT_MESSAGE_TYPE_SIGN1 or
+ * \ref T_COSE_OPT_MESSAGE_TYPE_SIGN must be given for
+ * \c option_flags to indicate which COSE message to produce.
  *
  * A \c COSE_Sign1 is simple and has only one signature.
- * t_cose_sign_add_signer() should be called only once for it.
- * A \c COSE_Sign can have multiple signatures using
- * different algorithms for different recipients. t_cose_sign_add_signer
- * can be called one more more times.
- *
- * \ref T_COSE_OPT_OMIT_CBOR_TAG can be or'd into
- * \c option_flags if the CBOR tag for \c COSE_Sign1, 18,
- * or the tag for \c COSE_SIgn, 98, is to be omitted.
- *
- * The signature algorithm ID(s) is(are) set in the t_cose_signature_sign instance(s).
+ * t_cose_sign_add_signer() should be called only once for it.  A
+  \c COSE_Sign can have multiple signatures using different algorithms
+ * for different recipients. t_cose_sign_add_signer can be called one
+ * more more times.
+ *
+ * \ref T_COSE_OPT_OMIT_CBOR_TAG can be or'd into \c option_flags if
+ * the CBOR tag for \c COSE_Sign1, 18, or the tag for \c COSE_SIgn,
+ * 98, is to be omitted.
+ *
+ * The signature algorithm ID(s) is(are) set in the
+ * t_cose_signature_sign instance(s).
  */
 static void
 t_cose_sign_sign_init(struct t_cose_sign_sign_ctx *context,
@@ -164,11 +166,12 @@
  * body. Parameters in \c COSE_Signatures in \c COSE_Sign are handed
  * through \ref t_cose_signature_sign.
  *
- * This is called only once to add a linked list of \ref t_cose_parameter.
- * Each node is filled in with the type, value, criticality and protected ness
- * of the parameter. Integer and strings values go in the node.
- * Other types are allowed through a parameter encode callback.
- * Only integer parameter labels are supported (so far).
+ * This is called only once to add a linked list of \ref
+ * t_cose_parameter.  Each node is filled in with the type, value,
+ * criticality and protected ness of the parameter. Integer and
+ * strings values go in the node.  Other types are allowed through a
+ * parameter encode callback.  Only integer parameter labels are
+ * supported (so far).
  *
  * This mechanism replaces t_cose_sign1_set_content_type_uint() and
  * t_cose_sign1_set_content_type_tstr() that is used by t_cose_sign1.
@@ -185,7 +188,8 @@
  * \param[in] aad      The Additional Authenticated Data or \c NULL_Q_USEFUL_BUF_C.
  * \param[in] payload  Pointer and length of payload to sign.
  * \param[in] out_buf  Pointer and length of buffer to output to.
- * \param[out] result  Pointer and length of the resulting \c COSE_Sign1 or \c COSE_Sign.
+ * \param[out] result  Pointer and length of the resulting \c COSE_Sign1 or
+ *                     \c COSE_Sign.
  *
  * The \c context must have been initialized with
  * t_cose_sign_sign_init() and the key set through
@@ -243,7 +247,8 @@
  * \param[in] aad      The Additional Authenticated Data or \c NULL_Q_USEFUL_BUF_C.
  * \param[in] detached_payload  Pointer and length of the detached payload to sign.
  * \param[in] out_buf  Pointer and length of buffer to output to.
- * \param[out] result  Pointer and length of the resulting \c COSE_Sign1 or \c COSE_Sign.
+ * \param[out] result  Pointer and length of the resulting \c COSE_Sign1
+ *                     or \c COSE_Sign.
  *
  * This is similar to, but not the same as t_cose_sign_sign(). Here
  * the payload is detached and conveyed separately.  The signature is
@@ -264,8 +269,6 @@
  * \brief  Output first part and parameters for a \c COSE_Sign1 or \c COSE_Sign message.
  *
  * \param[in] context          The t_cose signing context.
- * \param[in] payload_is_detached  If the payload is to be detached, this
- *                                 is \c true.
  * \param[in] cbor_encoder  Encoding context to output to.
  *
  * This is the more complex and more memory efficient alternative to
@@ -274,46 +277,50 @@
  * before calling this.
  *
  * When this is called, the opening parts of the \c COSE_Sign1 or \c
- * COSE_Sign message are output to the \c cbor_encoder.
- *
- * After this is called, the CBOR-formatted payload must be written to
- * the \c cbor_encoder by calling all the various \c
- * QCBOREncode_AddXxx calls. It can be as simple or complex as needed.
- *
- * To complete the COSE message call t_cose_sign_encode_finish().
+ * COSE_Sign message are output to the \c cbor_encoder -- openning
+ * the array and the header parameters.
+ *
+ * After this is call completes, the payload must be written to the
+ * \c cbor_encoder. If payload is detached add a CBOR NULL by calling
+ * QCBOREncode_AddNULL(). If the payload is not CBOR or has already
+ * been CBOR-encoded, add it with QCBOREncode_AddBytes(). To CBOR
+ * encode the payload directly into the output buffer call
+ * QCBOREncode_BstrWrap(), call the various QCBOR Add functions and
+ * then call QCBOREncode_CloseBstrWrap2().  Note that this last call
+ * will return a q_useful_buf_c with the encoded payload.
+ *
+ * To complete the COSE message call t_cose_sign_encode_finish(),
+ * passing the payload whether it is detached or not. Here the payload
+ * is only used as input to the signature algorithm.
  *
  * The \c cbor_encoder must have been initialized with an output
  * buffer to hold the \c COSE_Sign1 or \c COSE_Sign header parameters,
- * the payload and the signature.
+ * the payload (if not detached) and the signature(s).
  *
  * This and t_cose_sign_encode_finish() can be used to calculate the
  * size of the output message n the way \c QCBOREncode is usually used
  * to calculate sizes. In this case the \c t_cose_sign_ctx must be
  * initialized with the options, signer and additional header
  * parameters just as normal as these are needed to calculate the
- * size. Then set up the output buffer for \c cbor_encoder with a
- * \c NULL pointer and large length like \c UINT32_MAX.  Call
+ * size. Then set up the output buffer for \c cbor_encoder with a \c
+ * NULL pointer and large length like \c UINT32_MAX.  Call
  * t_cose_sign_encode_start(), then format the payload into the
  * encoder context, then call t_cose_sign_encode_finish().  Finally
  * call \c QCBOREncode_FinishGetSize() to get the length.
  */
 enum t_cose_err_t
 t_cose_sign_encode_start(struct t_cose_sign_sign_ctx *context,
-<<<<<<< HEAD
-                         bool                         payload_is_detached,
                          QCBOREncodeContext          *cbor_encoder);
-=======
-                         QCBOREncodeContext          *cbor_encode_ctx);
->>>>>>> baa60012
 
 
 /**
  * \brief Finish a \c COSE_Sign1 message by outputting the signature.
  *
- * \param[in] context           The t_cose signing context.
- * \param[in] aad               The Additional Authenticated Data or \c NULL_Q_USEFUL_BUF_C.
- * \param[in] detached_payload  The detached payload or \c NULL_Q_USEFUL_BUF_C.
- * \param[in] cbor_encoder   Encoding context to output to.
+ * \param[in] context         The t_cose signing context.
+ * \param[in] aad             The Additional Authenticated Data or
+ *                            \c NULL_Q_USEFUL_BUF_C.
+ * \param[in] signed_payload  The detached payload or \c NULL_Q_USEFUL_BUF_C.
+ * \param[in] cbor_encoder    Encoding context to output to.
  *
  * \return This returns one of the error codes defined by \ref t_cose_err_t.
  *
@@ -329,19 +336,17 @@
  * signature. Often this data is some parameters or fields in the
  * protocol carrying the COSE message.
  *
- * The completed \c COSE_Sign1 or \c COSE_Sign message is retrieved from the
- * \c cbor_encoder by calling \c QCBOREncode_Finish().
+ * The completed \c COSE_Sign1 or \c COSE_Sign message is retrieved
+ * from the \c cbor_encoder by calling \c QCBOREncode_Finish().  Check
+ * the return value from QCBOREncode_Finish() to be sure there were no
+ * encoding errors.
  */
 enum t_cose_err_t
 t_cose_sign_encode_finish(struct t_cose_sign_sign_ctx *context,
                           struct q_useful_buf_c        aad,
-<<<<<<< HEAD
-                          struct q_useful_buf_c        detached_payload,
+                          struct q_useful_buf_c        signed_payload,
                           QCBOREncodeContext          *cbor_encoder);
-=======
-                          struct q_useful_buf_c        signed_payload,
-                          QCBOREncodeContext          *cbor_encode_ctx);
->>>>>>> baa60012
+
 
 
 
