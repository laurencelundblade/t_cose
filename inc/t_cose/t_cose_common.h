--- conflicted
+++ resolved
@@ -544,7 +544,7 @@
     T_COSE_ERR_CRIT_PARAMETER_IN_UNPROTECTED = 40,
 
     T_COSE_ERR_INSUFFICIENT_SPACE_FOR_PARAMETERS = 41,
-<<<<<<< HEAD
+
 
     /* A header parameter with a string label occurred and there
      * is no support enabled for string labeled header parameters.
@@ -568,85 +568,61 @@
 
     /* A COSE_Signature contains unexected data or types. */
     T_COSE_ERR_SIGNATURE_FORMAT = 47,
-
-};
-
-
-=======
->>>>>>> dcdbcc5f
 
     /**
      * When verifying a \c COSE_Mac0, something is wrong with the
      * format of the CBOR. For example, it is missing something like
      * the payload.
      */
-    T_COSE_ERR_MAC0_FORMAT = 42,
+    T_COSE_ERR_MAC0_FORMAT = 48
 };
 
-/**
- * The maximum number of header parameters that can be handled during
- * verification of a \c COSE_Sign1 message. \ref
- * T_COSE_ERR_TOO_MANY_PARAMETERS will be returned by
- * t_cose_sign1_verify() if the input message has more.
- *
- * There can be both \ref T_COSE_PARAMETER_LIST_MAX integer-labeled
- * parameters and \ref T_COSE_PARAMETER_LIST_MAX string-labeled
- * parameters.
- *
- * This is a hard maximum so the implementation doesn't need
- * malloc. This constant can be increased if needed. Doing so will
- * increase stack usage.
- */
-#define T_COSE_PARAMETER_LIST_MAX 10
-
-
-
-/**
- * The value of an unsigned integer content type indicating no content
- * type.  See \ref t_cose_parameters.
- */
-#define T_COSE_EMPTY_UINT_CONTENT_TYPE UINT16_MAX+1
-
-/**
- * The result of parsing a set of COSE header parameters. The pointers
- * in this are all back into the \c COSE_Sign1 blob passed in to
- * t_cose_sign1_verify() as the \c sign1 parameter.
- *
- * Approximate size on a 64-bit machine is 80 bytes and on a 32-bit
- * machine is 40.
- */
-struct t_cose_parameters {
-    /** The algorithm ID. \ref T_COSE_UNSET_ALGORITHM_ID if the algorithm ID
-     * parameter is not present. String type algorithm IDs are not
-     * supported.  See the
-     * [IANA COSE Registry](https://www.iana.org/assignments/cose/cose.xhtml)
-     * for the algorithms corresponding to the integer values.
-     */
-    int32_t               cose_algorithm_id;
-
-    /** The COSE key ID. \c NULL_Q_USEFUL_BUF_C if parameter is not
-     * present */
-    struct q_useful_buf_c kid;
-
-    /** The initialization vector. \c NULL_Q_USEFUL_BUF_C if parameter
-     * is not present */
-    struct q_useful_buf_c iv;
-
-    /** The partial initialization vector. \c NULL_Q_USEFUL_BUF_C if
-     * parameter is not present */
-    struct q_useful_buf_c partial_iv;
-
-#ifndef T_COSE_DISABLE_CONTENT_TYPE
-    /** The content type as a MIME type like
-     * "text/plain". \c NULL_Q_USEFUL_BUF_C if parameter is not present */
-    struct q_useful_buf_c content_type_tstr;
-
-    /** The content type as a CoAP Content-Format
-     * integer. \ref T_COSE_EMPTY_UINT_CONTENT_TYPE if parameter is not
-     * present. Allowed range is 0 to UINT16_MAX per RFC 7252. */
-    uint32_t              content_type_uint;
-#endif /* T_COSE_DISABLE_CONTENT_TYPE */
-};
+
+/**
+ * Normally this will decode the CBOR presented as a \c COSE_Sign1
+ * message whether it is tagged using QCBOR tagging as such or not.
+ * If this option is set, then \ref T_COSE_ERR_INCORRECTLY_TAGGED is
+ * returned if it is not a \ref CBOR_TAG_COSE_SIGN1 tag.
+ *
+ * See also \ref T_COSE_OPT_TAG_PROHIBITED. If neither this or
+ * \ref T_COSE_OPT_TAG_PROHIBITED is set then the content can
+ * either be COSE message (COSE_Sign1 CDDL from RFC 8152) or
+ * a COSESign1 tagg (COSE_Sign1_Tagged from RFC 8152).
+ *
+ * See t_cose_sign1_get_nth_tag() to get further tags that enclose
+ * the COSE message.
+ */
+#define T_COSE_OPT_TAG_REQUIRED  0x00000004
+
+
+/**
+ * Normally this will decode the CBOR presented as a \c COSE_Sign1
+ * message whether it is tagged using QCBOR tagging as such or not.
+ * If this option is set, then \ref T_COSE_ERR_INCORRECTLY_TAGGED is
+ * returned if a \ref CBOR_TAG_COSE_SIGN1 tag. When this option is set the caller
+ * knows for certain that a COSE signed message is expected.
+ *
+ * See discussion on @ref T_COSE_OPT_TAG_REQUIRED.
+ */
+#define T_COSE_OPT_TAG_PROHIBITED  0x00000010
+
+
+/**
+ * See t_cose_sign1_set_verification_key().
+ *
+ * This option disables cryptographic signature verification.  With
+ * this option the \c verification_key is not needed.  This is useful
+ * to decode the \c COSE_Sign1 message to get the kid (key ID).  The
+ * verification key can be looked up or otherwise obtained by the
+ * caller. Once the key in in hand, t_cose_sign1_verify() can be
+ * called again to perform the full verification.
+ *
+ * The payload will always be returned whether this is option is given
+ * or not, but it should not be considered secure when this option is
+ * given.
+ */
+#define T_COSE_OPT_DECODE_ONLY  0x00000008
+
 
 /**
  * An \c option_flag to not add the CBOR type 6 tag for a COSE message.
@@ -706,6 +682,12 @@
  */
 #define T_COSE_OPT_DECODE_ONLY  0x00000008
 
+
+
+
+
+
+
 /**
  * A special COSE algorithm ID that indicates no COSE algorithm ID or an unset
  * COSE algorithm ID.
