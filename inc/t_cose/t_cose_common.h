--- conflicted
+++ resolved
@@ -15,11 +15,9 @@
 
 #include <stdint.h>
 #include <stdbool.h>
-<<<<<<< HEAD
-#include "t_cose/q_useful_buf.h"
-=======
-
->>>>>>> e7a40d25
+// TODO: don't think this is needed, but it was added
+//#include "t_cose/q_useful_buf.h"
+
 #ifdef __cplusplus
 extern "C" {
 #endif
@@ -198,71 +196,7 @@
  */
 #define T_COSE_2
 
-<<<<<<< HEAD
-=======
-/**
- * \def T_COSE_ALGORITHM_EDDSA
- *
- * \brief Indicates EDDSA, as described by RFC8032.
- *
- * This value comes from the
- * [IANA COSE Registry](https://www.iana.org/assignments/cose/cose.xhtml).
- *
- * Keys using either the edwards25519 or edwards448 curves can be used
- * with this algorithm.
- */
-#define T_COSE_ALGORITHM_EDDSA -8
-
-/**
- * \def T_COSE_ALGORITHM_ES384
- *
- * \brief Indicates ECDSA with SHA-384.
- *
- * This value comes from the
- * [IANA COSE Registry](https://www.iana.org/assignments/cose/cose.xhtml).
- *
- * The COSE standard recommends a key using the secp384r1 curve with
- * this algorithm. This curve is also known as P-384.
- */
-#define T_COSE_ALGORITHM_ES384 -35
->>>>>>> e7a40d25
-
-/* Definitions of algorithm IDs is moved to t_cose_standard_constants.h */
-
-<<<<<<< HEAD
- 
-=======
-/**
- * \def T_COSE_ALGORITHM_PS256
- *
- * \brief Indicates RSASSA-PSS with SHA-256.
- *
- * This value comes from the
- * [IANA COSE Registry](https://www.iana.org/assignments/cose/cose.xhtml).
- */
-#define T_COSE_ALGORITHM_PS256 -37
-
-/**
- * \def T_COSE_ALGORITHM_PS384
- *
- * \brief Indicates RSASSA-PSS with SHA-384.
- *
- * This value comes from the
- * [IANA COSE Registry](https://www.iana.org/assignments/cose/cose.xhtml).
- */
-#define T_COSE_ALGORITHM_PS384 -38
-
-/**
- * \def T_COSE_ALGORITHM_PS512
- *
- * \brief Indicates RSASSA-PSS with SHA-512.
- *
- * This value comes from the
- * [IANA COSE Registry](https://www.iana.org/assignments/cose/cose.xhtml).
- */
-#define T_COSE_ALGORITHM_PS512 -39
-
->>>>>>> e7a40d25
+
 
 
 
@@ -546,7 +480,6 @@
      * verifying a signature. */
     T_COSE_ERR_TOO_MANY_TAGS = 37,
 
-<<<<<<< HEAD
     /** When decoding a header parameter that is not a string, integer or boolean
      * was encountered with no callback set handle it. See t_cose_ignore_param_cb()
      * and related. */
@@ -654,15 +587,13 @@
 
     /** Something went wrong with AES Key Wrap. */
     T_COSE_ERR_AES_KW_FAILED = 63,
-=======
     /** The signature algorithm needs an extra buffer, but none was provided.
      * See \ref t_cose_sign1_verify_set_auxiliary_buffer for more details.
      */
-    T_COSE_ERR_NEED_AUXILIARY_BUFFER = 38,
+    T_COSE_ERR_NEED_AUXILIARY_BUFFER = 64,
 
     /** The auxiliary buffer is too small */
-    T_COSE_ERR_AUXILIARY_BUFFER_SIZE = 39,
->>>>>>> e7a40d25
+    T_COSE_ERR_AUXILIARY_BUFFER_SIZE = 65,
 };
 
 
@@ -801,10 +732,7 @@
  */
 bool
 t_cose_is_algorithm_supported(int32_t cose_algorithm_id);
-<<<<<<< HEAD
-=======
-
->>>>>>> e7a40d25
+
 
 #ifdef __cplusplus
 }
