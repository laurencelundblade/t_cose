--- conflicted
+++ resolved
@@ -599,13 +599,10 @@
 
     /* Trying to protect a parameter when not possible, for example,
      * in an AES Keywrap COSE_Recipient. */
-<<<<<<< HEAD
     T_CODE_ERR_PROTECTED_PARAM_NOT_ALLOWED = 67,
 
     T_COSE_ERR_RECIPIENT_FORMAT = 68,
-    
-=======
-    T_CODE_ERR_PROTECTED_PARAM_NOT_ALLOWED = 68,
+
 
     /* No more COSE_Signatures or COSE_Recipients. Returned by
      * COSE_Signature and COSE_Recipient implementations. */
@@ -615,7 +612,6 @@
      * COSE_Signature or COSE_Recipients.  (As of Jan 2023, this
      * QCBOR is not released) */
     T_COSE_ERR_CANT_PROCESS_MULTIPLE = 70
->>>>>>> cd565bca
 };
 
 
