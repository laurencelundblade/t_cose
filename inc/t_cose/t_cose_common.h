--- conflicted
+++ resolved
@@ -639,14 +639,12 @@
      * supp info was added. TODO: see xxxx*/
     T_COSE_ERR_KDF_CONTEXT_SIZE = 88,
 
-<<<<<<< HEAD
     /** COSE_Encrypt has the wrong stuff in it */
     T_COSE_ERR_ENCRYPT_FORMAT = 89,
-=======
+  
     /** Protected headers exists when they are not allowed. This typically occurs when the
      * crypto algorithm is not AEAD and thus can't protect the headers. */
-    T_COSE_ERR_PROTECTED_NOT_ALLOWED = 89,
->>>>>>> bd24e8fa
+    T_COSE_ERR_PROTECTED_NOT_ALLOWED = 90,
 
 };
 
