/*
 * t_cose_signature_verify_main.h
 *
 * Copyright (c) 2022, Laurence Lundblade. All rights reserved.
 * Created by Laurence Lundblade on 7/22/22.
 *
 * SPDX-License-Identifier: BSD-3-Clause
 *
 * See BSD-3-Clause license in README.md
 */


#ifndef t_cose_signature_verify_main_h
#define t_cose_signature_verify_main_h

#include "t_cose/t_cose_signature_verify.h"
#include "t_cose_parameters.h"


/* Warning: this is still early development. Documentation may be incorrect. */


/**
 * Verification context. */
struct t_cose_signature_verify_main {
    /* Private data structure */

    /* t_cose_signature_verify must be the first item for the polymorphism to work.
     * This structure, t_cose_signature_verify_main, will sometimes be uses as
     * a t_cose_signature_verify.
     */
<<<<<<< HEAD
    struct t_cose_signature_verify  s;
    struct t_cose_key               verification_key;
    t_cose_parameter_decode_cb     *param_decode_cb;
    void                           *param_decode_cb_context;
=======
    struct t_cose_signature_verify     s;
    struct t_cose_key                  verification_key;
    void                              *crypto_context;
    t_cose_parameter_decode_callback  *reader;
    void                              *reader_ctx;
>>>>>>> 895c31fc
};


void
t_cose_signature_verify_main_init(struct t_cose_signature_verify_main *me);


static void
t_cose_signature_verify_main_set_key(struct t_cose_signature_verify_main *me,
                                      struct t_cose_key verification_key);

/**
 * \brief  Set the crypto context to be passed to the crypto library..
 *
 * \param[in] context The signer context.
 * \param[in] crypto_context   Pointer to the crypto context.
 *
 * The crypto context will be passed down to the crypto adapter
 * layer. It can be used to configure special features, track special
 * state or to return information for the crypto library.  The
 * structure pointed to by the crypto context is specific to the
 * crypto adapter that is in use. Many crypto adapters don't support
 * this at all as it is not needed for most use cases.
 */
static void
t_cose_signature_verify_main_set_crypto_context(struct t_cose_signature_verify_main *context,
                                                void *crypto_context);


static void
<<<<<<< HEAD
t_cose_signature_verify_main_set_param_decoder(struct t_cose_signature_verify_main *me,
                                               t_cose_parameter_decode_cb         *decode_cb,
                                               void                               *decode_cb_context);
=======
t_cose_signature_verify_main_set_header_reader(struct t_cose_signature_verify_main *me,
                                                t_cose_parameter_decode_callback   *reader,
                                                void                               *reader_ctx);
>>>>>>> 895c31fc

static struct t_cose_signature_verify *
t_cose_signature_verify_from_main(struct t_cose_signature_verify_main *context);




/* ------------------------------------------------------------------------
 * Private and inline implementations of public functions defined above.
 */

static inline void
t_cose_signature_verify_main_set_key(struct t_cose_signature_verify_main *me,
                                      struct t_cose_key verification_key)
{
    me->verification_key = verification_key;
}


static inline void
t_cose_signature_verify_main_set_param_decoder(struct t_cose_signature_verify_main *me,
                                                t_cose_parameter_decode_cb         *decode_cb,
                                                void                               *decode_cb_context)
{
<<<<<<< HEAD
    me->param_decode_cb         = decode_cb;
    me->param_decode_cb_context = decode_cb_context;
=======
    me->reader     = reader;
    me->reader_ctx = reader_ctx;
>>>>>>> 895c31fc
}


static inline void
t_cose_signature_verify_main_set_crypto_context(struct t_cose_signature_verify_main *me,
                                                void *crypto_context)
{
    me->crypto_context = crypto_context;
}


static inline struct t_cose_signature_verify *
t_cose_signature_verify_from_main(struct t_cose_signature_verify_main *me)
{
    /* Because s is the first item in the t_cose_ecdsa_signer, this function should
     * compile to nothing. It is here to keep the type checking safe.
     */
    return &(me->s);
}

#endif /* t_cose_signature_verify_main_h */<|MERGE_RESOLUTION|>--- conflicted
+++ resolved
@@ -29,18 +29,11 @@
      * This structure, t_cose_signature_verify_main, will sometimes be uses as
      * a t_cose_signature_verify.
      */
-<<<<<<< HEAD
     struct t_cose_signature_verify  s;
     struct t_cose_key               verification_key;
     t_cose_parameter_decode_cb     *param_decode_cb;
+    void                              *crypto_context;
     void                           *param_decode_cb_context;
-=======
-    struct t_cose_signature_verify     s;
-    struct t_cose_key                  verification_key;
-    void                              *crypto_context;
-    t_cose_parameter_decode_callback  *reader;
-    void                              *reader_ctx;
->>>>>>> 895c31fc
 };
 
 
@@ -71,15 +64,9 @@
 
 
 static void
-<<<<<<< HEAD
 t_cose_signature_verify_main_set_param_decoder(struct t_cose_signature_verify_main *me,
                                                t_cose_parameter_decode_cb         *decode_cb,
                                                void                               *decode_cb_context);
-=======
-t_cose_signature_verify_main_set_header_reader(struct t_cose_signature_verify_main *me,
-                                                t_cose_parameter_decode_callback   *reader,
-                                                void                               *reader_ctx);
->>>>>>> 895c31fc
 
 static struct t_cose_signature_verify *
 t_cose_signature_verify_from_main(struct t_cose_signature_verify_main *context);
@@ -104,13 +91,8 @@
                                                 t_cose_parameter_decode_cb         *decode_cb,
                                                 void                               *decode_cb_context)
 {
-<<<<<<< HEAD
     me->param_decode_cb         = decode_cb;
     me->param_decode_cb_context = decode_cb_context;
-=======
-    me->reader     = reader;
-    me->reader_ctx = reader_ctx;
->>>>>>> 895c31fc
 }
 
 
