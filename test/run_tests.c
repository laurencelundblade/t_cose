/* ==============================================================================
 * run_tests.c -- test aggregator and results reporting
 *
 * Copyright (c) 2018-2023, Laurence Lundblade. All rights reserved.
 * Copyright (c) 2022 Arm Limited. All rights reserved.
 *
 * SPDX-License-Identifier: BSD-3-Clause
 *
 * See BSD-3-Clause license in README.md
 *
 * Created on 9/30/18
 =============================================================================*/

#include "run_tests.h"
#include "t_cose/q_useful_buf.h"
#include <stdbool.h>
#include <stddef.h>


typedef int32_t (test_fun_t)(void);


#define TEST_ENTRY(test_name)  {#test_name, test_name, true}
#define TEST_ENTRY_DISABLED(test_name)  {#test_name, test_name, false}

typedef struct {
    const char  *szTestName;
    test_fun_t  *test_fun;
    bool         bEnabled;
} test_entry;


/*
 * Test configuration
 */

#include "t_cose_test.h"
#include "t_cose_sign_verify_test.h"
#include "t_cose_compute_validate_mac_test.h"
#include "t_cose_param_test.h"
#include "t_cose_crypto_test.h"
#include "t_cose_encrypt_decrypt_test.h"
#include "t_cose/t_cose_common.h"


static test_entry s_tests[] = {
<<<<<<< HEAD

=======
>>>>>>> 167c067f
    TEST_ENTRY(aead_test),
#ifndef T_COSE_DISABLE_KEYWRAP
    TEST_ENTRY(kw_test),
#endif
    TEST_ENTRY(hkdf_test),

#ifndef T_COSE_DISABLE_SIGN1
    TEST_ENTRY(sign1_structure_decode_test),
#endif /* T_COSE_DISABLE_SIGN1 */

    TEST_ENTRY(crypto_context_test),

#ifndef T_COSE_DISABLE_SIGN_VERIFY_TESTS
#ifndef T_COSE_DISABLE_SIGN1
    /* Many tests can be run without a crypto library integration and
     * provide good test coverage of everything but the signing and
     * verification. These tests can't be run with signing and
     * verification short circuited.  They must have a real crypto
     * library integrated. */
    TEST_ENTRY(sign_verify_basic_test),
    TEST_ENTRY(sign_verify_make_cwt_test),
    TEST_ENTRY(sign_verify_sig_fail_test),
    TEST_ENTRY(sign_verify_get_size_test),
    TEST_ENTRY(sign_verify_known_good_test),
    TEST_ENTRY(sign_verify_unsupported_test),
    TEST_ENTRY(sign_verify_bad_auxiliary_buffer),
    TEST_ENTRY(verify_multi_test),
    
#endif /* T_COSE_DISABLE_SIGN1 */

#ifndef T_COSE_DISABLE_MAC0
    // TODO: should these really be conditional on T_COSE_DISABLE_SIGN_VERIFY_TESTS
    TEST_ENTRY(compute_validate_mac_basic_test),
    TEST_ENTRY(compute_validate_mac_sig_fail_test),
    TEST_ENTRY(compute_validate_get_size_mac_test),
    TEST_ENTRY(compute_validate_detached_content_mac_sig_fail_test),
    TEST_ENTRY(compute_validate_get_size_detached_content_mac_test),
#endif /* T_COSE_DISABLE_MAC0 */

    TEST_ENTRY(sign_verify_multi),

#endif /* T_COSE_DISABLE_SIGN_VERIFY_TESTS */

#ifndef T_COSE_DISABLE_SHORT_CIRCUIT_SIGN
#ifndef T_COSE_DISABLE_SIGN1
    /* These tests can't run if short-circuit signatures are disabled.
     * The most critical ones are replicated in the group of tests
     * that require a real crypto library. Typically short-circuit
     * signing is only disabled for extreme code size savings so these
     * tests are typically always run.
     */
    TEST_ENTRY(bad_parameters_test),
#ifdef TODO_CRIT_PARAM_FIXED
    TEST_ENTRY(crit_parameters_test),
#endif /* TODO_CRIT_PARAM_FIXED */
#ifndef T_COSE_DISABLE_CONTENT_TYPE
    TEST_ENTRY(content_type_test),
#endif /* !T_COSE_DISABLE_CONTENT_TYPE */
    TEST_ENTRY(all_header_parameters_test),
#ifdef FIXME /* Issue with key material for this test */
    TEST_ENTRY(cose_example_test),
#endif
    TEST_ENTRY(short_circuit_signing_error_conditions_test),
    TEST_ENTRY(short_circuit_self_test),
    TEST_ENTRY(short_circuit_self_detached_content_test),
    TEST_ENTRY(short_circuit_decode_only_test),
    TEST_ENTRY(short_circuit_make_cwt_test),
    TEST_ENTRY(short_circuit_verify_fail_test),
    TEST_ENTRY(tags_test),
    TEST_ENTRY(get_size_test),
    TEST_ENTRY(indef_array_and_map_test),

#ifdef T_COSE_ENABLE_HASH_FAIL_TEST
    TEST_ENTRY(short_circuit_hash_fail_test),
#endif /* T_COSE_DISABLE_HASH_FAIL_TEST */
#endif /* T_COSE_DISABLE_SIGN1 */
#endif /* T_COSE_DISABLE_SHORT_CIRCUIT_SIGN */

    TEST_ENTRY(param_test),
    TEST_ENTRY(base_encrypt_decrypt_test)

};




/**
 * \brief Convert number to ASCII string, similar to sprint
 *
 * \param [in]  nNum       The 32-bit integer to convert.
 * \param [in]  StringMem  The buffer to output to.
 *
 * \return POinter to NULL-terminated string with result or "XXX" on failure.
 *
 * Convert a number up to 999999999 to a string. This is so sprintf doesn't
 * have to be linked in so as to minimized dependencies even in test code.
 *
 * StringMem should be 12 bytes long, 9 for digits, 1 for minus and
 * 1 for \0 termination.
 */
static const char *NumToString(int32_t nNum, UsefulBuf StringMem)
{
   const int32_t nMax = 1000000000;

   UsefulOutBuf OutBuf;
   UsefulOutBuf_Init(&OutBuf, StringMem);

   if(nNum < 0) {
      UsefulOutBuf_AppendByte(&OutBuf, '-');
      nNum = -nNum;
   }
   if(nNum > nMax-1) {
      return "XXX";
   }

   bool bDidSomeOutput = false;
   for(int32_t n = nMax; n > 0; n/=10) {
      int32_t nDigitValue = nNum/n;
      if(nDigitValue || bDidSomeOutput){
         bDidSomeOutput = true;
         UsefulOutBuf_AppendByte(&OutBuf, (uint8_t)('0' + nDigitValue));
         nNum -= nDigitValue * n;
      }
   }
   if(!bDidSomeOutput){
      UsefulOutBuf_AppendByte(&OutBuf, '0');
   }
   UsefulOutBuf_AppendByte(&OutBuf, '\0');

   return UsefulOutBuf_GetError(&OutBuf) ? "" : StringMem.ptr;
}


/*
 * Public function. See run_test.h.
 */
int RunTestsTCose(const char    *szTestNames[],
                  OutputStringCB pfOutput,
                  void          *poutCtx,
                  int           *pNumTestsRun)
{
    int                        nTestsFailed = 0;
    int                        nTestsRun = 0;
    Q_USEFUL_BUF_MAKE_STACK_UB(StringStorage, 12);
    test_entry                *t;

    const test_entry *s_tests_end = s_tests + sizeof(s_tests)/sizeof(test_entry);

    for(t = s_tests; t < s_tests_end; t++) {
        if(szTestNames[0]) {
            /* Some tests have been named */
            const char **szRequestedNames;
            for(szRequestedNames = szTestNames; *szRequestedNames;  szRequestedNames++) {
                if(!strcmp(t->szTestName, *szRequestedNames)) {
                    break; /* Name matched */
                }
            }
            if(*szRequestedNames == NULL) {
                /* Didn't match this test */
                continue;
            }
        } else {
            /* no tests named, but don't run "disabled" tests */
            if(!t->bEnabled) {
                /* Don't run disabled tests when all tests are being run
                 * as indicated by no specific test names being given
                 */
                continue;
            }
        }

        int32_t nTestResult = (int32_t)(t->test_fun)();
        nTestsRun++;
        if(pfOutput) {
            (*pfOutput)(t->szTestName, poutCtx, 0);
        }

        if(nTestResult) {
            if(pfOutput) {
                (*pfOutput)(" FAILED (returned ", poutCtx, 0);
                (*pfOutput)(NumToString(nTestResult, StringStorage), poutCtx, 0);
                (*pfOutput)(")", poutCtx, 1);
            }
            nTestsFailed++;
        } else {
            if(pfOutput) {
                (*pfOutput)( " PASSED", poutCtx, 1);
            }
        }
    }

    if(pNumTestsRun) {
        *pNumTestsRun = nTestsRun;
    }

    if(pfOutput) {
        (*pfOutput)( "SUMMARY: ", poutCtx, 0);
        (*pfOutput)( NumToString(nTestsRun, StringStorage), poutCtx, 0);
        (*pfOutput)( " tests run; ", poutCtx, 0);
        (*pfOutput)( NumToString(nTestsFailed, StringStorage), poutCtx, 0);
        (*pfOutput)( " tests failed", poutCtx, 1);
    }

    return nTestsFailed;
}


/*
 * Public function. See run_test.h.
 */
static void PrintSize(const char    *szWhat,
                      uint32_t       uSize,
                      OutputStringCB pfOutput,
                      void          *pOutCtx)
{
    Q_USEFUL_BUF_MAKE_STACK_UB(buffer, 20);
    const char                *szNum;

   (*pfOutput)(szWhat, pOutCtx, 0);
    szNum = NumToString((int32_t)uSize, buffer);
    for(size_t i = strlen(szWhat); i < 49 - strlen(szNum); i++) {
       (*pfOutput)(" ", pOutCtx, 0);
    }
   (*pfOutput)(szNum, pOutCtx, 0);
   (*pfOutput)("", pOutCtx, 1);
}




/* Print out the sizes of the important data structures */

#include "t_cose/t_cose_sign_sign.h"
#include "t_cose/t_cose_sign_verify.h"
#include "t_cose/t_cose_sign1_verify.h"
#include "t_cose/t_cose_sign1_sign.h"

#include "t_cose/t_cose_signature_sign_main.h"
#include "t_cose/t_cose_signature_verify_main.h"

#include "t_cose/t_cose_signature_sign_eddsa.h"
#include "t_cose/t_cose_signature_verify_eddsa.h"

#include "t_cose_crypto.h"
#include "t_cose/t_cose_parameters.h"

#include "t_cose/t_cose_encrypt_enc.h"
#include "t_cose/t_cose_encrypt_dec.h"

#include "t_cose/t_cose_mac_compute.h"
#include "t_cose/t_cose_mac_validate.h"

#include "t_cose/t_cose_recipient_enc_keywrap.h"
#include "t_cose/t_cose_recipient_dec_keywrap.h"

#include "t_cose/t_cose_recipient_enc_hpke.h"
#include "t_cose/t_cose_recipient_dec_hpke.h"


/*
 * Public function. See run_test.h.
 */
void PrintSizesTCose(OutputStringCB pfOutput, void *pOutCtx)
{
   /* Type and size of return from sizeof() varies. These will never be large
    * so cast to uint32_t is safe.
    */
    PrintSize("sizeof(struct t_cose_parameter)",
              (uint32_t)sizeof(struct t_cose_parameter),
              pfOutput, pOutCtx);
    PrintSize("sizeof(struct t_cose_parameters)",
              (uint32_t)sizeof(struct t_cose_parameters),
              pfOutput, pOutCtx);
    PrintSize("sizeof(struct t_cose_key)",
              (uint32_t)sizeof(struct t_cose_key),
              pfOutput, pOutCtx);

    PrintSize("sizeof(struct t_cose_sign_ctx)",
              (uint32_t)sizeof(struct t_cose_sign_sign_ctx),
              pfOutput, pOutCtx);
    PrintSize("sizeof(struct t_cose_sign1_ctx)",
              (uint32_t)sizeof(struct t_cose_sign1_sign_ctx),
              pfOutput, pOutCtx);
    PrintSize("sizeof(struct t_cose_sign_verify_ctx)",
              (uint32_t)sizeof(struct t_cose_sign_verify_ctx),
              pfOutput, pOutCtx);
    PrintSize("sizeof(struct t_cose_sign1_verify_ctx)",
              (uint32_t)sizeof(struct t_cose_sign1_verify_ctx),
              pfOutput, pOutCtx);

    PrintSize("sizeof(struct t_cose_encrypt_enc)",
              (uint32_t)sizeof(struct t_cose_encrypt_enc),
              pfOutput, pOutCtx);
    PrintSize("sizeof(struct t_cose_encrypt_dec_ctx)",
              (uint32_t)sizeof(struct t_cose_encrypt_dec_ctx),
              pfOutput, pOutCtx);

    PrintSize("sizeof(struct t_cose_mac_calculate_ctx)",
              (uint32_t)sizeof(struct t_cose_mac_calculate_ctx),
              pfOutput, pOutCtx);

    PrintSize("sizeof(struct t_cose_mac_validate_ctx)",
              (uint32_t)sizeof(struct t_cose_mac_validate_ctx),
              pfOutput, pOutCtx);

    PrintSize("sizeof(struct t_cose_signature_sign_main)",
              (uint32_t)sizeof(struct t_cose_signature_sign_main),
              pfOutput, pOutCtx);
    PrintSize("sizeof(struct t_cose_signature_verify_main)",
              (uint32_t)sizeof(struct t_cose_signature_verify_main),
              pfOutput, pOutCtx);

    PrintSize("sizeof(struct t_cose_signature_sign_eddsa)",
               (uint32_t)sizeof(struct t_cose_signature_sign_eddsa),
               pfOutput, pOutCtx);
     PrintSize("sizeof(struct t_cose_signature_verify_eddsa)",
               (uint32_t)sizeof(struct t_cose_signature_verify_eddsa),
               pfOutput, pOutCtx);

    PrintSize("sizeof(struct t_cose_recipient_enc_keywrap)",
              (uint32_t)sizeof(struct t_cose_recipient_enc_keywrap),
              pfOutput, pOutCtx);
    PrintSize("sizeof(struct t_cose_recipient_dec_keywrap)",
              (uint32_t)sizeof(struct t_cose_recipient_dec_keywrap),
              pfOutput, pOutCtx);

    PrintSize("sizeof(struct t_cose_recipient_enc_hpke)",
              (uint32_t)sizeof(struct t_cose_recipient_enc_keywrap),
              pfOutput, pOutCtx);
    PrintSize("sizeof(struct t_cose_recipient_dec_hpke)",
              (uint32_t)sizeof(struct t_cose_recipient_dec_keywrap),
              pfOutput, pOutCtx);

    PrintSize("sizeof(struct t_cose_crypto_hash)",
              (uint32_t)sizeof(struct t_cose_crypto_hash),
              pfOutput, pOutCtx);

    (*pfOutput)("", pOutCtx, 1);
}<|MERGE_RESOLUTION|>--- conflicted
+++ resolved
@@ -44,10 +44,6 @@
 
 
 static test_entry s_tests[] = {
-<<<<<<< HEAD
-
-=======
->>>>>>> 167c067f
     TEST_ENTRY(aead_test),
 #ifndef T_COSE_DISABLE_KEYWRAP
     TEST_ENTRY(kw_test),
