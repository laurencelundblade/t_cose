--- conflicted
+++ resolved
@@ -70,12 +70,8 @@
     TEST_ENTRY(sign_verify_known_good_test),
     TEST_ENTRY(sign_verify_unsupported_test),
     TEST_ENTRY(sign_verify_bad_auxiliary_buffer),
-<<<<<<< HEAD
     TEST_ENTRY(verify_multi_test),
     
-=======
-
->>>>>>> 57fa359e
 #endif /* T_COSE_DISABLE_SIGN1 */
 
 #ifndef T_COSE_DISABLE_MAC0
