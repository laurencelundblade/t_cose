/*==============================================================================
 run_tests.c -- test aggregator and results reporting

 Copyright (c) 2018-2019, Laurence Lundblade. All rights reserved.

 SPDX-License-Identifier: BSD-3-Clause

 See BSD-3-Clause license in README.md

 Created on 9/30/18
 =============================================================================*/

#include "run_tests.h"
#include "UsefulBuf.h"
#include <stdbool.h>

#include "t_cose_test.h"
#include "t_cose_openssl_test.h"
#include "t_cose_sign_verify_test.h"


/*
 Test configuration
 */

typedef int (test_fun_t)(void);
typedef const char * (test_fun2_t)(void);


#define TEST_ENTRY(test_name)  {#test_name, test_name, true}
#define TEST_ENTRY_DISABLED(test_name)  {#test_name, test_name, false}

typedef struct {
    const char  *szTestName;
    test_fun_t  *test_fun;
    bool         bEnabled;
} test_entry;

#ifdef STRING_RETURNING_TESTS
typedef struct {
    const char *szTestName;
    test_fun2_t  *test_fun;
    bool         bEnabled;
} test_entry2;


static test_entry2 s_tests2[] = {
};
#endif

static test_entry s_tests[] = {
#ifndef T_COSE_DISABLE_SIGN_VERIFY_TESTS
    /* Many tests can be run without a crypto library integration and provide
     * good test coverage of everything but the signing and verification. These
     * tests can't be run with signing and verification short circuited */
    TEST_ENTRY(sign_verify_basic_test),
    TEST_ENTRY(sign_verify_make_cwt_test),
    TEST_ENTRY(sign_verify_sig_fail_test),
    TEST_ENTRY(sign_verify_get_size_test),
#endif
    TEST_ENTRY(sign1_structure_decode_test),
    TEST_ENTRY(content_type_test),
    TEST_ENTRY(all_header_parameters_test),
    TEST_ENTRY(cose_example_test),
    TEST_ENTRY(crit_parameters_test),
    TEST_ENTRY(bad_parameters_test),
    TEST_ENTRY(short_circuit_decode_only_test),
    TEST_ENTRY(short_circuit_make_cwt_test),
    TEST_ENTRY(short_circuit_signing_error_conditions_test),
    TEST_ENTRY(short_circuit_verify_fail_test),
    TEST_ENTRY(short_circuit_self_test),

#ifdef T_COSE_ENABLE_HASH_FAIL_TEST
    TEST_ENTRY(short_circuit_hash_fail_test),
#endif /* T_COSE_DISABLE_HASH_FAIL_TEST */
};



/**
  \brief Convert number to ASCII string, similar to sprint

  \param [in]  nNum       The 32-bit integer to convert.
  \param [in]  StringMem  The buffer to output to.

  \return POinter to NULL-terminated string with result or "XXX" on failure.

 Convert a number up to 999999999 to a string. This is so sprintf doesn't
 have to be linked in so as to minimized dependencies even in test code.

 StringMem should be 12 bytes long, 9 for digits, 1 for minus and
 1 for \0 termination.
 */
static const char *NumToString(int32_t nNum, UsefulBuf StringMem)
{
   const int32_t nMax = 1000000000;

   UsefulOutBuf OutBuf;
   UsefulOutBuf_Init(&OutBuf, StringMem);

   if(nNum < 0) {
      UsefulOutBuf_AppendByte(&OutBuf, '-');
      nNum = -nNum;
   }
   if(nNum > nMax-1) {
      return "XXX";
   }

   bool bDidSomeOutput = false;
   for(int n = nMax; n > 0; n/=10) {
      int x = nNum/n;
      if(x || bDidSomeOutput){
         bDidSomeOutput = true;
         UsefulOutBuf_AppendByte(&OutBuf, '0' + x);
         nNum -= x * n;
      }
   }
   if(!bDidSomeOutput){
      UsefulOutBuf_AppendByte(&OutBuf, '0');
   }
   UsefulOutBuf_AppendByte(&OutBuf, '\0');

   return UsefulOutBuf_GetError(&OutBuf) ? "" : StringMem.ptr;
}


/*
 Public function. See run_test.h.
 */
int RunTests(const char    *szTestNames[],
             OutputStringCB pfOutput,
             void          *poutCtx,
             int           *pNumTestsRun)
{
    int nTestsFailed = 0;
    int nTestsRun = 0;
    UsefulBuf_MAKE_STACK_UB(StringStorage, 12);

#ifdef STRING_RETURNING_TESTS

    test_entry2 *t2;
    const test_entry2 *s_tests2_end = s_tests2 + sizeof(s_tests2)/sizeof(test_entry2);

    for(t2 = s_tests2; t2 < s_tests2_end; t2++) {
        if(szTestNames[0]) {
            // Some tests have been named
            const char **szRequestedNames;
            for(szRequestedNames = szTestNames; *szRequestedNames;  szRequestedNames++) {
                if(!strcmp(t2->szTestName, *szRequestedNames)) {
                    break; // Name matched
                }
            }
            if(*szRequestedNames == NULL) {
                // Didn't match this test
                continue;
            }
        } else {
            // no tests named, but don't run "disabled" tests
            if(!t2->bEnabled) {
                // Don't run disabled tests when all tests are being run
                // as indicated by no specific test names being given
                continue;
            }
        }
        const char * szTestResult = (t2->test_fun)();
        nTestsRun++;
        if(pfOutput) {
            (*pfOutput)(t2->szTestName, poutCtx, 0);
        }

        if(szTestResult) {
            if(pfOutput) {
                (*pfOutput)(" FAILED (returned ", poutCtx, 0);
                (*pfOutput)(szTestResult, poutCtx, 0);
                (*pfOutput)(")", poutCtx, 1);
            }
            nTestsFailed++;
        } else {
            if(pfOutput) {
                (*pfOutput)( " PASSED", poutCtx, 1);
            }
        }
    }
#endif


    test_entry *t;
    const test_entry *s_tests_end = s_tests + sizeof(s_tests)/sizeof(test_entry);

    for(t = s_tests; t < s_tests_end; t++) {
        if(szTestNames[0]) {
            // Some tests have been named
            const char **szRequestedNames;
            for(szRequestedNames = szTestNames; *szRequestedNames;  szRequestedNames++) {
                if(!strcmp(t->szTestName, *szRequestedNames)) {
                    break; // Name matched
                }
            }
            if(*szRequestedNames == NULL) {
                // Didn't match this test
                continue;
            }
        } else {
            // no tests named, but don't run "disabled" tests
            if(!t->bEnabled) {
                // Don't run disabled tests when all tests are being run
                // as indicated by no specific test names being given
                continue;
            }
        }

        int nTestResult = (t->test_fun)();
        nTestsRun++;
        if(pfOutput) {
            (*pfOutput)(t->szTestName, poutCtx, 0);
        }

        if(nTestResult) {
            if(pfOutput) {
                (*pfOutput)(" FAILED (returned ", poutCtx, 0);
                (*pfOutput)(NumToString(nTestResult, StringStorage), poutCtx, 0);
                (*pfOutput)(")", poutCtx, 1);
            }
            nTestsFailed++;
        } else {
            if(pfOutput) {
                (*pfOutput)( " PASSED", poutCtx, 1);
            }
        }
    }

    if(pNumTestsRun) {
        *pNumTestsRun = nTestsRun;
    }

    if(pfOutput) {
        (*pfOutput)( "SUMMARY: ", poutCtx, 0);
        (*pfOutput)( NumToString(nTestsRun, StringStorage), poutCtx, 0);
        (*pfOutput)( " tests run; ", poutCtx, 0);
        (*pfOutput)( NumToString(nTestsFailed, StringStorage), poutCtx, 0);
        (*pfOutput)( " tests failed", poutCtx, 1);
    }

    return nTestsFailed;
}


/*
 Public function. See run_test.h.
 */
<<<<<<< HEAD
static void
PrintSize(const char *szWhat,
          uint32_t uSize,
          OutputStringCB pfOutput,
          void *pOutCtx)
=======
static void PrintSize(const char *szWhat,
                      uint32_t uSize,
                      OutputStringCB pfOutput,
                      void *pOutCtx)
>>>>>>> dc4eaac3
{
   UsefulBuf_MAKE_STACK_UB(buffer, 20);

   (*pfOutput)(szWhat, pOutCtx, 0);
   (*pfOutput)(" ", pOutCtx, 0);
   (*pfOutput)(NumToString(uSize, buffer), pOutCtx, 0);
   (*pfOutput)("", pOutCtx, 1);
}




#include "t_cose_sign1_sign.h" /* For struct size printing */
#include "t_cose_sign1_verify.h" /* For struct size printing */
#include "t_cose_crypto.h" /* For struct size printing */


/*
 Public function. See run_test.h.
 */
void PrintSizes(OutputStringCB pfOutput, void *pOutCtx)
{
<<<<<<< HEAD
    // Type and size of return from sizeof() varies.
    //These will never be large so cast is safe
=======
   // Type and size of return from sizeof() varies. These will never be large
   // so cast is safe.
>>>>>>> dc4eaac3
    PrintSize("sizeof(struct t_cose_sign1_ctx)",
              (uint32_t)sizeof(struct t_cose_sign1_sign_ctx),
              pfOutput, pOutCtx);
    PrintSize("sizeof(struct t_cose_signing_key)",
              (uint32_t)sizeof(struct t_cose_key),
              pfOutput, pOutCtx);
    PrintSize("sizeof(struct t_cose_crypto_hash)",
              (uint32_t)sizeof(struct t_cose_crypto_hash),
              pfOutput, pOutCtx);
    PrintSize("sizeof(struct t_cose_parameters)",
              (uint32_t)sizeof(struct t_cose_parameters),
              pfOutput, pOutCtx);
    PrintSize("sizeof(struct t_cose_sign1_verify_ctx)",
              (uint32_t)sizeof(struct t_cose_sign1_verify_ctx),
              pfOutput, pOutCtx);
    (*pfOutput)("", pOutCtx, 1);
}<|MERGE_RESOLUTION|>--- conflicted
+++ resolved
@@ -248,18 +248,10 @@
 /*
  Public function. See run_test.h.
  */
-<<<<<<< HEAD
-static void
-PrintSize(const char *szWhat,
-          uint32_t uSize,
-          OutputStringCB pfOutput,
-          void *pOutCtx)
-=======
 static void PrintSize(const char *szWhat,
                       uint32_t uSize,
                       OutputStringCB pfOutput,
                       void *pOutCtx)
->>>>>>> dc4eaac3
 {
    UsefulBuf_MAKE_STACK_UB(buffer, 20);
 
@@ -282,13 +274,8 @@
  */
 void PrintSizes(OutputStringCB pfOutput, void *pOutCtx)
 {
-<<<<<<< HEAD
-    // Type and size of return from sizeof() varies.
-    //These will never be large so cast is safe
-=======
    // Type and size of return from sizeof() varies. These will never be large
    // so cast is safe.
->>>>>>> dc4eaac3
     PrintSize("sizeof(struct t_cose_sign1_ctx)",
               (uint32_t)sizeof(struct t_cose_sign1_sign_ctx),
               pfOutput, pOutCtx);
