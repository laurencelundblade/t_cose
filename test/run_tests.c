--- conflicted
+++ resolved
@@ -62,14 +62,10 @@
     TEST_ENTRY(sign_verify_make_cwt_test),
     TEST_ENTRY(sign_verify_sig_fail_test),
     TEST_ENTRY(sign_verify_get_size_test),
-<<<<<<< HEAD
-    TEST_ENTRY(known_good_test),
     TEST_ENTRY(mini_sign_test),
-=======
     TEST_ENTRY(sign_verify_known_good_test),
     TEST_ENTRY(sign_verify_unsupported_test),
     TEST_ENTRY(sign_verify_bad_auxiliary_buffer),
->>>>>>> e7a40d25
 #endif /* T_COSE_DISABLE_SIGN_VERIFY_TESTS */
 
 #ifndef T_COSE_DISABLE_SHORT_CIRCUIT_SIGN
