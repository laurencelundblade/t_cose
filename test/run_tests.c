--- conflicted
+++ resolved
@@ -78,16 +78,10 @@
 
 
 #ifndef T_COSE_DISABLE_MAC0
-<<<<<<< HEAD
     // TODO: should these really be conditional on T_COSE_DISABLE_SIGN_VERIFY_TESTS
-    TEST_ENTRY(sign_verify_mac_basic_test),
-    TEST_ENTRY(sign_verify_mac_sig_fail_test),
-    TEST_ENTRY(sign_verify_get_size_mac_test),
-=======
     TEST_ENTRY(compute_validate_mac_basic_test),
     TEST_ENTRY(compute_validate_mac_sig_fail_test),
     TEST_ENTRY(compute_validate_get_size_mac_test),
->>>>>>> 68fa986a
 #endif /* T_COSE_DISABLE_MAC0 */
 #endif /* T_COSE_DISABLE_SIGN_VERIFY_TESTS */
 
