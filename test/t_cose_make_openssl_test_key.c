--- conflicted
+++ resolved
@@ -102,11 +102,7 @@
  */
 /*
  * The key object returned by this is malloced and has to be freed by
-<<<<<<< HEAD
  * by calling free_key(). This heap use is a part of
-=======
- * by calling free_key_pair(). This heap use is a part of
->>>>>>> e7a40d25
  * OpenSSL and not t_cose which does not use the heap.
  */
 enum t_cose_err_t make_key_pair(int32_t            cose_algorithm_id,
@@ -114,7 +110,6 @@
 {
     enum t_cose_err_t  return_value;
     EVP_PKEY          *pkey;
-
     int                key_type;
     const uint8_t     *key_data;
     long               key_len;
@@ -175,12 +170,9 @@
 /*
  * Public function, see t_cose_make_test_pub_key.h
  */
-<<<<<<< HEAD
 void free_key(struct t_cose_key key_pair)
-=======
-void free_key_pair(struct t_cose_key key_pair)
->>>>>>> e7a40d25
 {
+    // TODO: this might not work for keys that aren't public keys
     EVP_PKEY_free(key_pair.k.key_ptr);
 }
 
