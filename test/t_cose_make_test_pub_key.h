--- conflicted
+++ resolved
@@ -29,11 +29,9 @@
 
 enum t_cose_err_t make_hmac_key(uint8_t cose_alg, struct t_cose_key *key);
 
-<<<<<<< HEAD
+
 void free_key(struct t_cose_key key_pair);
-=======
-void free_key_pair(struct t_cose_key key_pair);
->>>>>>> e7a40d25
+
 
 
 /**
