/*
 *  t_cose_make_test_pub_key.h
 *
 * Copyright 2019-2020, Laurence Lundblade
 * Copyright (c) 2022, Arm Limited. All rights reserved.
 *
 * SPDX-License-Identifier: BSD-3-Clause
 *
 * See BSD-3-Clause license in README.md
 */

#include "t_cose/t_cose_common.h"
#include <stdint.h>

/**
 * \file t_cose_make_test_pub_key.h
 *
 * \brief This defines a simple interface to make keys for tests cases.
 *
 */


/**
<<<<<<< HEAD
 * \brief make a key pair for testing suited to algorithm
=======
 * \brief make an ECDSA key pair for testing suited to algorithm
>>>>>>> 68fa986a
 *
 */
enum t_cose_err_t make_key_pair(int32_t            cose_algorithm_id,
                                struct t_cose_key *key_pair);

/**
 * \brief make a HMAC secret key for testing suited to algorithm
 *
 */
enum t_cose_err_t make_hmac_key(int32_t            cose_algorithm_id,
                                struct t_cose_key *key);


void free_key(struct t_cose_key key_pair);



/**
 \brief Called by test frame work to see if there were key pair or mem leaks.

 \return 0 if no leaks, non-zero if there is a leak.
 */
int check_for_key_pair_leaks(void);<|MERGE_RESOLUTION|>--- conflicted
+++ resolved
@@ -21,11 +21,7 @@
 
 
 /**
-<<<<<<< HEAD
  * \brief make a key pair for testing suited to algorithm
-=======
- * \brief make an ECDSA key pair for testing suited to algorithm
->>>>>>> 68fa986a
  *
  */
 enum t_cose_err_t make_key_pair(int32_t            cose_algorithm_id,
