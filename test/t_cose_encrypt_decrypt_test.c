/*
 * t_cose_encrypt_decrypt_test.c
 *
 * Copyright 2023, Laurence Lundblade
 * Created by Laurence Lundblade on 2/26/23.
 *
 * SPDX-License-Identifier: BSD-3-Clause
 *
 */


#include "t_cose_encrypt_decrypt_test.h"
#include "t_cose/t_cose_encrypt_dec.h"
#include "t_cose/t_cose_encrypt_enc.h"
#include "t_cose/t_cose_recipient_dec_esdh.h"
#include "t_cose/t_cose_recipient_enc_esdh.h"
#include "t_cose/t_cose_recipient_dec_keywrap.h"
#include "t_cose/t_cose_recipient_enc_keywrap.h"
#include "t_cose_util.h"
#include "data/test_messages.h"



#define PAYLOAD  "This is the payload"
#define TEST_KID "fixed_test_key_id"

#define AAD "100 bytes of AAD for test" \
            "100 bytes of AAD for test" \
            "100 bytes of AAD for test" \
            "100 bytes of AAD for test"

#define AAD2 ""

static bool
locations_equal(struct t_cose_header_location l1,
                       struct t_cose_header_location l2)
{
    if(l1.index != l2.index) {
        return false;
    }

    if(l1.nesting != l2.nesting) {
        return false;
    }
    return true;
}



static int32_t
check_headers(const struct t_cose_parameter *headers, bool is_non_aead)
{
    const struct t_cose_header_location body_location = {0,0};
    bool got_alg = false;
    bool got_ct = false;
    bool got_xxx = false;
    bool got_iv = false;

    /* Make sure that all the expected headers occur,
     * that they occur only once and that no unexpected
     * headers occur
     */
    while(headers != NULL) {
        switch(headers->label) {
            case T_COSE_HEADER_PARAM_ALG:
                if((headers->in_protected != !is_non_aead)  ||
                   !locations_equal(headers->location, body_location) ||
                   headers->value_type != T_COSE_PARAMETER_TYPE_INT64 ||
                   got_alg == true) {
                    return -100;
                }
                got_alg = true;
                break;

            case T_COSE_HEADER_PARAM_CONTENT_TYPE:
                if(headers->in_protected == true  ||
                    !locations_equal(headers->location, body_location) ||
                    headers->value_type != T_COSE_PARAMETER_TYPE_TEXT_STRING||
                    got_ct == true) {
                     return -101;
                 }
                 got_ct = true;
                 break;

            case INT16_MAX:
                if(headers->in_protected == true  ||
                    !locations_equal(headers->location, body_location) ||
                    headers->value_type != T_COSE_PARAMETER_TYPE_BYTE_STRING||
                    got_xxx == true) {
                     return -102;
                 }
                 got_xxx = true;
                 break;

          case T_COSE_HEADER_PARAM_IV:
                if(headers->in_protected == true  ||
                    !locations_equal(headers->location, body_location) ||
                    headers->value_type != T_COSE_PARAMETER_TYPE_BYTE_STRING||
                    got_iv == true) {
                     return -103;
                 }
                 got_iv = true;
                 break;

            default:
                return -110;

        }

        headers = headers->next;
    }

    if(!got_alg || !got_ct || !got_xxx || !got_iv) {
        /* Didn't get all the headers expected */
        return -120;
    }

    return 0;

}


int32_t encrypt0_enc_dec(int32_t cose_algorithm_id, bool enable_non_aead_encryption, bool enable_non_aead_decryption)
{
    struct t_cose_encrypt_enc      enc_context;
    uint32_t                       option_flags;
    bool                           is_non_aead = false;
    enum t_cose_err_t              t_cose_err;
    int32_t                        return_value;
    struct t_cose_key              cek;
    struct q_useful_buf_c          cek_bytes;
    struct q_useful_buf_c          encrypted_cose_message;
    struct q_useful_buf_c          decrypted_payload;
    struct q_useful_buf_c          encrypted_detached;
    struct q_useful_buf_c          ext_sup_data;
    Q_USEFUL_BUF_MAKE_STACK_UB(    cose_message_buf, 1024);
    Q_USEFUL_BUF_MAKE_STACK_UB(    detached_encrypted_buf, 1024);
    Q_USEFUL_BUF_MAKE_STACK_UB(    decrypted_payload_buf, 1024);
    Q_USEFUL_BUF_MAKE_STACK_UB(    enc_struct_buf, 1024);
    struct t_cose_encrypt_dec_ctx  dec_ctx;
    struct t_cose_parameter        ps[2];
    struct t_cose_parameter       *decoded_parameters;

    struct t_cose_parameter_storage p_storage;
    struct t_cose_parameter         p_storage_array[10];

    switch(cose_algorithm_id) {
        case T_COSE_ALGORITHM_A128CTR:
        case T_COSE_ALGORITHM_A128CBC:
            is_non_aead = true;
        case T_COSE_ALGORITHM_A128GCM:
            cek_bytes = Q_USEFUL_BUF_FROM_SZ_LITERAL("128-bit key xxxx");
            break;
        case T_COSE_ALGORITHM_A192CTR:
        case T_COSE_ALGORITHM_A192CBC:
            is_non_aead = true;
        case T_COSE_ALGORITHM_A192GCM:
            cek_bytes = Q_USEFUL_BUF_FROM_SZ_LITERAL("192-bit key xxxxyyyyyyyy");
            break;
        case T_COSE_ALGORITHM_A256CTR:
        case T_COSE_ALGORITHM_A256CBC:
            is_non_aead = true;
        case T_COSE_ALGORITHM_A256GCM:
            cek_bytes = Q_USEFUL_BUF_FROM_SZ_LITERAL("256-bit key xxxxyyyyyyyyzzzzzzzz");
            break;
        case T_COSE_ALGORITHM_AES128CCM_16_128:
            cek_bytes = Q_USEFUL_BUF_FROM_SZ_LITERAL("128-bit key xxxx");
            break;
        case T_COSE_ALGORITHM_AES256CCM_16_128:
            cek_bytes = Q_USEFUL_BUF_FROM_SZ_LITERAL("256-bit key xxxxyyyyyyyyzzzzzzzz");
            break;
        default:
            return -1;
    }

    t_cose_err = t_cose_key_init_symmetric(cose_algorithm_id,
                                           cek_bytes,
                                          &cek);
    if(t_cose_err) {
        return_value = 1000 + (int32_t) t_cose_err;
        goto Done2;
    }

    option_flags = T_COSE_OPT_MESSAGE_TYPE_ENCRYPT0;
    if(enable_non_aead_encryption) {
        option_flags |= T_COSE_OPT_ENABLE_NON_AEAD;
    }
    t_cose_encrypt_enc_init(&enc_context,
                            option_flags,
                            cose_algorithm_id);


    t_cose_encrypt_set_cek(&enc_context, cek);

    ps[0] = t_cose_param_make_ct_tstr(Q_USEFUL_BUF_FROM_SZ_LITERAL("text/plain"));
    ps[0].next = &ps[1];
    ps[1].value_type = T_COSE_PARAMETER_TYPE_BYTE_STRING;
    ps[1].value.string = Q_USEFUL_BUF_FROM_SZ_LITERAL("xxxxxxxxxx");
    ps[1].label = INT16_MAX; /* Just a sort of big number */
    ps[1].in_protected = false;
    ps[1].critical = false;
    ps[1].next = NULL;
    // TODO: header callback

    t_cose_encrypt_enc_body_header_params(&enc_context, &ps[0]);

    t_cose_encrypt_set_enc_struct_buffer(&enc_context, enc_struct_buf);

    ext_sup_data = t_cose_alg_is_non_aead(cose_algorithm_id) ? NULL_Q_USEFUL_BUF_C :
                                                               Q_USEFUL_BUF_FROM_SZ_LITERAL(AAD);

    t_cose_err = t_cose_encrypt_enc(&enc_context,
                                     Q_USEFUL_BUF_FROM_SZ_LITERAL(PAYLOAD),
                                     ext_sup_data,
                                     cose_message_buf,
                                    &encrypted_cose_message);

    if(t_cose_err == T_COSE_ERR_NON_AEAD_DISABLED && is_non_aead && !enable_non_aead_encryption) {
        /* t_cose could prevent unintended use of non AEAD ciphers */
        return_value = 0;
        goto Done;
    }
    else if(t_cose_err) {
        return_value = 2000 + (int32_t)t_cose_err;
        goto Done;
    }

<<<<<<< HEAD
    option_flags = T_COSE_OPT_MESSAGE_TYPE_ENCRYPT0;
    if(enable_non_aead_decryption) {
        option_flags |= T_COSE_OPT_ENABLE_NON_AEAD;
    }
    t_cose_encrypt_dec_init(&dec_ctx, option_flags);
=======

    t_cose_encrypt_dec_init(&dec_ctx, T_COSE_OPT_MESSAGE_TYPE_UNSPECIFIED);
>>>>>>> 63d7286b

    t_cose_encrypt_dec_set_cek(&dec_ctx, cek);

    /* Test being able to set a big buffer for the internal
     * making of the enc_structure.
     */
    t_cose_decrypt_set_enc_struct_buffer(&dec_ctx, enc_struct_buf);


    /* Test being able to expand the pool of param storage
     * even though there's not that many parameters here.
     */
    T_COSE_PARAM_STORAGE_INIT(p_storage, p_storage_array);
    t_cose_encrypt_add_param_storage(&dec_ctx, &p_storage);

    // TODO: header callbacks

<<<<<<< HEAD
    t_cose_err = t_cose_encrypt_dec(&dec_ctx,
                                     encrypted_cose_message,
                                     ext_sup_data,
                                     decrypted_payload_buf,
                                    &decrypted_payload,
                                    &decoded_parameters);
    if(t_cose_err == T_COSE_ERR_NON_AEAD_DISABLED && is_non_aead && !enable_non_aead_decryption) {
        /* t_cose could prevent unintended use of non AEAD ciphers */
        return_value = 0;
        goto Done;
    }
    else if(t_cose_err) {
=======
    t_cose_err = t_cose_encrypt_dec_msg(&dec_ctx,
                                         encrypted_cose_message,
                                         ext_sup_data,
                                         decrypted_payload_buf,
                                        &decrypted_payload,
                                        &decoded_parameters,
                                         NULL);
    if(t_cose_err) {
>>>>>>> 63d7286b
        return_value = 3000 + (int32_t)t_cose_err;
        goto Done;
    }

    return_value = check_headers(decoded_parameters,
                                 t_cose_alg_is_non_aead(cose_algorithm_id));
    if(return_value) {
        goto Done;
    }

    if(q_useful_buf_compare(decrypted_payload, Q_USEFUL_BUF_FROM_SZ_LITERAL(PAYLOAD))) {
        return_value = -5;
        goto Done;
    }

    /* ---- test detached ----- */
    t_cose_encrypt_enc_init(&enc_context,
                            option_flags,
                            cose_algorithm_id);
    t_cose_encrypt_set_cek(&enc_context, cek);
    t_cose_err = t_cose_encrypt_enc_detached(&enc_context,
                                             Q_USEFUL_BUF_FROM_SZ_LITERAL(PAYLOAD),
                                             NULL_Q_USEFUL_BUF_C,
                                             detached_encrypted_buf,
                                             cose_message_buf,
                                             &encrypted_detached,
                                            &encrypted_cose_message);
    if(t_cose_err) {
        return_value = 6000 + (int32_t)t_cose_err;
        goto Done;
    }

<<<<<<< HEAD
    t_cose_encrypt_dec_init(&dec_ctx, option_flags);
=======
    t_cose_encrypt_dec_init(&dec_ctx, T_COSE_OPT_MESSAGE_TYPE_UNSPECIFIED);
>>>>>>> 63d7286b
    t_cose_encrypt_dec_set_cek(&dec_ctx, cek);
    t_cose_err = t_cose_encrypt_dec_detached_msg(&dec_ctx,
                                                  encrypted_cose_message,
                                                  NULL_Q_USEFUL_BUF_C,
                                                  encrypted_detached,
                                                  decrypted_payload_buf,
                                                 &decrypted_payload,
                                                  NULL,
                                                  NULL);
    if(t_cose_err) {
        return_value = 7000 + (int32_t)t_cose_err;
        goto Done;
    }
    if(q_useful_buf_compare(decrypted_payload, Q_USEFUL_BUF_FROM_SZ_LITERAL(PAYLOAD))) {
        return_value = -8;
        goto Done;
    }


Done:
    t_cose_key_free_symmetric(cek);

Done2:
    return return_value;
}




int32_t base_encrypt_decrypt_test(void)
{
    int32_t rv;
    rv = encrypt0_enc_dec(T_COSE_ALGORITHM_A128GCM, false, false);
    if(rv) {
        return 10000 + rv;
    }

    rv = encrypt0_enc_dec(T_COSE_ALGORITHM_A192GCM, false, false);
    if(rv) {
        return 20000 + rv;
    }

    rv = encrypt0_enc_dec(T_COSE_ALGORITHM_A256GCM, false, false);
    if(rv) {
        return 30000 + rv;
    }

    /* Enable non-AEAD ciphers on both Sender and Recipient side.
     * Success on both side are expected.
     */
    rv = encrypt0_enc_dec(T_COSE_ALGORITHM_A128CTR, true, true);
    if(rv) {
        return 40000 + rv;
    }

    rv = encrypt0_enc_dec(T_COSE_ALGORITHM_A192CTR, true, true);
    if(rv) {
        return 50000 + rv;
    }

    rv = encrypt0_enc_dec(T_COSE_ALGORITHM_A256CTR, true, true);
    if(rv) {
        return 60000 + rv;
    }

    rv = encrypt0_enc_dec(T_COSE_ALGORITHM_A128CBC, true, true);
    if(rv) {
        return 70000 + rv;
    }

    rv = encrypt0_enc_dec(T_COSE_ALGORITHM_A192CBC, true, true);
    if(rv) {
        return 80000 + rv;
    }

    rv = encrypt0_enc_dec(T_COSE_ALGORITHM_A256CBC, true, true);
    if(rv) {
        return 90000 + rv;
    }

    /* Disable non-AEAD ciphers on both Sender and Recipient side.
     * Failure and early return on Sender side is expected.
     */
    rv = encrypt0_enc_dec(T_COSE_ALGORITHM_A128CTR, false, false);
    if(rv) {
        return 100000 + rv;
    }

    rv = encrypt0_enc_dec(T_COSE_ALGORITHM_A192CTR, false, false);
    if(rv) {
        return 110000 + rv;
    }

    rv = encrypt0_enc_dec(T_COSE_ALGORITHM_A256CTR, false, false);
    if(rv) {
        return 120000 + rv;
    }

    rv = encrypt0_enc_dec(T_COSE_ALGORITHM_A128CBC, false, false);
    if(rv) {
        return 130000 + rv;
    }

    rv = encrypt0_enc_dec(T_COSE_ALGORITHM_A192CBC, false, false);
    if(rv) {
        return 140000 + rv;
    }

    rv = encrypt0_enc_dec(T_COSE_ALGORITHM_A256CBC, false, false);
    if(rv) {
        return 150000 + rv;
    }

    /* Disable non-AEAD ciphers on only Recipient side.
     * Failure and early return on Recipient side is expected.
     */
    rv = encrypt0_enc_dec(T_COSE_ALGORITHM_A128CTR, true, false);
    if(rv) {
        return 160000 + rv;
    }

    rv = encrypt0_enc_dec(T_COSE_ALGORITHM_A192CTR, true, false);
    if(rv) {
        return 170000 + rv;
    }

    rv = encrypt0_enc_dec(T_COSE_ALGORITHM_A256CTR, true, false);
    if(rv) {
        return 180000 + rv;
    }

    rv = encrypt0_enc_dec(T_COSE_ALGORITHM_A128CBC, true, false);
    if(rv) {
        return 190000 + rv;
    }

    rv = encrypt0_enc_dec(T_COSE_ALGORITHM_A192CBC, true, false);
    if(rv) {
        return 200000 + rv;
    }

    rv = encrypt0_enc_dec(T_COSE_ALGORITHM_A256CBC, true, false);
    if(rv) {
        return 210000 + rv;
    }

    return 0;

}


#ifndef T_COSE_DISABLE_KEYWRAP

int32_t decrypt_key_wrap(struct q_useful_buf_c cose_encrypt_buffer, bool enable_non_aead)
{
    enum t_cose_err_t                   result;
    uint32_t                            option_flags;
    int32_t                             return_value = 0;
    struct t_cose_recipient_dec_keywrap kw_unwrap_recipient;
    struct t_cose_encrypt_dec_ctx       decrypt_context;
    struct t_cose_key                   kek;
    struct q_useful_buf_c               kek_bytes;
    Q_USEFUL_BUF_MAKE_STACK_UB(         decrypted_buffer, 1024);
    struct q_useful_buf_c               decrypted_payload;
    struct t_cose_parameter            *params;

    kek_bytes = Q_USEFUL_BUF_FROM_SZ_LITERAL("128-bit key xxxx");
    result = t_cose_key_init_symmetric(T_COSE_ALGORITHM_A128KW,
                                       kek_bytes,
                                       &kek);
    if(result != T_COSE_SUCCESS) {
        return_value = 1000 + (int32_t)result;
        goto Done2;
    }

<<<<<<< HEAD
    option_flags = T_COSE_OPT_MESSAGE_TYPE_ENCRYPT;
    if(enable_non_aead) {
        option_flags |= T_COSE_OPT_ENABLE_NON_AEAD;
    }
    t_cose_encrypt_dec_init(&decrypt_context, option_flags);
=======
    t_cose_encrypt_dec_init(&decrypt_context, T_COSE_OPT_MESSAGE_TYPE_UNSPECIFIED);
>>>>>>> 63d7286b
    t_cose_recipient_dec_keywrap_init(&kw_unwrap_recipient);
    t_cose_recipient_dec_keywrap_set_kek(&kw_unwrap_recipient, kek, NULL_Q_USEFUL_BUF_C);
    t_cose_encrypt_dec_add_recipient(&decrypt_context, (struct t_cose_recipient_dec *)&kw_unwrap_recipient);

    result = t_cose_encrypt_dec_msg(&decrypt_context,
                                     cose_encrypt_buffer,
                                     NULL_Q_USEFUL_BUF_C,
                                     decrypted_buffer,
                                    &decrypted_payload,
                                    &params,
                                     NULL);

    if(result != T_COSE_SUCCESS) {
        return_value = 2000 + (int32_t)result;
        goto Done1;
    }

    if(q_useful_buf_compare(decrypted_payload, Q_USEFUL_BUF_FROM_SZ_LITERAL(PAYLOAD))) {
        return_value = 3000;
        goto Done1;
    }

Done1:
    t_cose_key_free_symmetric(kek);
Done2:
    return return_value;
}

int32_t decrypt_known_good_aeskw_non_aead_test(void)
{
    int32_t return_value;

    if(!t_cose_is_algorithm_supported(T_COSE_ALGORITHM_A128KW)) {
        /* This is necessary because MbedTLS 2.28 doesn't have
         * nist KW enabled by default. The PSA crypto layer deals with
         * this dynamically. The below tests will correctly link
         * on 2.28, but will fail to run so this exception is needed.
         */
        return INT32_MIN; /* Means no testing was actually done */
    }

    return_value = decrypt_key_wrap(UsefulBuf_FROM_BYTE_ARRAY_LITERAL(cose_encrypt_a128ctr_a128kw), true);
    if(return_value != 0) {
        return return_value + 10000;
    }
    return_value = decrypt_key_wrap(UsefulBuf_FROM_BYTE_ARRAY_LITERAL(cose_encrypt_a128cbc_a128kw), true);
    if(return_value != 0) {
        return return_value + 20000;
    }
    return 0;
}

#endif /* !T_COSE_DISABLE_KEYWRAP */



#include "init_keys.h"

#ifndef T_COSE_USE_B_CON_SHA256 /* test crypto doesn't support ECDH */



static int32_t
esdh_enc_dec(int32_t curve, int32_t payload_cose_algorithm_id)
{
    enum t_cose_err_t                result;
    struct t_cose_key                privatekey;
    struct t_cose_key                publickey;
    struct t_cose_encrypt_enc        enc_ctx;
    struct t_cose_recipient_enc_esdh recipient;
    struct q_useful_buf_c            cose_encrypted_message;
    Q_USEFUL_BUF_MAKE_STACK_UB  (    cose_encrypt_message_buffer, 400);
    struct t_cose_encrypt_dec_ctx    dec_ctx;
    struct t_cose_recipient_dec_esdh dec_recipient;
    Q_USEFUL_BUF_MAKE_STACK_UB  (    decrypted_buffer, 400);
    struct q_useful_buf_c            decrypted_payload;
    struct t_cose_parameter         *params;

    if(!t_cose_is_algorithm_supported(curve)) {
        /* Mbed TLS 2.28 doesn't support key wrap. */
        /* TODO: check for other required algorithms here */
        return INT32_MIN;
    }

   /* Create a key pair.  This is a fixed test key pair. The creation
     * of this key pair is crypto-library dependent because t_cose_key
     * is crypto-library dependent. See t_cose_key.h and the examples
     * to understand key-pair creation better. */
    result = init_fixed_test_ec_encryption_key(curve,
                                              &publickey, /* out: public key to be used for encryption */
                                              &privatekey); /* out: corresponding private key for decryption */
    if(result != T_COSE_SUCCESS) {
        goto Done;
    }

    /* Initialize the encryption context telling it we want
     * a COSE_Encrypt (not a COSE_Encrypt0) because we're doing ECDH with a
     * COSE_Recipient. Also tell it the AEAD algorithm for the
     * body of the message.
     */
    t_cose_encrypt_enc_init(&enc_ctx,
                             T_COSE_OPT_MESSAGE_TYPE_ENCRYPT | T_COSE_OPT_ENABLE_NON_AEAD,
                             payload_cose_algorithm_id);

    /* Create the recipient object telling it the algorithm and the public key
     * for the COSE_Recipient it's going to make.
     */
    t_cose_recipient_enc_esdh_init(&recipient,
                                    T_COSE_ALGORITHM_ECDH_ES_A128KW, /* content key distribution id */
                                    curve);    /* curve id */

    t_cose_recipient_enc_esdh_set_key(&recipient,
                                       publickey,
                                       Q_USEFUL_BUF_FROM_SZ_LITERAL(TEST_KID));

    /* Give the recipient object to the main encryption context.
     * (Only one recipient is set here, but there could be more).
     */
    t_cose_encrypt_add_recipient(&enc_ctx,
                                 (struct t_cose_recipient_enc *)&recipient);

    /* Now do the actual encryption */
    result = t_cose_encrypt_enc(&enc_ctx, /* in: encryption context */
                                 Q_USEFUL_BUF_FROM_SZ_LITERAL(PAYLOAD), /* in: payload to encrypt */
                                 NULL_Q_USEFUL_BUF_C, /* in/unused: AAD */
                                 cose_encrypt_message_buffer, /* in: buffer for COSE_Encrypt */
                                &cose_encrypted_message); /* out: COSE_Encrypt */

    if (result != T_COSE_SUCCESS) {
        goto Done;
    }


    t_cose_encrypt_dec_init(&dec_ctx, T_COSE_OPT_ENABLE_NON_AEAD);

    t_cose_recipient_dec_esdh_init(&dec_recipient);

    t_cose_recipient_dec_esdh_set_key(&dec_recipient, privatekey, NULL_Q_USEFUL_BUF_C);

    t_cose_encrypt_dec_add_recipient(&dec_ctx,
                                     (struct t_cose_recipient_dec *)&dec_recipient);

    result = t_cose_encrypt_dec_msg(&dec_ctx,
                                     cose_encrypted_message,
                                     NULL_Q_USEFUL_BUF_C, /* in/unused: AAD */
                                     decrypted_buffer,
                                    &decrypted_payload,
                                    &params,
                                     NULL);
    if(result != T_COSE_SUCCESS) {
        goto Done;
    }

Done:
    free_fixed_test_ec_encryption_key(publickey);
    free_fixed_test_ec_encryption_key(privatekey);

    return (int32_t)result;
}


int32_t
esdh_enc_dec_test(void)
{
    int32_t result;

    if(!t_cose_is_algorithm_supported(T_COSE_ALGORITHM_A128KW)) {
        /* Mbed TLS 2.28 doesn't support key wrap. */
        return INT32_MIN;
    }

    result = esdh_enc_dec(T_COSE_ELLIPTIC_CURVE_P_256, T_COSE_ALGORITHM_A128GCM);
    if(result) {
        return result;
    }
    result = esdh_enc_dec(T_COSE_ELLIPTIC_CURVE_P_256, T_COSE_ALGORITHM_A128CTR);
    if(result) {
        return result;
    }
    result = esdh_enc_dec(T_COSE_ELLIPTIC_CURVE_P_256, T_COSE_ALGORITHM_A128CBC);
    if(result) {
        return result;
    }
    result = esdh_enc_dec(T_COSE_ELLIPTIC_CURVE_P_521, T_COSE_ALGORITHM_A256GCM);
    if(result) {
        return result;
    }
    result = esdh_enc_dec(T_COSE_ELLIPTIC_CURVE_P_521, T_COSE_ALGORITHM_A256CTR);
    if(result) {
        return result;
    }
    result = esdh_enc_dec(T_COSE_ELLIPTIC_CURVE_P_521, T_COSE_ALGORITHM_A256CBC);
    if(result) {
        return result;
    }

    return 0;
}


int32_t decrypt_known_good(void)
{
    enum t_cose_err_t                result;
    struct t_cose_encrypt_dec_ctx    dec_ctx;
    struct t_cose_recipient_dec_esdh dec_recipient;
    Q_USEFUL_BUF_MAKE_STACK_UB  (    decrypted_buffer, 400);
    struct q_useful_buf_c            decrypted_payload;
    struct t_cose_parameter         *params;
    struct t_cose_key                privatekey;
    struct t_cose_key                pubkey;

    if(!t_cose_is_algorithm_supported(T_COSE_ALGORITHM_A128KW)) {
        /* Mbed TLS 2.28 doesn't support key wrap. */
        /* TODO: check for other required algorithms here */
        return INT32_MIN;
    }

    result = init_fixed_test_ec_encryption_key(T_COSE_ELLIPTIC_CURVE_P_256,
                                              &pubkey,      /* out: public key to be used for encryption */
                                              &privatekey); /* out: corresponding private key for decryption */
    if(result != T_COSE_SUCCESS) {
        return (int32_t)result + 1000;
    }


    t_cose_encrypt_dec_init(&dec_ctx, 0);

    t_cose_recipient_dec_esdh_init(&dec_recipient);

    t_cose_recipient_dec_esdh_set_key(&dec_recipient,
                                      privatekey, /* in: private key handle */
                                      NULL_Q_USEFUL_BUF_C); /* in: kid */

    t_cose_encrypt_dec_add_recipient(&dec_ctx,
                                     (struct t_cose_recipient_dec *)&dec_recipient);

    result = t_cose_encrypt_dec_msg(&dec_ctx,
                                     UsefulBuf_FROM_BYTE_ARRAY_LITERAL(cose_encrypt_p256_wrap_128), /* in: message to decrypt */
                                     NULL_Q_USEFUL_BUF_C, /* in/unused: AAD */
                                     decrypted_buffer,
                                    &decrypted_payload,
                                    &params,
                                     NULL);

    if(result != T_COSE_SUCCESS) {
        return (int32_t)result + 2000;
    }


    free_fixed_test_ec_encryption_key(pubkey);
    free_fixed_test_ec_encryption_key(privatekey);

    return 0;
}




struct decrypt_test {
    const char           *sz_description;
    struct q_useful_buf_c message;
    enum t_cose_err_t     expected_return_value;
    int32_t              cose_ec_curve_id; /* For key */
    struct q_useful_buf_c expected_payload;
};


int32_t run_decrypt_test(const struct decrypt_test *test)
{
    enum t_cose_err_t                result;
    struct t_cose_encrypt_dec_ctx    dec_ctx;
    struct t_cose_recipient_dec_esdh dec_recipient;
    Q_USEFUL_BUF_MAKE_STACK_UB  (    decrypted_buffer, 400);
    struct q_useful_buf_c            decrypted_payload;
    struct t_cose_parameter         *params;
    struct t_cose_key                privatekey;
    struct t_cose_key                pubkey;

    if(!t_cose_is_algorithm_supported(T_COSE_ALGORITHM_A128KW)) {
        /* Mbed TLS 2.28 doesn't support key wrap. */
        /* TODO: check for other required algorithms here */
        return INT32_MIN;
    }

    result = init_fixed_test_ec_encryption_key(test->cose_ec_curve_id,
                                              &pubkey,      /* out: public key to be used for encryption */
                                              &privatekey); /* out: corresponding private key for decryption */
    if(result != T_COSE_SUCCESS) {
        return (int32_t)result + 1000;
    }

    t_cose_encrypt_dec_init(&dec_ctx, 0);

    t_cose_recipient_dec_esdh_init(&dec_recipient);

    t_cose_recipient_dec_esdh_set_key(&dec_recipient,
                                      privatekey, /* in: private key handle */
                                      NULL_Q_USEFUL_BUF_C); /* in: kid */

    t_cose_encrypt_dec_add_recipient(&dec_ctx,
                                     (struct t_cose_recipient_dec *)&dec_recipient);

    result = t_cose_encrypt_dec_msg(&dec_ctx,
                                     test->message, /* in: message to decrypt */
                                     NULL_Q_USEFUL_BUF_C, /* in/unused: AAD */
                                     decrypted_buffer,
                                    &decrypted_payload,
                                    &params,
                                     NULL);

    free_fixed_test_ec_encryption_key(pubkey);
    free_fixed_test_ec_encryption_key(privatekey);

    if(result != test->expected_return_value) {
        return (int32_t)result + 2000;
    }

    return 0;

}


/*

 DONE unknown_symmetric_alg.diag: Unknown symmetric cipher alg
 DONE unknown_rcpt_alg.diag  Unknown recipient alg
 DONE cose_encrypt_crit.diag  Unknown critical header
 DONE wrong_tag.diag  Wrong CBOR tag number
 Header that is not valid CBOR
 DONE cose_encrypt_wrong_array.diag  Top-level CBOR wrong -- a map, not an array
 DONE tstr_ciphertext.diag:  Ciphertext is not the right type -- a text string
 DONE cose_encrypt_wrong_rcpt_array  Recipients area is a map, not an array
 HALF-DONE cose_encrypt_wrong_extra  Extra stuff at end of array of 4
 DONE aead_in_error.diag: AEAD integrity check fails
 DONE cose_encrypt_bad_iv.diag  IV header header is wrong type -- text string
 DONE cose_encrypt_bad_alg.diag Symmetric Algorithm ID is the wrong type -- a byte string
 DONE cose_encrypt_junk_recipient.diag:  Recipient is the wrong type -- a map, not an array
 The encrypted CEK is the wrong type -- text string, not byte string
 Extra stuff at end of recipient array
 Recipient header is not decodable CBOR
 Ephemeral key is an array, not a map
 Ephemeral key type is unknown
 Ephemeral curve is unknown
 Ephemeral key type is a byte string
 Ephemeral x coordinate is an integer, not a byte string
 Ephemeral y coordinate is an integer not a byte string
 */


/* Decided to use a function to initialize rather than attempt
 * static initialization. It's only a test.
 */
static int32_t
init_decrypt_test_list(struct decrypt_test tests[], int tests_count)
{
    int test_num;

#define NEXT_TEST if(++test_num >= tests_count) return -1

    test_num = 0;

    tests[test_num].sz_description   = "body symmetric alg id is not one that is a symmertic alg";
    tests[test_num].message          = UsefulBuf_FROM_BYTE_ARRAY_LITERAL(unknown_symmetric_alg);
    tests[test_num].cose_ec_curve_id = T_COSE_ELLIPTIC_CURVE_P_256;
    tests[test_num].expected_return_value = T_COSE_ERR_UNSUPPORTED_ENCRYPTION_ALG;
    NEXT_TEST;

    tests[test_num].sz_description   = "cipher text is a tstr, not an bstr";
    tests[test_num].message          = UsefulBuf_FROM_BYTE_ARRAY_LITERAL(tstr_ciphertext);
    tests[test_num].cose_ec_curve_id = T_COSE_ELLIPTIC_CURVE_P_256;
    tests[test_num].expected_return_value = T_COSE_ERR_ENCRYPT_FORMAT;
    NEXT_TEST;

    tests[test_num].sz_description   = "the aead ciphertext is modified so aead validation fails";
    tests[test_num].message          = UsefulBuf_FROM_BYTE_ARRAY_LITERAL(aead_in_error);
    tests[test_num].cose_ec_curve_id = T_COSE_ELLIPTIC_CURVE_P_256;
    tests[test_num].expected_return_value = T_COSE_ERR_DATA_AUTH_FAILED;
    NEXT_TEST;

    tests[test_num].sz_description   = "the body unprot header params is an array, not a map";
    tests[test_num].message          = UsefulBuf_FROM_BYTE_ARRAY_LITERAL(unprot_headers_wrong_type);
    tests[test_num].cose_ec_curve_id = T_COSE_ELLIPTIC_CURVE_P_256;
    tests[test_num].expected_return_value = T_COSE_ERR_PARAMETER_CBOR;
    NEXT_TEST;

    tests[test_num].sz_description   = "the array of recipients is a map, not an array";
    tests[test_num].message          = UsefulBuf_FROM_BYTE_ARRAY_LITERAL(cose_recipients_map_instead_of_array);
    tests[test_num].cose_ec_curve_id = T_COSE_ELLIPTIC_CURVE_P_256;
    tests[test_num].expected_return_value = T_COSE_ERR_ENCRYPT_FORMAT;
    NEXT_TEST;

    tests[test_num].sz_description   = "a recipient is a text string, not an array";
    tests[test_num].message          = UsefulBuf_FROM_BYTE_ARRAY_LITERAL(cose_encrypt_junk_recipient);
    tests[test_num].cose_ec_curve_id = T_COSE_ELLIPTIC_CURVE_P_256;
    tests[test_num].expected_return_value = T_COSE_ERR_RECIPIENT_FORMAT;
    NEXT_TEST;

    tests[test_num].sz_description   = "wrong tag number";
    tests[test_num].message          = UsefulBuf_FROM_BYTE_ARRAY_LITERAL(wrong_tag);
    tests[test_num].cose_ec_curve_id = T_COSE_ELLIPTIC_CURVE_P_256;
    tests[test_num].expected_return_value = T_COSE_ERR_CANT_DETERMINE_MESSAGE_TYPE;
    NEXT_TEST;

    tests[test_num].sz_description   = "no tag number";
    tests[test_num].message          = UsefulBuf_FROM_BYTE_ARRAY_LITERAL(no_tag);
    tests[test_num].cose_ec_curve_id = T_COSE_ELLIPTIC_CURVE_P_256;
    tests[test_num].expected_return_value = T_COSE_ERR_CANT_DETERMINE_MESSAGE_TYPE;
    NEXT_TEST;

    tests[test_num].sz_description   = "unknown recipient alg";
    tests[test_num].message          = UsefulBuf_FROM_BYTE_ARRAY_LITERAL(unknown_rcpt_alg);
    tests[test_num].cose_ec_curve_id = T_COSE_ELLIPTIC_CURVE_P_256;
    tests[test_num].expected_return_value = T_COSE_ERR_DECLINE;
    NEXT_TEST;

/*
    tests[test_num].sz_description   = "extra stuff in COSE_Encrypt array of 4";
    tests[test_num].message          = UsefulBuf_FROM_BYTE_ARRAY_LITERAL(cose_encrypt_wrong_extra);
    tests[test_num].cose_ec_curve_id = T_COSE_ELLIPTIC_CURVE_P_256;
    tests[test_num].expected_return_value = T_COSE_ERR_CANT_DETERMINE_MESSAGE_TYPE;
    NEXT_TEST;
*/

    tests[test_num].sz_description   = "array of 4 is map of 2";
    tests[test_num].message          = UsefulBuf_FROM_BYTE_ARRAY_LITERAL(cose_encrypt_wrong_array);
    tests[test_num].cose_ec_curve_id = T_COSE_ELLIPTIC_CURVE_P_256;
    tests[test_num].expected_return_value = T_COSE_ERR_ENCRYPT_FORMAT;
    NEXT_TEST;

    tests[test_num].sz_description   = "one recipient array is a map";
    tests[test_num].message          = UsefulBuf_FROM_BYTE_ARRAY_LITERAL(cose_encrypt_wrong_rcpt_array);
    tests[test_num].cose_ec_curve_id = T_COSE_ELLIPTIC_CURVE_P_256;
    tests[test_num].expected_return_value = T_COSE_ERR_RECIPIENT_FORMAT;
    NEXT_TEST;

    tests[test_num].sz_description   = "unknown crit header in cose_encrypt";
    tests[test_num].message          = UsefulBuf_FROM_BYTE_ARRAY_LITERAL(cose_encrypt_crit);
    tests[test_num].cose_ec_curve_id = T_COSE_ELLIPTIC_CURVE_P_256;
    tests[test_num].expected_return_value = T_COSE_ERR_UNKNOWN_CRITICAL_PARAMETER;
    NEXT_TEST;

    tests[test_num].sz_description   = "Protected headers are a text string";
    tests[test_num].message          = UsefulBuf_FROM_BYTE_ARRAY_LITERAL(cose_encrypt_bad_hdrs);
    tests[test_num].cose_ec_curve_id = T_COSE_ELLIPTIC_CURVE_P_256;
    tests[test_num].expected_return_value = T_COSE_ERR_PARAMETER_CBOR;
    NEXT_TEST;

    tests[test_num].sz_description   = "IV is a boolean not bstr";
    tests[test_num].message          = UsefulBuf_FROM_BYTE_ARRAY_LITERAL(cose_encrypt_bad_iv);
    tests[test_num].cose_ec_curve_id = T_COSE_ELLIPTIC_CURVE_P_256;
    tests[test_num].expected_return_value = T_COSE_ERR_BAD_IV;
    NEXT_TEST;

    tests[test_num].sz_description   = "algorthm ID is wrong type";
    tests[test_num].message          = UsefulBuf_FROM_BYTE_ARRAY_LITERAL(cose_encrypt_bad_alg);
    tests[test_num].cose_ec_curve_id = T_COSE_ELLIPTIC_CURVE_P_256;
    tests[test_num].expected_return_value = T_COSE_ERR_NO_ALG_ID;
    NEXT_TEST;

    tests[test_num].sz_description = NULL;

    return 0;
}


int32_t decrypt_known_bad(void)
{
    int32_t              result;
    struct decrypt_test  test_list[20];
    int32_t              i;

    result = init_decrypt_test_list(test_list, sizeof(test_list)/sizeof(struct decrypt_test));
    if(result) {
        return result;
    }

    for(i = 0; test_list[i].sz_description != NULL; i++) {
        const struct decrypt_test *t = &test_list[i];
        const char *test_to_break_on = "wrong tag";
        if(!strncmp(t->sz_description, test_to_break_on, strlen(test_to_break_on))){
            /* For setting break point for a particular test */
            result = 99;
        }

        result = run_decrypt_test(t);
        if(result) {
            return i * 10000 + (int32_t)result;
        }
    }

    return 0;
}


/* Input parameters for kdf_instance_test() */
struct kdf_context_test_input {
    struct q_useful_buf_c  party_u_ident;
    struct q_useful_buf_c  party_v_ident;
    bool                   do_not_send;
    struct q_useful_buf_c  supp_pub_other;
    struct q_useful_buf_c  supp_priv_info;
    size_t                 kdf_context_size;
    bool                   use_salt;
    struct q_useful_buf_c  salt_bytes;
};

static enum t_cose_err_t
kdf_instance_test(int32_t                             ecdh_alg,
                  const struct kdf_context_test_input *enc_items,
                  const struct kdf_context_test_input *dec_items)
{
    enum t_cose_err_t                result;
    struct t_cose_key                privatekey;
    struct t_cose_key                publickey;
    struct t_cose_encrypt_enc        enc_ctx;
    struct t_cose_recipient_enc_esdh recipient;
    struct q_useful_buf_c            cose_encrypted_message;
    Q_USEFUL_BUF_MAKE_STACK_UB  (    cose_encrypt_message_buffer, 400);
    struct t_cose_encrypt_dec_ctx    dec_ctx;
    struct t_cose_recipient_dec_esdh dec_recipient;
    Q_USEFUL_BUF_MAKE_STACK_UB  (    decrypted_buffer, 400);
    struct q_useful_buf_c            decrypted_payload;
    struct t_cose_parameter         *params;
    Q_USEFUL_BUF_MAKE_STACK_UB  (    kdf_ctx_buf, 400);
    struct t_cose_parameter          _params[10];
    struct t_cose_parameter_storage  param_storage;


    result = init_fixed_test_ec_encryption_key(ecdh_alg,
                                              &publickey, /* out: public key to be used for encryption */
                                              &privatekey); /* out: corresponding private key for decryption */
    if(result != T_COSE_SUCCESS) {
        result = T_COSE_ERR_FAIL;
        goto Done;
    }

    t_cose_encrypt_enc_init(&enc_ctx,
                             T_COSE_OPT_MESSAGE_TYPE_ENCRYPT,
                             T_COSE_ALGORITHM_A128GCM);

    t_cose_recipient_enc_esdh_init(&recipient,
                                    T_COSE_ALGORITHM_ECDH_ES_A128KW, /* content key distribution id */
                                    T_COSE_ELLIPTIC_CURVE_P_256);    /* curve id */

    t_cose_recipient_enc_esdh_set_key(&recipient,
                                       publickey,
                                       Q_USEFUL_BUF_FROM_SZ_LITERAL(TEST_KID));

    t_cose_recipient_enc_esdh_party_info(&recipient,
                                         enc_items->party_u_ident,
                                         enc_items->party_v_ident,
                                         enc_items->do_not_send);

    t_cose_recipient_enc_esdh_supp_info(&recipient,
                                        enc_items->supp_pub_other,
                                        enc_items->supp_priv_info);

    kdf_ctx_buf.len = enc_items->kdf_context_size;
    t_cose_recipient_enc_esdh_kdf_buf(&recipient, kdf_ctx_buf);

    t_cose_recipient_enc_esdh_salt(&recipient,
                                   enc_items->use_salt,
                                   enc_items->salt_bytes);

    /* Give the recipient object to the main encryption context.
     * (Only one recipient is set here, but there could be more).
     */
    t_cose_encrypt_add_recipient(&enc_ctx,
                                 (struct t_cose_recipient_enc *)&recipient);

    /* Now do the actual encryption */
    result = t_cose_encrypt_enc(&enc_ctx, /* in: encryption context */
                                 Q_USEFUL_BUF_FROM_SZ_LITERAL(PAYLOAD), /* in: payload to encrypt */
                                 NULL_Q_USEFUL_BUF_C, /* in/unused: AAD */
                                 cose_encrypt_message_buffer, /* in: buffer for COSE_Encrypt */
                                 &cose_encrypted_message); /* out: COSE_Encrypt */

    if (result != T_COSE_SUCCESS) {
        result = T_COSE_ERR_FAIL;
        goto Done;
    }


    t_cose_encrypt_dec_init(&dec_ctx, 0);

    T_COSE_PARAM_STORAGE_INIT(param_storage, _params);
    t_cose_encrypt_add_param_storage(&dec_ctx, &param_storage);

    t_cose_recipient_dec_esdh_init(&dec_recipient);
    t_cose_recipient_dec_esdh_set_key(&dec_recipient, privatekey, NULL_Q_USEFUL_BUF_C);
    t_cose_encrypt_dec_add_recipient(&dec_ctx,
                                     (struct t_cose_recipient_dec *)&dec_recipient);
    t_cose_recipient_dec_esdh_party_info(&dec_recipient,
                                         dec_items->party_u_ident,
                                         dec_items->party_v_ident);
    t_cose_recipient_dec_esdh_supp_info(&dec_recipient,
                                        dec_items->supp_pub_other,
                                        dec_items->supp_priv_info);
    /* OK to re use the buffer here */
    kdf_ctx_buf.len = enc_items->kdf_context_size;
    t_cose_recipient_dec_esdh_kdf_buf(&dec_recipient, kdf_ctx_buf);

    result = t_cose_encrypt_dec_msg(&dec_ctx,
                                     cose_encrypted_message,
                                     NULL_Q_USEFUL_BUF_C, /* in/unused: AAD */
                                     decrypted_buffer,
                                    &decrypted_payload,
                                    &params,
                                     NULL);
Done:
    free_fixed_test_ec_encryption_key(publickey);
    free_fixed_test_ec_encryption_key(privatekey);

    return result;
}




int32_t kdf_context_test(void)
{
    struct kdf_context_test_input enc_in;
    struct kdf_context_test_input dec_in;
    enum t_cose_err_t             test_result;
    int32_t                       alg;

    alg = T_COSE_ELLIPTIC_CURVE_P_256; // TODO: run this test for other algs
    if(!t_cose_is_algorithm_supported(T_COSE_ALGORITHM_A128KW) ||
       !t_cose_is_algorithm_supported(T_COSE_ALGORITHM_A128GCM)) {
        /* Mbed TLS 2.28 doesn't support key wrap. */
        /* TODO: check for other required algorithms here */
        // TODO: check for ECDH or ECDH suite
        return INT32_MIN;
    }

    enc_in.party_u_ident    = Q_USEFUL_BUF_FROM_SZ_LITERAL("Party U Sample");
    enc_in.party_v_ident    = Q_USEFUL_BUF_FROM_SZ_LITERAL("Party V Sample");
    enc_in.do_not_send      = false;
    enc_in.supp_pub_other   = Q_USEFUL_BUF_FROM_SZ_LITERAL("Supplemental Public Info Sample");
    enc_in.supp_priv_info   = Q_USEFUL_BUF_FROM_SZ_LITERAL("Supplemental Private Info Sample");
    enc_in.kdf_context_size = 400;
    enc_in.use_salt         = false;
    enc_in.salt_bytes       = NULL_Q_USEFUL_BUF_C;

    dec_in.party_u_ident    = Q_USEFUL_BUF_FROM_SZ_LITERAL("Party U Sample");
    dec_in.party_v_ident    = Q_USEFUL_BUF_FROM_SZ_LITERAL("Party V Sample");
    dec_in.supp_pub_other   = Q_USEFUL_BUF_FROM_SZ_LITERAL("Supplemental Public Info Sample");
    dec_in.supp_priv_info   = Q_USEFUL_BUF_FROM_SZ_LITERAL("Supplemental Private Info Sample");
    dec_in.kdf_context_size = 400;

    /* Set all KDF context items and see success */
    test_result = kdf_instance_test(alg, &enc_in, &dec_in);
    if(test_result != T_COSE_SUCCESS) {
        return 1000 + (int32_t)test_result;
    }

    dec_in.party_u_ident    = Q_USEFUL_BUF_FROM_SZ_LITERAL("FAIL Party U Sample");
    /* Set all KDF context items with PartyU wrong and see failure */
    test_result = kdf_instance_test(alg, &enc_in, &dec_in);
    if(test_result != T_COSE_ERR_DATA_AUTH_FAILED) {
        return 2000 + (int32_t)test_result;
    }

    dec_in.party_u_ident    = Q_USEFUL_BUF_FROM_SZ_LITERAL("Party U Sample");
    dec_in.party_v_ident    = Q_USEFUL_BUF_FROM_SZ_LITERAL("FAIL Party V Sample");
    /* Set all KDF context items with PartyV wrong and see failure */
    test_result = kdf_instance_test(alg, &enc_in, &dec_in);
    if(test_result != T_COSE_ERR_DATA_AUTH_FAILED) {
        return 3000 + (int32_t)test_result;
    }

    dec_in.party_v_ident    = Q_USEFUL_BUF_FROM_SZ_LITERAL("Party V Sample");
    dec_in.supp_pub_other   = Q_USEFUL_BUF_FROM_SZ_LITERAL("FAIL Supplemental Public Info Sample");
    /* Set all KDF context items with supp_pub_other wrong and see failure */
    test_result = kdf_instance_test(alg, &enc_in, &dec_in);
    if(test_result != T_COSE_ERR_DATA_AUTH_FAILED) {
        return 4000 + (int32_t)test_result;
    }

    dec_in.supp_pub_other   = Q_USEFUL_BUF_FROM_SZ_LITERAL("Supplemental Public Info Sample");
    dec_in.supp_priv_info   = Q_USEFUL_BUF_FROM_SZ_LITERAL("FAIL Supplemental Private Info Sample");
    /* Set all KDF context items with supp_priv_info wrong and see failure */
    test_result = kdf_instance_test(alg, &enc_in, &dec_in);
    if(test_result != T_COSE_ERR_DATA_AUTH_FAILED) {
        return 5000 + (int32_t)test_result;
    }

    dec_in.supp_priv_info   = Q_USEFUL_BUF_FROM_SZ_LITERAL("Supplemental Private Info Sample");
    /* Don't send the PartyU and PartyV so as to confirm reliance on setting them explicitly */
    enc_in.do_not_send      = true;
    test_result = kdf_instance_test(alg, &enc_in, &dec_in);
    if(test_result != T_COSE_SUCCESS) {
        return 6000 + (int32_t)test_result;
    }

    /* Successful test relying on PartyU and PartyV headers decode */
    dec_in.party_u_ident    = NULL_Q_USEFUL_BUF_C;
    dec_in.party_v_ident    = NULL_Q_USEFUL_BUF_C;
    enc_in.do_not_send      = false;
    test_result = kdf_instance_test(alg, &enc_in, &dec_in);
    if(test_result != T_COSE_SUCCESS) {
        return 7000 + (int32_t)test_result;
    }

    /* Neither sent or set so fail */
    enc_in.do_not_send      = true;
    test_result = kdf_instance_test(alg, &enc_in, &dec_in);
    if(test_result != T_COSE_ERR_DATA_AUTH_FAILED) {
        return 8000 + (int32_t)test_result;
    }

    enc_in.party_u_ident    = NULL_Q_USEFUL_BUF_C;
    enc_in.party_v_ident    = NULL_Q_USEFUL_BUF_C;
    enc_in.do_not_send      = false;
    enc_in.supp_pub_other   = Q_USEFUL_BUF_FROM_SZ_LITERAL("Supplemental Public Info Sample");
    enc_in.supp_priv_info   = NULL_Q_USEFUL_BUF_C;
    enc_in.kdf_context_size = 400;
    enc_in.use_salt         = false;
    enc_in.salt_bytes       = NULL_Q_USEFUL_BUF_C;

    dec_in.party_u_ident    = NULL_Q_USEFUL_BUF_C;
    dec_in.party_v_ident    = NULL_Q_USEFUL_BUF_C;
    dec_in.supp_pub_other   = Q_USEFUL_BUF_FROM_SZ_LITERAL("Supplemental Public Info Sample");
    dec_in.supp_priv_info   = NULL_Q_USEFUL_BUF_C;

    /* Neither sent or set so fail */
    test_result = kdf_instance_test(alg, &enc_in, &dec_in);
    if(test_result != T_COSE_SUCCESS) {
        return 9000 + (int32_t)test_result;
    }

    dec_in.supp_pub_other   = Q_USEFUL_BUF_FROM_SZ_LITERAL("FAIL Supplemental Public Info Sample");
    test_result = kdf_instance_test(alg, &enc_in, &dec_in);
    if(test_result != T_COSE_ERR_DATA_AUTH_FAILED) {
        return 10000 + (int32_t)test_result;
    }

    /* Test with a RNG salt */
    enc_in.party_u_ident    = NULL_Q_USEFUL_BUF_C;
    enc_in.party_v_ident    = NULL_Q_USEFUL_BUF_C;
    enc_in.do_not_send      = false;
    enc_in.supp_pub_other   = Q_USEFUL_BUF_FROM_SZ_LITERAL("Supplemental Public Info Sample");
    enc_in.supp_priv_info   = NULL_Q_USEFUL_BUF_C;
    enc_in.kdf_context_size = 400;
    enc_in.use_salt         = true;
    enc_in.salt_bytes       = NULL_Q_USEFUL_BUF_C;

    dec_in.party_u_ident    = NULL_Q_USEFUL_BUF_C;
    dec_in.party_v_ident    = NULL_Q_USEFUL_BUF_C;
    dec_in.supp_pub_other   = Q_USEFUL_BUF_FROM_SZ_LITERAL("Supplemental Public Info Sample");
    dec_in.supp_priv_info   = NULL_Q_USEFUL_BUF_C;

    enc_in.salt_bytes = Q_USEFUL_BUF_FROM_SZ_LITERAL("SALT");
    /* Send a specific salt and use it. */
    test_result = kdf_instance_test(alg, &enc_in, &dec_in);
    if(test_result != T_COSE_SUCCESS) {
        return 11000 + (int32_t)test_result;
    }

    enc_in.salt_bytes = NULL_Q_USEFUL_BUF_C;
    /* A random generated salt. */
    test_result = kdf_instance_test(alg, &enc_in, &dec_in);
    if(test_result != T_COSE_SUCCESS) {
        return 12000 + (int32_t)test_result;
    }

    return 0;
}
#endif /* !T_COSE_USE_B_CON_SHA256 */<|MERGE_RESOLUTION|>--- conflicted
+++ resolved
@@ -225,16 +225,11 @@
         goto Done;
     }
 
-<<<<<<< HEAD
-    option_flags = T_COSE_OPT_MESSAGE_TYPE_ENCRYPT0;
+    option_flags = T_COSE_OPT_MESSAGE_TYPE_UNSPECIFIED;
     if(enable_non_aead_decryption) {
         option_flags |= T_COSE_OPT_ENABLE_NON_AEAD;
     }
     t_cose_encrypt_dec_init(&dec_ctx, option_flags);
-=======
-
-    t_cose_encrypt_dec_init(&dec_ctx, T_COSE_OPT_MESSAGE_TYPE_UNSPECIFIED);
->>>>>>> 63d7286b
 
     t_cose_encrypt_dec_set_cek(&dec_ctx, cek);
 
@@ -252,20 +247,6 @@
 
     // TODO: header callbacks
 
-<<<<<<< HEAD
-    t_cose_err = t_cose_encrypt_dec(&dec_ctx,
-                                     encrypted_cose_message,
-                                     ext_sup_data,
-                                     decrypted_payload_buf,
-                                    &decrypted_payload,
-                                    &decoded_parameters);
-    if(t_cose_err == T_COSE_ERR_NON_AEAD_DISABLED && is_non_aead && !enable_non_aead_decryption) {
-        /* t_cose could prevent unintended use of non AEAD ciphers */
-        return_value = 0;
-        goto Done;
-    }
-    else if(t_cose_err) {
-=======
     t_cose_err = t_cose_encrypt_dec_msg(&dec_ctx,
                                          encrypted_cose_message,
                                          ext_sup_data,
@@ -273,8 +254,12 @@
                                         &decrypted_payload,
                                         &decoded_parameters,
                                          NULL);
-    if(t_cose_err) {
->>>>>>> 63d7286b
+    if(t_cose_err == T_COSE_ERR_NON_AEAD_DISABLED && is_non_aead && !enable_non_aead_decryption) {
+        /* t_cose could prevent unintended use of non AEAD ciphers */
+        return_value = 0;
+        goto Done;
+    }
+    else if(t_cose_err) {
         return_value = 3000 + (int32_t)t_cose_err;
         goto Done;
     }
@@ -307,11 +292,7 @@
         goto Done;
     }
 
-<<<<<<< HEAD
     t_cose_encrypt_dec_init(&dec_ctx, option_flags);
-=======
-    t_cose_encrypt_dec_init(&dec_ctx, T_COSE_OPT_MESSAGE_TYPE_UNSPECIFIED);
->>>>>>> 63d7286b
     t_cose_encrypt_dec_set_cek(&dec_ctx, cek);
     t_cose_err = t_cose_encrypt_dec_detached_msg(&dec_ctx,
                                                   encrypted_cose_message,
@@ -487,15 +468,11 @@
         goto Done2;
     }
 
-<<<<<<< HEAD
-    option_flags = T_COSE_OPT_MESSAGE_TYPE_ENCRYPT;
+    option_flags = T_COSE_OPT_MESSAGE_TYPE_UNSPECIFIED;
     if(enable_non_aead) {
         option_flags |= T_COSE_OPT_ENABLE_NON_AEAD;
     }
     t_cose_encrypt_dec_init(&decrypt_context, option_flags);
-=======
-    t_cose_encrypt_dec_init(&decrypt_context, T_COSE_OPT_MESSAGE_TYPE_UNSPECIFIED);
->>>>>>> 63d7286b
     t_cose_recipient_dec_keywrap_init(&kw_unwrap_recipient);
     t_cose_recipient_dec_keywrap_set_kek(&kw_unwrap_recipient, kek, NULL_Q_USEFUL_BUF_C);
     t_cose_encrypt_dec_add_recipient(&decrypt_context, (struct t_cose_recipient_dec *)&kw_unwrap_recipient);
