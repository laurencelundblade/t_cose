/*
 * t_cose_encrypt_decrypt_test.c
 *
 * Copyright 2023, Laurence Lundblade
 * Created by Laurence Lundblade on 2/26/23.
 *
 * SPDX-License-Identifier: BSD-3-Clause
 *
 */


#include "t_cose_encrypt_decrypt_test.h"
#include "t_cose/t_cose_encrypt_dec.h"
#include "t_cose/t_cose_encrypt_enc.h"
#include "t_cose/t_cose_recipient_dec_esdh.h"
#include "t_cose/t_cose_recipient_enc_esdh.h"



#define PAYLOAD  "This is the payload"
#define TEST_KID "fixed_test_key_id"

#define AAD "100 bytes of AAD for test" \
            "100 bytes of AAD for test" \
            "100 bytes of AAD for test" \
            "100 bytes of AAD for test"

#define AAD2 ""

static bool
locations_equal(struct t_cose_header_location l1,
                       struct t_cose_header_location l2)
{
    if(l1.index != l2.index) {
        return false;
    }

    if(l1.nesting != l2.nesting) {
        return false;
    }
    return true;
}



static int32_t
check_headers(const struct t_cose_parameter *headers)
{
    const struct t_cose_header_location body_location = {0,0};
    bool got_alg = false;
    bool got_ct = false;
    bool got_xxx = false;
    bool got_iv = false;



    /* Make sure that all the expected headers occur,
     * that they occur only once and that no unexpected
     * headers occur
     */
    while(headers != NULL) {
        switch(headers->label) {
            case T_COSE_HEADER_PARAM_ALG:
                if(headers->in_protected == false  ||
                   !locations_equal(headers->location, body_location) ||
                   headers->value_type != T_COSE_PARAMETER_TYPE_INT64 ||
                   got_alg == true) {
                    return -100;
                }
                got_alg = true;
                break;

            case T_COSE_HEADER_PARAM_CONTENT_TYPE:
                if(headers->in_protected == true  ||
                    !locations_equal(headers->location, body_location) ||
                    headers->value_type != T_COSE_PARAMETER_TYPE_TEXT_STRING||
                    got_ct == true) {
                     return -101;
                 }
                 got_ct = true;
                 break;

            case INT16_MAX:
                if(headers->in_protected == true  ||
                    !locations_equal(headers->location, body_location) ||
                    headers->value_type != T_COSE_PARAMETER_TYPE_BYTE_STRING||
                    got_xxx == true) {
                     return -102;
                 }
                 got_xxx = true;
                 break;

          case T_COSE_HEADER_PARAM_IV:
                if(headers->in_protected == true  ||
                    !locations_equal(headers->location, body_location) ||
                    headers->value_type != T_COSE_PARAMETER_TYPE_BYTE_STRING||
                    got_iv == true) {
                     return -103;
                 }
                 got_iv = true;
                 break;

            default:
                return -110;

        }

        headers = headers->next;
    }

    if(!got_alg || !got_ct || !got_xxx || !got_iv) {
        /* Didn't get all the headers expected */
        return -120;
    }

    return 0;

}


int32_t encrypt0_enc_dec(int32_t cose_algorithm_id)
{
    struct t_cose_encrypt_enc      enc_context;
    enum t_cose_err_t              t_cose_err;
    int32_t                        return_value;
    struct t_cose_key              cek;
    struct q_useful_buf_c          cek_bytes;
    struct q_useful_buf_c          encrypted_cose_message;
    struct q_useful_buf_c          decrypted_payload;
    struct q_useful_buf_c          encrypted_detached;
    Q_USEFUL_BUF_MAKE_STACK_UB(    cose_message_buf, 1024);
    Q_USEFUL_BUF_MAKE_STACK_UB(    detached_encrypted_buf, 1024);
    Q_USEFUL_BUF_MAKE_STACK_UB(    decrypted_payload_buf, 1024);
    Q_USEFUL_BUF_MAKE_STACK_UB(    enc_struct_buf, 1024);
    struct t_cose_encrypt_dec_ctx  dec_ctx;
    struct t_cose_parameter        ps[2];
    struct t_cose_parameter       *decoded_parameters;

    struct t_cose_parameter_storage p_storage;
    struct t_cose_parameter         p_storage_array[10];

    switch(cose_algorithm_id) {
        case T_COSE_ALGORITHM_A128GCM:
            cek_bytes = Q_USEFUL_BUF_FROM_SZ_LITERAL("128-bit key xxxx");
            break;
        case T_COSE_ALGORITHM_A192GCM:
            cek_bytes = Q_USEFUL_BUF_FROM_SZ_LITERAL("192-bit key xxxxyyyyyyyy");
            break;
        case T_COSE_ALGORITHM_A256GCM:
            cek_bytes = Q_USEFUL_BUF_FROM_SZ_LITERAL("256-bit key xxxxyyyyyyyyzzzzzzzz");
            break;
        case T_COSE_ALGORITHM_AES128CCM_16_128:
            cek_bytes = Q_USEFUL_BUF_FROM_SZ_LITERAL("128-bit key xxxx");
            break;
        case T_COSE_ALGORITHM_AES256CCM_16_128:
            cek_bytes = Q_USEFUL_BUF_FROM_SZ_LITERAL("256-bit key xxxxyyyyyyyyzzzzzzzz");
            break;
        default:
            return -1;
    }

    t_cose_err = t_cose_key_init_symmetric(cose_algorithm_id,
                                           cek_bytes,
                                          &cek);
    if(t_cose_err) {
        return_value = 1000 + (int32_t) t_cose_err;
        goto Done2;
    }

    t_cose_encrypt_enc_init(&enc_context,
                            T_COSE_OPT_MESSAGE_TYPE_ENCRYPT0,
                            cose_algorithm_id);


    t_cose_encrypt_set_cek(&enc_context, cek);

    ps[0] = t_cose_param_make_ct_tstr(Q_USEFUL_BUF_FROM_SZ_LITERAL("text/plain"));
    ps[0].next = &ps[1];
    ps[1].value_type = T_COSE_PARAMETER_TYPE_BYTE_STRING;
    ps[1].value.string = Q_USEFUL_BUF_FROM_SZ_LITERAL("xxxxxxxxxx");
    ps[1].label = INT16_MAX; /* Just a sort of big number */
    ps[1].in_protected = false;
    ps[1].critical = false;
    ps[1].next = NULL;
    // TODO: header callback

    t_cose_encrypt_enc_body_header_params(&enc_context, &ps[0]);

    t_cose_encrypt_set_enc_struct_buffer(&enc_context, enc_struct_buf);

    t_cose_err = t_cose_encrypt_enc(&enc_context,
                                     Q_USEFUL_BUF_FROM_SZ_LITERAL(PAYLOAD),
                                     Q_USEFUL_BUF_FROM_SZ_LITERAL(AAD),
                                     cose_message_buf,
                                    &encrypted_cose_message);
    if(t_cose_err) {
        return_value = 2000 + (int32_t)t_cose_err;
        goto Done;
    }


    t_cose_encrypt_dec_init(&dec_ctx, T_COSE_OPT_MESSAGE_TYPE_ENCRYPT0);

    t_cose_encrypt_dec_set_cek(&dec_ctx, cek);

    /* Test being able to set a big buffer for the internal
     * making of the enc_structure.
     */
    t_cose_decrypt_set_enc_struct_buffer(&dec_ctx, enc_struct_buf);


    /* Test being able to expand the pool of param storage
     * even though there's not that many parameters here.
     */
    T_COSE_PARAM_STORAGE_INIT(p_storage, p_storage_array);
    t_cose_encrypt_add_param_storage(&dec_ctx, &p_storage);

    // TODO: header callbacks

    t_cose_err = t_cose_encrypt_dec(&dec_ctx,
                                     encrypted_cose_message,
                                     Q_USEFUL_BUF_FROM_SZ_LITERAL(AAD),
                                     decrypted_payload_buf,
                                    &decrypted_payload,
                                    &decoded_parameters);
    if(t_cose_err) {
        return_value = 3000 + (int32_t)t_cose_err;
        goto Done;
    }

    return_value = check_headers(decoded_parameters);
    if(return_value) {
        goto Done;
    }

    if(q_useful_buf_compare(decrypted_payload, Q_USEFUL_BUF_FROM_SZ_LITERAL(PAYLOAD))) {
        return_value = -5;
        goto Done;
    }

    /* ---- test detached ----- */
    t_cose_encrypt_enc_init(&enc_context,
                            T_COSE_OPT_MESSAGE_TYPE_ENCRYPT0,
                            cose_algorithm_id);
    t_cose_encrypt_set_cek(&enc_context, cek);
    t_cose_err = t_cose_encrypt_enc_detached(&enc_context,
                                             Q_USEFUL_BUF_FROM_SZ_LITERAL(PAYLOAD),
                                             NULL_Q_USEFUL_BUF_C,
                                             detached_encrypted_buf,
                                             cose_message_buf,
                                             &encrypted_detached,
                                            &encrypted_cose_message);
    if(t_cose_err) {
        return_value = 6000 + (int32_t)t_cose_err;
        goto Done;
    }

    t_cose_encrypt_dec_init(&dec_ctx, T_COSE_OPT_MESSAGE_TYPE_ENCRYPT0);
    t_cose_encrypt_dec_set_cek(&dec_ctx, cek);
    t_cose_err = t_cose_encrypt_dec_detached(&dec_ctx,
                                              encrypted_cose_message,
                                              NULL_Q_USEFUL_BUF_C,
                                              encrypted_detached,
                                              decrypted_payload_buf,
                                             &decrypted_payload,
                                             NULL);
    if(t_cose_err) {
        return_value = 7000 + (int32_t)t_cose_err;
        goto Done;
    }
    if(q_useful_buf_compare(decrypted_payload, Q_USEFUL_BUF_FROM_SZ_LITERAL(PAYLOAD))) {
        return_value = -8;
        goto Done;
    }


Done:
    t_cose_key_free_symmetric(cek);

Done2:
    return return_value;
}




int32_t base_encrypt_decrypt_test(void)
{
    int32_t rv;
    rv = encrypt0_enc_dec(T_COSE_ALGORITHM_A128GCM);
    if(rv) {
        return rv;
    }

    rv = encrypt0_enc_dec(T_COSE_ALGORITHM_A192GCM);
    if(rv) {
        return rv;
    }

    rv = encrypt0_enc_dec(T_COSE_ALGORITHM_A256GCM);
    if(rv) {
        return rv;
    }

    return 0;

}




#include "init_keys.h"

#ifndef T_COSE_USE_B_CON_SHA256 /* test crypto doesn't support ECDH */



static int32_t
esdh_enc_dec(int32_t curve)
{
    enum t_cose_err_t                result;
    struct t_cose_key                privatekey;
    struct t_cose_key                publickey;
    struct t_cose_encrypt_enc        enc_ctx;
    struct t_cose_recipient_enc_esdh recipient;
    struct q_useful_buf_c            cose_encrypted_message;
    Q_USEFUL_BUF_MAKE_STACK_UB  (    cose_encrypt_message_buffer, 400);
    struct t_cose_encrypt_dec_ctx    dec_ctx;
    struct t_cose_recipient_dec_esdh dec_recipient;
    Q_USEFUL_BUF_MAKE_STACK_UB  (    decrypted_buffer, 400);
    struct q_useful_buf_c            decrypted_payload;
    struct t_cose_parameter         *params;

    if(!t_cose_is_algorithm_supported(curve)) {
        /* Mbed TLS 2.28 doesn't support key wrap. */
        /* TODO: check for other required algorithms here */
        return INT32_MIN;
    }

   /* Create a key pair.  This is a fixed test key pair. The creation
     * of this key pair is crypto-library dependent because t_cose_key
     * is crypto-library dependent. See t_cose_key.h and the examples
     * to understand key-pair creation better. */
    result = init_fixed_test_ec_encryption_key(curve,
                                              &publickey, /* out: public key to be used for encryption */
                                              &privatekey); /* out: corresponding private key for decryption */
    if(result != T_COSE_SUCCESS) {
        goto Done;
    }

    /* Initialize the encryption context telling it we want
     * a COSE_Encrypt (not a COSE_Encrypt0) because we're doing ECDH with a
     * COSE_Recipient. Also tell it the AEAD algorithm for the
     * body of the message.
     */
    t_cose_encrypt_enc_init(&enc_ctx,
                             T_COSE_OPT_MESSAGE_TYPE_ENCRYPT,
                             T_COSE_ALGORITHM_A128GCM);

    /* Create the recipient object telling it the algorithm and the public key
     * for the COSE_Recipient it's going to make.
     */
    t_cose_recipient_enc_esdh_init(&recipient,
                                    T_COSE_ALGORITHM_ECDH_ES_A128KW, /* content key distribution id */
                                    curve);    /* curve id */

    t_cose_recipient_enc_esdh_set_key(&recipient,
                                       publickey,
                                       Q_USEFUL_BUF_FROM_SZ_LITERAL(TEST_KID));

    /* Give the recipient object to the main encryption context.
     * (Only one recipient is set here, but there could be more).
     */
    t_cose_encrypt_add_recipient(&enc_ctx,
                                 (struct t_cose_recipient_enc *)&recipient);

    /* Now do the actual encryption */
    result = t_cose_encrypt_enc(&enc_ctx, /* in: encryption context */
                                 Q_USEFUL_BUF_FROM_SZ_LITERAL(PAYLOAD), /* in: payload to encrypt */
                                 NULL_Q_USEFUL_BUF_C, /* in/unused: AAD */
                                 cose_encrypt_message_buffer, /* in: buffer for COSE_Encrypt */
                                &cose_encrypted_message); /* out: COSE_Encrypt */

    if (result != T_COSE_SUCCESS) {
        goto Done;
    }


    t_cose_encrypt_dec_init(&dec_ctx, 0);

    t_cose_recipient_dec_esdh_init(&dec_recipient);

    t_cose_recipient_dec_esdh_set_key(&dec_recipient, privatekey, NULL_Q_USEFUL_BUF_C);

    t_cose_encrypt_dec_add_recipient(&dec_ctx,
                                     (struct t_cose_recipient_dec *)&dec_recipient);

    result = t_cose_encrypt_dec(&dec_ctx,
                                 cose_encrypted_message,
                                 NULL_Q_USEFUL_BUF_C, /* in/unused: AAD */
                                 decrypted_buffer,
                                &decrypted_payload,
                                &params);
    if(result != T_COSE_SUCCESS) {
        goto Done;
    }

Done:
<<<<<<< HEAD
=======
    free_fixed_test_ec_encryption_key(publickey);
    free_fixed_test_ec_encryption_key(privatekey);

>>>>>>> 45b8242f
    return (int32_t)result;
}


int32_t
esdh_enc_dec_test(void)
{
    int32_t result;

    if(!t_cose_is_algorithm_supported(T_COSE_ALGORITHM_A128KW)) {
        /* Mbed TLS 2.28 doesn't support key wrap. */
        return INT32_MIN;
    }

    result = esdh_enc_dec(T_COSE_ELLIPTIC_CURVE_P_256);
    if(result) {
        return result;
    }
    return esdh_enc_dec(T_COSE_ELLIPTIC_CURVE_P_521);
}



/* This comes from the COSE WG Examples repository */

static const uint8_t p256_wrap_128_02[] = {
    0xD8, 0x60, 0x84, 0x43, 0xA1, 0x01, 0x03, 0xA1,
    0x05, 0x4C, 0x02, 0xD1, 0xF7, 0xE6, 0xF2, 0x6C,
    0x43, 0xD4, 0x86, 0x8D, 0x87, 0xCE, 0x58, 0x24,
    0x25, 0x6B, 0x74, 0x8D, 0xEB, 0x64, 0x71, 0x31,
    0xC1, 0x2A, 0x10, 0xAC, 0x26, 0x1D, 0xA0, 0x62,
    0x8E, 0x42, 0x04, 0x92, 0xA3, 0x6F, 0x3D, 0xED,
    0x86, 0x42, 0xB4, 0xB6, 0xFA, 0x1E, 0xB1, 0x5D,
    0xCE, 0xC8, 0x0A, 0x0F, 0x81, 0x83, 0x44, 0xA1,
    0x01, 0x38, 0x1C, 0xA2, 0x20, 0xA4, 0x01, 0x02,
    0x20, 0x01, 0x21, 0x58, 0x20, 0xE1, 0x2C, 0x93,
    0x8B, 0x18, 0x22, 0x58, 0xC9, 0xD4, 0x47, 0xD4,
    0x18, 0x21, 0x71, 0x52, 0x61, 0xAE, 0x99, 0xAD,
    0x77, 0xD2, 0x41, 0x94, 0x3F, 0x4A, 0x12, 0xFF,
    0x20, 0xDD, 0x3C, 0xE4, 0x00, 0x22, 0x58, 0x20,
    0x48, 0xB0, 0x58, 0x89, 0x03, 0x36, 0x57, 0x33,
    0xB9, 0x8D, 0x38, 0x8C, 0x61, 0x36, 0xC0, 0x4B,
    0x7F, 0xFD, 0x1A, 0x77, 0x0C, 0xD2, 0x61, 0x11,
    0x89, 0xEE, 0x84, 0xE9, 0x94, 0x1A, 0x7E, 0x26,
    0x04, 0x58, 0x24, 0x6D, 0x65, 0x72, 0x69, 0x61,
    0x64, 0x6F, 0x63, 0x2E, 0x62, 0x72, 0x61, 0x6E,
    0x64, 0x79, 0x62, 0x75, 0x63, 0x6B, 0x40, 0x62,
    0x75, 0x63, 0x6B, 0x6C, 0x61, 0x6E, 0x64, 0x2E,
    0x65, 0x78, 0x61, 0x6D, 0x70, 0x6C, 0x65, 0x58,
    0x28, 0x50, 0x8F, 0xAD, 0x30, 0xA1, 0xA9, 0x5D,
    0x13, 0x80, 0xB5, 0x16, 0x7D, 0x03, 0x27, 0x99,
    0xC7, 0x24, 0x77, 0xAB, 0x60, 0x25, 0x8A, 0xBF,
    0xB7, 0x1C, 0x7A, 0xB6, 0x03, 0xA4, 0x89, 0x0E,
    0xF4, 0x4F, 0x13, 0x63, 0xED, 0x9F, 0x56, 0x9E,
    0x85};


int32_t decrypt_known_good(void)
{
    enum t_cose_err_t                result;
    struct t_cose_encrypt_dec_ctx    dec_ctx;
    struct t_cose_recipient_dec_esdh dec_recipient;
    Q_USEFUL_BUF_MAKE_STACK_UB  (    decrypted_buffer, 400);
    struct q_useful_buf_c            decrypted_payload;
    struct t_cose_parameter         *params;
    struct t_cose_key                privatekey;
    struct t_cose_key                pubkey;

    if(!t_cose_is_algorithm_supported(T_COSE_ALGORITHM_A128KW)) {
        /* Mbed TLS 2.28 doesn't support key wrap. */
        /* TODO: check for other required algorithms here */
        return INT32_MIN;
    }

    result = init_fixed_test_ec_encryption_key(T_COSE_ELLIPTIC_CURVE_P_256,
                                              &pubkey,      /* out: public key to be used for encryption */
                                              &privatekey); /* out: corresponding private key for decryption */
    if(result != T_COSE_SUCCESS) {
        return (int32_t)result + 1000;
    }


    t_cose_encrypt_dec_init(&dec_ctx, 0);

    t_cose_recipient_dec_esdh_init(&dec_recipient);

    t_cose_recipient_dec_esdh_set_key(&dec_recipient,
                                      privatekey, /* in: private key handle */
                                      NULL_Q_USEFUL_BUF_C); /* in: kid */

    t_cose_encrypt_dec_add_recipient(&dec_ctx,
                                     (struct t_cose_recipient_dec *)&dec_recipient);

    result = t_cose_encrypt_dec(&dec_ctx,
                                UsefulBuf_FROM_BYTE_ARRAY_LITERAL(p256_wrap_128_02), /* in: message to decrypt */
                                NULL_Q_USEFUL_BUF_C, /* in/unused: AAD */
                                decrypted_buffer,
                                &decrypted_payload,
                                &params);

    if(result != T_COSE_SUCCESS) {
        return (int32_t)result + 2000;
    }
    free_fixed_test_ec_encryption_key(pubkey);
    free_fixed_test_ec_encryption_key(privatekey);

    return 0;
}


/* Input parameters for kdf_instance_test() */
struct kdf_context_test_input {
    struct q_useful_buf_c  party_u_ident;
    struct q_useful_buf_c  party_v_ident;
    bool do_not_send;
    struct q_useful_buf_c  supp_pub_other;
    struct q_useful_buf_c  supp_priv_info;
    size_t                 kdf_context_size;
    bool                   use_salt;
    struct q_useful_buf_c  salt_bytes;
};

static enum t_cose_err_t
kdf_instance_test(int32_t                             ecdh_alg,
                  const struct kdf_context_test_input *enc_items,
                  const struct kdf_context_test_input *dec_items)
{
    enum t_cose_err_t                result;
    struct t_cose_key                privatekey;
    struct t_cose_key                publickey;
    struct t_cose_encrypt_enc        enc_ctx;
    struct t_cose_recipient_enc_esdh recipient;
    struct q_useful_buf_c            cose_encrypted_message;
    Q_USEFUL_BUF_MAKE_STACK_UB  (    cose_encrypt_message_buffer, 400);
    struct t_cose_encrypt_dec_ctx    dec_ctx;
    struct t_cose_recipient_dec_esdh dec_recipient;
    Q_USEFUL_BUF_MAKE_STACK_UB  (    decrypted_buffer, 400);
    struct q_useful_buf_c            decrypted_payload;
    struct t_cose_parameter         *params;
    Q_USEFUL_BUF_MAKE_STACK_UB  (    kdf_ctx_buf, 400);
    struct t_cose_parameter          _params[10];
    struct t_cose_parameter_storage  param_storage;


    result = init_fixed_test_ec_encryption_key(ecdh_alg,
                                              &publickey, /* out: public key to be used for encryption */
                                              &privatekey); /* out: corresponding private key for decryption */
    if(result != T_COSE_SUCCESS) {
        result = T_COSE_ERR_FAIL;
        goto Done;
    }

    t_cose_encrypt_enc_init(&enc_ctx,
                             T_COSE_OPT_MESSAGE_TYPE_ENCRYPT,
                             T_COSE_ALGORITHM_A128GCM);

    t_cose_recipient_enc_esdh_init(&recipient,
                                    T_COSE_ALGORITHM_ECDH_ES_A128KW, /* content key distribution id */
                                    T_COSE_ELLIPTIC_CURVE_P_256);    /* curve id */

    t_cose_recipient_enc_esdh_set_key(&recipient,
                                       publickey,
                                       Q_USEFUL_BUF_FROM_SZ_LITERAL(TEST_KID));

    t_cose_recipient_enc_esdh_party_info(&recipient,
                                         enc_items->party_u_ident,
                                         enc_items->party_v_ident,
                                         enc_items->do_not_send);

    t_cose_recipient_enc_esdh_supp_info(&recipient,
                                        enc_items->supp_pub_other,
                                        enc_items->supp_priv_info);

    kdf_ctx_buf.len = enc_items->kdf_context_size;
    t_cose_recipient_enc_esdh_kdf_buf(&recipient, kdf_ctx_buf);

    t_cose_recipient_enc_esdh_salt(&recipient,
                                   enc_items->use_salt,
                                   enc_items->salt_bytes);

    /* Give the recipient object to the main encryption context.
     * (Only one recipient is set here, but there could be more).
     */
    t_cose_encrypt_add_recipient(&enc_ctx,
                                 (struct t_cose_recipient_enc *)&recipient);

    /* Now do the actual encryption */
    result = t_cose_encrypt_enc(&enc_ctx, /* in: encryption context */
                                 Q_USEFUL_BUF_FROM_SZ_LITERAL(PAYLOAD), /* in: payload to encrypt */
                                 NULL_Q_USEFUL_BUF_C, /* in/unused: AAD */
                                 cose_encrypt_message_buffer, /* in: buffer for COSE_Encrypt */
                                 &cose_encrypted_message); /* out: COSE_Encrypt */

    if (result != T_COSE_SUCCESS) {
        result = T_COSE_ERR_FAIL;
        goto Done;
    }


    t_cose_encrypt_dec_init(&dec_ctx, 0);

    T_COSE_PARAM_STORAGE_INIT(param_storage, _params);
    t_cose_encrypt_add_param_storage(&dec_ctx, &param_storage);

    t_cose_recipient_dec_esdh_init(&dec_recipient);
    t_cose_recipient_dec_esdh_set_key(&dec_recipient, privatekey, NULL_Q_USEFUL_BUF_C);
    t_cose_encrypt_dec_add_recipient(&dec_ctx,
                                     (struct t_cose_recipient_dec *)&dec_recipient);
    t_cose_recipient_dec_esdh_party_info(&dec_recipient,
                                         dec_items->party_u_ident,
                                         dec_items->party_v_ident);
    t_cose_recipient_dec_esdh_supp_info(&dec_recipient,
                                        dec_items->supp_pub_other,
                                        dec_items->supp_priv_info);
    /* OK to re use the buffer here */
    kdf_ctx_buf.len = enc_items->kdf_context_size;
    t_cose_recipient_dec_esdh_kdf_buf(&dec_recipient, kdf_ctx_buf);

    result = t_cose_encrypt_dec(&dec_ctx,
                                cose_encrypted_message,
                                NULL_Q_USEFUL_BUF_C, /* in/unused: AAD */
                                decrypted_buffer,
                                &decrypted_payload,
                                &params);
Done:
    free_fixed_test_ec_encryption_key(publickey);
    free_fixed_test_ec_encryption_key(privatekey);

    return result;
}




int32_t kdf_context_test(void)
{
    struct kdf_context_test_input enc_in;
    struct kdf_context_test_input dec_in;
    enum t_cose_err_t             test_result;
    int32_t                       alg;

    alg = T_COSE_ELLIPTIC_CURVE_P_256; // TODO: run this test for other algs
    if(!t_cose_is_algorithm_supported(T_COSE_ALGORITHM_A128KW) ||
       !t_cose_is_algorithm_supported(T_COSE_ALGORITHM_A128GCM)) {
        /* Mbed TLS 2.28 doesn't support key wrap. */
        /* TODO: check for other required algorithms here */
        // TODO: check for ECDH or ECDH suite
        return INT32_MIN;
    }

    enc_in.party_u_ident    = Q_USEFUL_BUF_FROM_SZ_LITERAL("Party U Sample");
    enc_in.party_v_ident    = Q_USEFUL_BUF_FROM_SZ_LITERAL("Party V Sample");
    enc_in.do_not_send      = false;
    enc_in.supp_pub_other   = Q_USEFUL_BUF_FROM_SZ_LITERAL("Supplemental Public Info Sample");
    enc_in.supp_priv_info   = Q_USEFUL_BUF_FROM_SZ_LITERAL("Supplemental Private Info Sample");
    enc_in.kdf_context_size = 400;
    enc_in.use_salt         = false;
    enc_in.salt_bytes       = NULL_Q_USEFUL_BUF_C;

    dec_in.party_u_ident    = Q_USEFUL_BUF_FROM_SZ_LITERAL("Party U Sample");
    dec_in.party_v_ident    = Q_USEFUL_BUF_FROM_SZ_LITERAL("Party V Sample");
    dec_in.supp_pub_other   = Q_USEFUL_BUF_FROM_SZ_LITERAL("Supplemental Public Info Sample");
    dec_in.supp_priv_info   = Q_USEFUL_BUF_FROM_SZ_LITERAL("Supplemental Private Info Sample");
    dec_in.kdf_context_size = 400;

    /* Set all KDF context items and see success */
    test_result = kdf_instance_test(alg, &enc_in, &dec_in);
    if(test_result != T_COSE_SUCCESS) {
        return 1000 + (int32_t)test_result;
    }

    dec_in.party_u_ident    = Q_USEFUL_BUF_FROM_SZ_LITERAL("FAIL Party U Sample");
    /* Set all KDF context items with PartyU wrong and see failure */
    test_result = kdf_instance_test(alg, &enc_in, &dec_in);
    if(test_result != T_COSE_ERR_DATA_AUTH_FAILED) {
        return 2000 + (int32_t)test_result;
    }

    dec_in.party_u_ident    = Q_USEFUL_BUF_FROM_SZ_LITERAL("Party U Sample");
    dec_in.party_v_ident    = Q_USEFUL_BUF_FROM_SZ_LITERAL("FAIL Party V Sample");
    /* Set all KDF context items with PartyV wrong and see failure */
    test_result = kdf_instance_test(alg, &enc_in, &dec_in);
    if(test_result != T_COSE_ERR_DATA_AUTH_FAILED) {
        return 3000 + (int32_t)test_result;
    }

    dec_in.party_v_ident    = Q_USEFUL_BUF_FROM_SZ_LITERAL("Party V Sample");
    dec_in.supp_pub_other   = Q_USEFUL_BUF_FROM_SZ_LITERAL("FAIL Supplemental Public Info Sample");
    /* Set all KDF context items with supp_pub_other wrong and see failure */
    test_result = kdf_instance_test(alg, &enc_in, &dec_in);
    if(test_result != T_COSE_ERR_DATA_AUTH_FAILED) {
        return 4000 + (int32_t)test_result;
    }

    dec_in.supp_pub_other   = Q_USEFUL_BUF_FROM_SZ_LITERAL("Supplemental Public Info Sample");
    dec_in.supp_priv_info   = Q_USEFUL_BUF_FROM_SZ_LITERAL("FAIL Supplemental Private Info Sample");
    /* Set all KDF context items with supp_priv_info wrong and see failure */
    test_result = kdf_instance_test(alg, &enc_in, &dec_in);
    if(test_result != T_COSE_ERR_DATA_AUTH_FAILED) {
        return 5000 + (int32_t)test_result;
    }

    dec_in.supp_priv_info   = Q_USEFUL_BUF_FROM_SZ_LITERAL("Supplemental Private Info Sample");
    /* Don't send the PartyU and PartyV so as to confirm reliance on setting them explicitly */
    enc_in.do_not_send      = true;
    test_result = kdf_instance_test(alg, &enc_in, &dec_in);
    if(test_result != T_COSE_SUCCESS) {
        return 6000 + (int32_t)test_result;
    }

    /* Successful test relying on PartyU and PartyV headers decode */
    dec_in.party_u_ident    = NULL_Q_USEFUL_BUF_C;
    dec_in.party_v_ident    = NULL_Q_USEFUL_BUF_C;
    enc_in.do_not_send      = false;
    test_result = kdf_instance_test(alg, &enc_in, &dec_in);
    if(test_result != T_COSE_SUCCESS) {
        return 7000 + (int32_t)test_result;
    }

    /* Neither sent or set so fail */
    enc_in.do_not_send      = true;
    test_result = kdf_instance_test(alg, &enc_in, &dec_in);
    if(test_result != T_COSE_ERR_DATA_AUTH_FAILED) {
        return 8000 + (int32_t)test_result;
    }

    enc_in.party_u_ident    = NULL_Q_USEFUL_BUF_C;
    enc_in.party_v_ident    = NULL_Q_USEFUL_BUF_C;
    enc_in.do_not_send      = false;
    enc_in.supp_pub_other   = Q_USEFUL_BUF_FROM_SZ_LITERAL("Supplemental Public Info Sample");
    enc_in.supp_priv_info   = NULL_Q_USEFUL_BUF_C;
    enc_in.kdf_context_size = 400;
    enc_in.use_salt         = false;
    enc_in.salt_bytes       = NULL_Q_USEFUL_BUF_C;

    dec_in.party_u_ident    = NULL_Q_USEFUL_BUF_C;
    dec_in.party_v_ident    = NULL_Q_USEFUL_BUF_C;
    dec_in.supp_pub_other   = Q_USEFUL_BUF_FROM_SZ_LITERAL("Supplemental Public Info Sample");
    dec_in.supp_priv_info   = NULL_Q_USEFUL_BUF_C;

    /* Neither sent or set so fail */
    test_result = kdf_instance_test(alg, &enc_in, &dec_in);
    if(test_result != T_COSE_SUCCESS) {
        return 9000 + (int32_t)test_result;
    }

    dec_in.supp_pub_other   = Q_USEFUL_BUF_FROM_SZ_LITERAL("FAIL Supplemental Public Info Sample");
    test_result = kdf_instance_test(alg, &enc_in, &dec_in);
    if(test_result != T_COSE_ERR_DATA_AUTH_FAILED) {
        return 10000 + (int32_t)test_result;
    }

    /* Test with a RNG salt */
    enc_in.party_u_ident    = NULL_Q_USEFUL_BUF_C;
    enc_in.party_v_ident    = NULL_Q_USEFUL_BUF_C;
    enc_in.do_not_send      = false;
    enc_in.supp_pub_other   = Q_USEFUL_BUF_FROM_SZ_LITERAL("Supplemental Public Info Sample");
    enc_in.supp_priv_info   = NULL_Q_USEFUL_BUF_C;
    enc_in.kdf_context_size = 400;
    enc_in.use_salt         = true;
    enc_in.salt_bytes       = NULL_Q_USEFUL_BUF_C;

    dec_in.party_u_ident    = NULL_Q_USEFUL_BUF_C;
    dec_in.party_v_ident    = NULL_Q_USEFUL_BUF_C;
    dec_in.supp_pub_other   = Q_USEFUL_BUF_FROM_SZ_LITERAL("Supplemental Public Info Sample");
    dec_in.supp_priv_info   = NULL_Q_USEFUL_BUF_C;

    enc_in.salt_bytes = Q_USEFUL_BUF_FROM_SZ_LITERAL("SALT");
    /* Send a specific salt and use it. */
    test_result = kdf_instance_test(alg, &enc_in, &dec_in);
    if(test_result != T_COSE_SUCCESS) {
        return 11000 + (int32_t)test_result;
    }

    enc_in.salt_bytes = NULL_Q_USEFUL_BUF_C;
    /* A random generated salt. */
    test_result = kdf_instance_test(alg, &enc_in, &dec_in);
    if(test_result != T_COSE_SUCCESS) {
        return 12000 + (int32_t)test_result;
    }

    return 0;
}
#endif /* !T_COSE_USE_B_CON_SHA256 */<|MERGE_RESOLUTION|>--- conflicted
+++ resolved
@@ -406,12 +406,9 @@
     }
 
 Done:
-<<<<<<< HEAD
-=======
     free_fixed_test_ec_encryption_key(publickey);
     free_fixed_test_ec_encryption_key(privatekey);
 
->>>>>>> 45b8242f
     return (int32_t)result;
 }
 
