--- conflicted
+++ resolved
@@ -63,13 +63,8 @@
         return 5000 + return_value;
     }
 
-<<<<<<< HEAD
     /* OpenSSL uses malloc to allocate buffers for keys, so they have to
      * be freed */
-=======
-    /* OpenSSL uses malloc to allocate buffers for keys, so they have to be
-     * freed */
->>>>>>> dc4eaac3
     free_ecdsa_key_pair(key_pair);
 
     /* compare payload output to the one expected */
